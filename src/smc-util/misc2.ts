--- conflicted
+++ resolved
@@ -527,7 +527,6 @@
   return !!str.toLowerCase().match(re_url);
 }
 
-<<<<<<< HEAD
 export function delete_local_storage(key) {
   try {
     return delete localStorage[key];
@@ -536,8 +535,6 @@
   }
 };
 
-=======
->>>>>>> 7197b4ce
 // converts an array to a "human readable" array
 export function to_human_list(arr) {
   arr = lodash.map(arr, x => x.toString());

--- conflicted
+++ resolved
@@ -82,64 +82,7 @@
         </div>
 
 exports.SMC_Dropwrapper = rclass
-<<<<<<< HEAD
-        displayName: 'dropzone-wrapper'
-
-        propTypes:
-            project_id           : rtypes.string.isRequired    # The project to upload files to
-            dest_path            : rtypes.string.isRequired    # The path for files to be sent
-            config               : rtypes.object               # All supported dropzone.js config options
-            event_handlers       : rtypes.object
-            show_upload          : rtypes.bool
-            on_close             : rtypes.func
-            disabled             : rtypes.bool                 # Do not do anything. Create no dropzone. Destroy it if one exists.
-
-        getDefaultProps: ->
-            config         : {}
-            hide_previewer : false
-            disabled       : false
-
-        getInitialState: ->
-            files : []
-
-        get_djs_config: ->
-            with_defaults = misc.defaults @props.config,
-                url : @postUrl()
-                previewsContainer : ReactDOM.findDOMNode(@refs.preview_container) ? ""
-                previewTemplate   : ReactDOMServer.renderToStaticMarkup(@preview_template())
-            , true
-            return misc.merge(with_defaults, @props.config)
-
-        postUrl: ->
-            dest_dir = misc.encode_path(@props.dest_path)
-            postUrl  = window.app_base_url + "/upload?project_id=#{@props.project_id}&dest_dir=#{dest_dir}"
-            return postUrl
-
-        componentDidMount: ->
-            if not @props.disabled
-                @_create_dropzone()
-                @_set_up_events()
-
-        componentWillUnmount: ->
-            if @dropzone
-                files = @dropzone.getActiveFiles()
-
-                if files.length > 0
-                    # Stuff is still uploading...
-                    # Awkward...
-                    @queueDestroy = true
-
-                    destroyInterval = window.setInterval =>
-                        if @queueDestroy == false
-                            return window.clearInterval(destroyInterval)
-
-                        if @dropzone.getActiveFiles().length == 0
-                            @dropzone = @_destroy(@dropzone)
-                            return window.clearInterval(destroyInterval)
-                    , 500
-
-        componentDidUpdate: ->
-=======
+
     displayName: 'dropzone-wrapper'
 
     propTypes:
@@ -201,7 +144,6 @@
 
     componentDidUpdate: ->
         if not @props.disabled
->>>>>>> ebe48375
             @queueDestroy = false
             @_create_dropzone()
 

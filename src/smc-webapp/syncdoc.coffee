###############################################################################
#
# SageMathCloud: A collaborative web-based interface to Sage, IPython, LaTeX and the Terminal.
#
#    Copyright (C) 2014, 2015, 2016 William Stein
#
#    This program is free software: you can redistribute it and/or modify
#    it under the terms of the GNU Gener@al Public License as published by
#    the Free Software Foundation, either version 3 of the License, or
#    (at your option) any later version.
#
#    This program is distributed in the hope that it will be useful,
#    but WITHOUT ANY WARRANTY; without even the implied warranty of
#    MERCHANTABILITY or FITNESS FOR A PARTICULAR PURPOSE.  See the
#    GNU General Public License for more details.
#
#    You should have received a copy of the GNU General Public License
#    along with this program.  If not, see <http://www.gnu.org/licenses/>.
#
###############################################################################

$        = window.$
misc     = require('smc-util/misc')
{defaults, required} = misc

misc_page = require('./misc_page')

message  = require('smc-util/message')
markdown = require('./markdown')

# Define interact jQuery plugins - used only by sage worksheets
require('./interact')

{salvus_client} = require('./salvus_client')
{alert_message} = require('./alerts')

async = require('async')

templates = $("#salvus-editor-templates")

account = require('./account')

{redux} = require('./smc-react')

{EventEmitter} = require('events')

side_chat = require('./side_chat')

{IS_MOBILE} = require('./feature')

class AbstractSynchronizedDoc extends EventEmitter
    file_path: () =>
        if not @_file_path?
            @_file_path = misc.path_split(@filename).head
        return @_file_path

synchronized_string = (opts) ->
    new SynchronizedString(opts)

exports.synchronized_string = synchronized_string

class SynchronizedDocument extends AbstractSynchronizedDoc
    codemirrors: () =>
        v = [@codemirror]
        if @editor._split_view
            v.push(@codemirror1)
        return v

    focused_codemirror: () =>
        @editor.focused_codemirror()

    # For testing.  To use on 'foo' do this in some consoles:   smc.editors['foo'].syncdoc.testbot()
    testbot: (opts) =>
        @focused_codemirror().testbot
            n     : opts?.n
            delay : opts?.delay
            f     : @sync

    ###
    The rest of this class is chat functionality.  This will, of course, be factored out.
    ###
    init_chat: () =>
        chat = @element.find(".salvus-editor-codemirror-chat")
        input = chat.find(".salvus-editor-codemirror-chat-input")

        # # send chat message
        # input.keydown (evt) =>
        #     if evt.which == 13 # enter
        #         content = $.trim(input.val())
        #         if content != ""
        #             input.val("")
        #             @write_chat_message
        #                 event_type : "chat"
        #                 payload    : {content : content}
        #         return false

        #@chat_session.on('sync', (=>@render_chat_log()))

        #@render_chat_log()  # first time
        @init_chat_toggle()
        @init_video_toggle()


    # This is an interface that allows messages to be passed between connected
    # clients via a log in the filesystem. These messages are handled on all
    # clients through the render_chat_log() method, which listens to the 'sync'
    # event emitted by the chat_session object.
<<<<<<< HEAD

    # Writes the video chat message
    write_chat_message: (opts={}) =>
        opts = defaults opts,
            event_type : required  # "chat", "start_video", "stop_video"
            payload    : required  # event-dependent dictionary
            video      : required
            cb         : undefined # callback

        new_message = misc.to_json
            sender_id : "Unknown"
            event     : opts.event_type
            payload   : opts.payload
            video_chat: opts.video
            date      : salvus_client.server_time()

        @chat_session.live(new_message + "\n" + @chat_session.live())

        # save to disk after each message
        @chat_session.save(opts.cb)
=======
>>>>>>> 9ccab819

    init_chat_toggle: () =>
        title = @element.find(".salvus-editor-chat-title-text")
        title.click () =>
            if @editor._chat_is_hidden? and @editor._chat_is_hidden
                @show_chat_window()
            else
                @hide_chat_window()
        if @editor._chat_is_hidden
            @hide_chat_window()
        else
            @show_chat_window()

    show_chat_window: () =>
        # SHOW the chat window
        @editor._chat_is_hidden = false
        @editor.local_storage("chat_is_hidden", false)
        @element.find(".salvus-editor-chat-show").hide()
        @element.find(".salvus-editor-chat-hide").show()
        #@element.find(".salvus-editor-codemirror-input-box").removeClass('col-sm-12').addClass('col-sm-9')
        @element.find(".salvus-editor-codemirror-chat-column").show()
        # see http://stackoverflow.com/questions/4819518/jquery-ui-resizable-does-not-support-position-fixed-any-recommendations
        # if you want to try to make this resizable
        @editor.show()  # updates editor width
        @editor.emit 'show-chat'
        #@render_chat_log()
        chat_height = @element.height() + 2 - @element.find(".salvus-editor-codemirror-button-row").height() - 70

        @_chat_redux_name = side_chat.render(@editor.project_id, @editor.chat_filename, @editor.chat_elt[0], redux, chat_height)

        height_resize = () =>
            chat_height = $($(".salvus-editor-codemirror")[1]).css("height").split("px")[0] - 140
            side_chat.render(@editor.project_id, @editor.chat_filename, @editor.chat_elt[0], redux, chat_height)
        $(window).on("resize", height_resize)

    hide_chat_window: () =>
        # HIDE the chat window
        @editor._chat_is_hidden = true
        @editor.local_storage("chat_is_hidden", true)
        @element.find(".salvus-editor-chat-hide").hide()
        @element.find(".salvus-editor-chat-show").show()
        #@element.find(".salvus-editor-codemirror-input-box").removeClass('col-sm-9').addClass('col-sm-12')
        @element.find(".salvus-editor-codemirror-chat-column").hide()
        @editor.show()  # update size/display of editor (especially the width)
        @editor.emit('hide-chat')

    init_video_toggle: () =>
<<<<<<< HEAD
        # WARNING: this *dangerously* duplicates code that is also in smc_chat.cjsx.
        video_chat_window = null
        video_on_button = @element.find(".salvus-editor-chat-video-is-off")
=======
        video_on_button  = @element.find(".salvus-editor-chat-video-is-off")
>>>>>>> 9ccab819
        video_off_button = @element.find(".salvus-editor-chat-video-is-on")

        video_on_button.click () =>
            actions = redux.getActions(@_chat_redux_name)
            actions.open_video_chat_window()
            @element.find(".salvus-editor-chat-video-is-off").hide()
            @element.find(".salvus-editor-chat-video-is-on").show()
            actions._video_window.addEventListener "unload", () =>
                @element.find(".salvus-editor-chat-video-is-off").show()
                @element.find(".salvus-editor-chat-video-is-on").hide()

        video_off_button.click () =>
            actions = redux.getActions(@_chat_redux_name)
            actions.close_video_chat_window()
            @element.find(".salvus-editor-chat-video-is-off").show()
            @element.find(".salvus-editor-chat-video-is-on").hide()

    search_message_log: =>
        messages = @chat_session.live()
        messages = messages.split('\n')
        all_messages = []
        for m in messages
            if $.trim(m) == ""
                continue
            try
                new_message = JSON.parse(m)
            catch e
                continue # skip

            all_messages.push(new_message)
        return all_messages

underscore = require('underscore')

class SynchronizedString extends AbstractSynchronizedDoc
    constructor: (opts) ->
        @opts = defaults opts,
            project_id        : required
            filename          : required
            sync_interval     : 1000       # TODO: ignored right now -- no matter what, we won't send sync messages back to the server more frequently than this (in ms)
            cursors           : false
            cb                : required   # cb(err) once doc has connected to hub first time and got session info; will in fact keep trying
        @project_id  = @opts.project_id
        @filename    = @opts.filename
        @connect     = @_connect
        @_syncstring = salvus_client.sync_string
            project_id    : @project_id
            path          : @filename
            cursors       : opts.cursors

        @_syncstring.once 'init', =>
            @emit('connect')   # successful connection
            @_syncstring.wait_until_read_only_known (err) =>  # first time open a file, have to look on disk to load it -- this ensures that is done
                opts.cb(err, @)

        @_syncstring.on 'change', => # only when change is external
            @emit('sync')

        @_syncstring.on 'before-change', =>
            @emit('before-change')

        @_syncstring.on 'deleted', =>
            redux.getProjectActions(@project_id).close_tab(@filename)

    live: (s) =>
        if s? and s != @_syncstring.get()
            @_syncstring.exit_undo_mode()
            @_syncstring.set(s)
            @emit('sync')
        else
            return @_syncstring.get()

    sync: (cb) =>
        @_syncstring.save(cb)

    _connect: (cb) =>
        # no op
        cb?()

    _save: (cb) =>
        async.series([@_syncstring.save, @_syncstring.save_to_disk], cb)

    save: (cb) =>
        misc.retry_until_success
            f           : @_save
            start_delay : 3000
            max_time    : 30000
            max_delay   : 10000
            cb          : cb

    #TODO: replace disconnect_from_session by close in our API
    disconnect_from_session: =>
        @close()

    close: =>
        if @_closed
            return
        @_syncstring.close()
        @removeAllListeners()
        @_closed = true

    has_uncommitted_changes: =>
        return @_syncstring.has_uncommitted_changes()

    has_unsaved_changes: =>
        return @_syncstring.has_unsaved_changes()

    # per-session sync-aware undo
    undo: () =>
        @_syncstring.set(@_syncstring.undo())
        @emit('sync')

    # per-session sync-aware redo
    redo: () =>
        @_syncstring.set(@_syncstring.redo())
        @emit('sync')

    in_undo_mode: () =>
        return @_syncstring.in_undo_mode()

    exit_undo_mode: () =>
        return @_syncstring.exit_undo_mode()

class SynchronizedDocument2 extends SynchronizedDocument
    constructor: (@editor, opts, cb) ->
        window.syncdoc2 = @
        @opts = defaults opts,
            cursor_interval : 1000   # ignored below right now
            sync_interval   : 2000   # never send sync messages upstream more often than this

        ## window.cm = @  ## DEBUGGING

        @project_id  = @editor.project_id
        @filename    = @editor.filename
        @connect     = @_connect
        @editor.save = @save
        @codemirror  = @editor.codemirror
        @codemirror1 = @editor.codemirror1
        @element     = @editor.element

        # replace undo/redo by sync-aware versions
        for cm in [@codemirror, @codemirror1]
            cm.undo = @undo
            cm.redo = @redo

        @_users = smc.redux.getStore('users')  # todo -- obviously not like this...

        @_other_cursor_timeout_s = 30  # only show active other cursors for this long

        @editor.show_startup_message("Loading...", 'info')
        @codemirror.setOption('readOnly', true)
        @codemirror1.setOption('readOnly', true)
        id = require('smc-util/schema').client_db.sha1(@project_id, @filename)
        @_syncstring = salvus_client.sync_string
            id         : id
            project_id : @project_id
            path       : @filename
            cursors    : true

        # This is important to debounce since above hash/getValue grows linearly in size of
        # document; also, we debounce instead of throttle, since we don't want to have this
        # slow down the user while they are typing.
        f = () =>
            if @_update_unsaved_uncommitted_changes()
                # Check again in 5s no matter what if there are uncommitted changes, since otherwise
                # there could be a stuck notification saying there are uncommitted changes.
                setTimeout(f, 5000)
        update_unsaved_uncommitted_changes = underscore.debounce(f, 1500)
        @editor.has_unsaved_changes(false) # start by assuming no unsaved changes...
        #dbg = salvus_client.dbg("SynchronizedDocument2(path='#{@filename}')")
        #dbg("waiting for first change")

        @_syncstring.once 'init', (err) =>
            if err
                window.err = err
                if err.code == 'EACCES'
                    err = "You do not have permission to read '#{@filename}'."
                @editor.show_startup_message(err, 'danger')
                return
            # Now wait until read_only is *defined*, so backend file has been opened.
            @_syncstring.wait_until_read_only_known (err) =>
                @editor.show_content()
                @editor._set(@_syncstring.get())
                @codemirror.setOption('readOnly', false)
                @codemirror1.setOption('readOnly', false)
                @codemirror.clearHistory()  # ensure that the undo history doesn't start with "empty document"
                @codemirror1.clearHistory()

                update_unsaved_uncommitted_changes()
                @_update_read_only()

                @_init_cursor_activity()

                @_syncstring.on 'change', =>
                    #dbg("got upstream syncstring change: '#{misc.trunc_middle(@_syncstring.get(),400)}'")
                    @codemirror.setValueNoJump(@_syncstring.get())
                    @emit('sync')

                @_syncstring.on 'metadata-change', =>
                    update_unsaved_uncommitted_changes()
                    @_update_read_only()

                @_syncstring.on 'before-change', =>
                    #console.log("syncstring before change")
                    @_syncstring.set(@codemirror.getValue())

                @_syncstring.on 'deleted', =>
                    redux.getProjectActions(@editor.project_id).close_tab(@filename)

                save_state = () => @_sync()
                # We debounce instead of throttle, because we want a single "diff/commit" to correspond
                # a burst of activity, not a bunch of little pieces of that burst.  This is more
                # consistent with how undo stacks work.
                @save_state_debounce = underscore.debounce(save_state, @opts.sync_interval)

                @codemirror.on 'change', (instance, changeObj) =>
                    #console.log("change event when live='#{@live().string()}'")
                    if changeObj.origin?
                        if changeObj.origin == 'undo'
                            @on_undo?(instance, changeObj)
                        if changeObj.origin == 'redo'
                            @on_redo?(instance, changeObj)
                        if changeObj.origin != 'setValue'
                            @_last_change_time = new Date()
                            @save_state_debounce()
                            @_syncstring.exit_undo_mode()
                    update_unsaved_uncommitted_changes()

                @emit('connect')   # successful connection
                cb?()  # done initializing document (this is used, e.g., in the SynchronizedWorksheet derived class).

        synchronized_string
            project_id    : @project_id
            filename      : misc.meta_file(@filename, 'chat')
            cb            : (err, chat_session) =>
                if not err  # err actually can't happen, since we retry until success...
                    @chat_session = chat_session
                    @init_chat()

    has_unsaved_changes: =>
        if not @codemirror?
            return false
        # This is potentially VERY expensive!!!
        return @_syncstring.hash_of_saved_version() != misc.hash_string(@codemirror.getValue())

    has_uncommitted_changes: =>
        # WARNING: potentially expensive to do @codemirror.getValue().
        return @_syncstring.has_uncommitted_changes() or @codemirror.getValue() != @_syncstring.get()

    _update_unsaved_uncommitted_changes: =>
        if not @codemirror?
            return
        if new Date() - (@_last_change_time ? 0) <= 1000
            # wait at least a second from when the user last changed the document, in case it's just a burst of typing.
            return
        x = @codemirror.getValue()
        @editor.has_unsaved_changes(@_syncstring.hash_of_saved_version() != misc.hash_string(x))
        uncommitted_changes = @_syncstring.has_uncommitted_changes() or x != @_syncstring.get()
        @editor.has_uncommitted_changes(uncommitted_changes)
        return uncommitted_changes

    _update_read_only: =>
        @editor.set_readonly_ui(@_syncstring.get_read_only())

    _sync: (cb) =>
        if @codemirror?  # need not be defined, right when user closes the editor instance
            @_syncstring.set(@codemirror.getValue())
        @_syncstring.save(cb)

    sync: (cb) =>
        @_sync(cb)

    # per-session sync-aware undo
    undo: () =>
        if not @codemirror?
            return
        if not @_syncstring.in_undo_mode()
            @_syncstring.set(@codemirror.getValue())
        value = @_syncstring.undo()
        @codemirror.setValueNoJump(value, true)
        @save_state_debounce()
        @_last_change_time = new Date()

    # per-session sync-aware redo
    redo: () =>
        if not @codemirror?
            return
        if not @_syncstring.in_undo_mode()
            return
        value = @_syncstring.redo()
        @codemirror.setValueNoJump(value, true)
        @save_state_debounce()
        @_last_change_time = new Date()

    _connect: (cb) =>
        # no op
        cb?()

    _save: (cb) =>
        if not @codemirror?
            cb() # nothing to do -- not initialized yet...
            return
        @_syncstring.set(@codemirror.getValue())
        async.series [@_syncstring.save, @_syncstring.save_to_disk], (err) =>
            @_update_unsaved_uncommitted_changes()
            if err
                cb(err)
            else
                @_post_save_success?()  # hook so that derived classes can do things, e.g., make blobs permanent
                cb()

    save: (cb) =>
        # This first call immediately sets saved button to disabled to make it feel like instant save.
        @editor.has_unsaved_changes(false)
        # We then simply ensure the save state is valid 5s later (in case save fails, say).
        setTimeout(@_update_unsaved_uncommitted_changes, 5000)

        cm = @focused_codemirror()
        if @editor.opts.delete_trailing_whitespace
            omit_lines = {}
            @_syncstring.get_cursors()?.map (x, _) =>
                x.get('locs')?.map (loc) =>
                    y = loc.get('y')
                    if y?
                        omit_lines[y] = true
            cm.delete_trailing_whitespace(omit_lines:omit_lines)
        misc.retry_until_success
            f           : @_save
            start_delay : 3000
            max_time    : 30000
            max_delay   : 10000
            cb          : cb

    _init_cursor_activity: () =>
        for i, cm of [@codemirror, @codemirror1]
            cm.on 'cursorActivity', (cm) =>
                if cm.name != @focused_codemirror().name
                    # ignore non-focused editor
                    return
                if cm._setValueNoJump   # if true, this is being caused by external setValueNoJump
                    return
                # broadcast cursor positions
                locs = ({x:c.anchor.ch, y:c.anchor.line} for c in cm.listSelections())
                @_syncstring.set_cursor_locs(locs)
                # save primary cursor position to local storage for next time
                #console.log("setting cursor#{cm.name} to #{misc.to_json(cm.getCursor())}")
                @editor.local_storage("cursor#{cm.name}", cm.getCursor())

        @_syncstring.on 'cursor_activity', (account_id) =>
            @_render_other_cursor(account_id)

    get_users_cursors: (account_id) =>
        x = @_syncstring.get_cursors()?.get(account_id)
        #console.log("_render_other_cursor", x?.get('time'), misc.seconds_ago(@_other_cursor_timeout_s))
        # important: must use server time to compare, not local time.
        if salvus_client.server_time() - x?.get('time') <= @_other_cursor_timeout_s*1000
            locs = x.get('locs')?.toJS()
            return locs

    _render_other_cursor: (account_id) =>
        if account_id == salvus_client.account_id
            # nothing to do -- we don't draw our own cursor via this
            return
        x = @_syncstring.get_cursors()?.get(account_id)
        #console.log("_render_other_cursor", x?.get('time'), misc.seconds_ago(@_other_cursor_timeout_s))
        # important: must use server time to compare, not local time.
        if salvus_client.server_time() - x?.get('time') <= @_other_cursor_timeout_s*1000
            locs = x.get('locs')?.toJS()
            if locs?
                #console.log("draw cursors for #{account_id} at #{misc.to_json(locs)} expiring after #{@_other_cursor_timeout_s}s")
                @draw_other_cursors(account_id, locs)

    # Move the cursor with given color to the given pos.
    draw_other_cursors: (account_id, locs) =>
        # ensure @_cursors is defined; this is map from key to ...?
        #console.log("draw_other_cursors(#{account_id}, #{misc.to_json(locs)})")
        @_cursors ?= {}
        x = @_cursors[account_id]
        if not x?
            x = @_cursors[account_id] = []
        # First draw/update all current cursors
        for [i, loc] in misc.enumerate(locs)
            pos   = {line:loc.y, ch:loc.x}
            data  = x[i]
            name  = misc.trunc(@_users.get_first_name(account_id), 10)
            color = @_users.get_color(account_id)
            if not data?
                data = x[i] = {cursor: templates.find(".smc-editor-codemirror-cursor").clone().show()}
            if name != data.name
                data.cursor.find(".smc-editor-codemirror-cursor-label").text(name)
                data.name = name
            if color != data.color
                data.cursor.find(".smc-editor-codemirror-cursor-inside").css('border-left': "1px solid #{color}")
                data.cursor.find(".smc-editor-codemirror-cursor-label" ).css(background: color)
                data.color = color

            # Place cursor in the editor in the right spot
            @codemirror.addWidget(pos, data.cursor[0], false)

            # Update cursor fade-out
            # LABEL: first fade the label out over 6s
            data.cursor.find(".smc-editor-codemirror-cursor-label").stop().animate(opacity:1).show().fadeOut(duration:6000)
            # CURSOR: then fade the cursor out (a non-active cursor is a waste of space) over 20s.
            data.cursor.find(".smc-editor-codemirror-cursor-inside").stop().animate(opacity:1).show().fadeOut(duration:20000)

        if x.length > locs.length
            # Next remove any cursors that are no longer there (e.g., user went from 5 cursors to 1)
            for i in [locs.length...x.length]
                #console.log('removing cursor ', i)
                x[i].cursor.remove()
            @_cursors[account_id] = x.slice(0, locs.length)

    #TODO: replace disconnect_from_session by close in our API
    disconnect_from_session: =>
        @close()

    close: =>
        if @_closed
            return
        @_syncstring?.close()
        @chat_session?.close()
        # TODO -- this doesn't work...
        for cm in [@codemirror, @codemirror1]
            cm.setOption("mode", "text/x-csrc")
            cmElem = cm.getWrapperElement()
            cmElem.parentNode.removeChild(cmElem)
        delete @codemirror
        delete @codemirror1
        delete @editor.codemirror
        delete @editor.codemirror1
        @_closed = true


exports.SynchronizedDocument2 = SynchronizedDocument2<|MERGE_RESOLUTION|>--- conflicted
+++ resolved
@@ -105,29 +105,6 @@
     # clients via a log in the filesystem. These messages are handled on all
     # clients through the render_chat_log() method, which listens to the 'sync'
     # event emitted by the chat_session object.
-<<<<<<< HEAD
-
-    # Writes the video chat message
-    write_chat_message: (opts={}) =>
-        opts = defaults opts,
-            event_type : required  # "chat", "start_video", "stop_video"
-            payload    : required  # event-dependent dictionary
-            video      : required
-            cb         : undefined # callback
-
-        new_message = misc.to_json
-            sender_id : "Unknown"
-            event     : opts.event_type
-            payload   : opts.payload
-            video_chat: opts.video
-            date      : salvus_client.server_time()
-
-        @chat_session.live(new_message + "\n" + @chat_session.live())
-
-        # save to disk after each message
-        @chat_session.save(opts.cb)
-=======
->>>>>>> 9ccab819
 
     init_chat_toggle: () =>
         title = @element.find(".salvus-editor-chat-title-text")
@@ -175,13 +152,7 @@
         @editor.emit('hide-chat')
 
     init_video_toggle: () =>
-<<<<<<< HEAD
-        # WARNING: this *dangerously* duplicates code that is also in smc_chat.cjsx.
-        video_chat_window = null
-        video_on_button = @element.find(".salvus-editor-chat-video-is-off")
-=======
         video_on_button  = @element.find(".salvus-editor-chat-video-is-off")
->>>>>>> 9ccab819
         video_off_button = @element.find(".salvus-editor-chat-video-is-on")
 
         video_on_button.click () =>

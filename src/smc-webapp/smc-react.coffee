##############################################################################
#
#    CoCalc: Collaborative Calculation in the Cloud
#
#    Copyright (C) 2015 -- 2016, SageMath, Inc.
#
#    This program is free software: you can redistribute it and/or modify
#    it under the terms of the GNU General Public License as published by
#    the Free Software Foundation, either version 3 of the License, or
#    (at your option) any later version.
#
#    This program is distributed in the hope that it will be useful,
#    but WITHOUT ANY WARRANTY; without even the implied warranty of
#    MERCHANTABILITY or FITNESS FOR A PARTICULAR PURPOSE.  See the
#    GNU General Public License for more details.
#
#    You should have received a copy of the GNU General Public License
#    along with this program.  If not, see <http://www.gnu.org/licenses/>.
#
###############################################################################
# SMC specific wrapper around the redux library
#
# Question: can we use redux to implement the same API as r.cjsx exports (which was built on Flummox).
###############################################################################

# Important: code below now assumes that a global variable called "DEBUG" is **defined**!
if not DEBUG?
    DEBUG = false

{EventEmitter}   = require('events')
async            = require('async')
immutable        = require('immutable')
underscore       = require('underscore')
React            = require('react')
redux_lib        = require('redux')
createReactClass = require('create-react-class')
PropTypes        = require('prop-types')
{createSelector} = require('reselect')


{Provider, connect}  = require('react-redux')
misc                 = require('smc-util/misc')
{defaults, required} = misc

exports.COLOR =
    BG_RED  : '#d9534f' # the red bootstrap color of the button background
    FG_RED  : '#c9302c' # red used for text
    FG_BLUE : '#428bca' # blue used for text

# We do this so this module can be used without having to include all the
# project-store related functionality.  When it gets loaded, it will set the
# project_store module below.  This is purely a potential lazy loading optimization.
project_store = undefined
exports.register_project_store = (x) -> project_store = x

class Table
    constructor: (@name, @redux) ->
        if not Primus?  # hack for now -- not running in browser (instead in testing server)
            return
        @_table = require('./webapp_client').webapp_client.sync_table(@query(), @options())
        if @_change?
            @_table.on 'change', (keys) =>
                @_change(@_table, keys)

    set: (changes, merge, cb) =>
        @_table.set(changes, merge, cb)

    options: =>  # override in derived class to pass in options to the query -- these only impact initial query, not changefeed!

    # NOTE: it is intentional that there is no get method.  Instead, get data
    # from stores.  The table will set stores (via creating actions) as
    # needed when it changes.

class Actions
    constructor: (@name, @redux) ->
        if not @name?
            throw Error("@name must be defined")
        if not @redux?
            throw Error("@redux must be defined")

    setState: (obj, nothing_else) =>
        if nothing_else?
            throw Error("setState takes exactly one argument, which must be an object")
        if DEBUG and @redux.getStore(@name).__converted
            for key of obj
                if not Object.getOwnPropertyDescriptor(@redux.getStore(@name), key)?.get?
                    console.warn("`#{key}` is not declared in stateTypes of store name `#{@name}`")
        @redux._set_state({"#{@name}": obj})
        return

    destroy: =>
        @redux.removeActions(@name)
###
store_def =
    reduxState:
        account:
            full_name : computed rtypes.string

    # Values not defined in stateTypes are not accessible as properties
    # They are also not available through reduxProps
    stateTypes:
        basic_input         : rtypes.string
        displayed_cc_number : rtypes.string
        some_list           : rtypes.immutable.List
        filtered_val        : computed rtypes.immutable.List

    displayed_cc_number: ->
        return @getIn(['project_map', 'users', 'cc'])

    filtered_val: depends('basic_input', 'some_list') ->
        return @some_list.filter (val) => val == @basic_input

Note: you cannot name a property "state" or "props"
###
class Store extends EventEmitter
    # TODOJ: remove @name when fully switched over
    constructor: (name, redux, store_def) ->
        super()
        @name = name
        @redux = redux
        @setMaxListeners(150)
        if not store_def?
            return
        import_functions = harvest_import_functions(store_def)
        own_functions    = harvest_own_functions(store_def)
        Object.assign(@, store_def)

        # Bind all functions to this scope.
        # For example, they importantly get access to @redux, @get, and @getIn
        [b_own_functions, b_import_functions] = misc.bind_objects(@, [own_functions, import_functions])
        selectors = generate_selectors(b_own_functions, b_import_functions)

        # Bind selectors as properties on this store
        prop_map = {}
        underscore.map selectors, (selector, name) =>
            prop_map[name] =
                get        : -> selector(@getState())
                enumerable : true

        Object.defineProperties(@, prop_map)


    _handle_store_change: (state) =>
        if state != @_last_state
            @_last_state = state
            @emit('change', state)

    destroy: =>
        @redux.removeStore(@name)

    getState: =>
        return @redux._redux_store.getState().get(@name)

    get: (field) =>
        return @redux._redux_store.getState().getIn([@name, field])

    getIn: (args...) =>
        return @redux._redux_store.getState().getIn([@name].concat(args[0]))

    # wait: for the store to change to a specific state, and when that
    # happens call the given callback.
    wait: (opts) =>
        opts = defaults opts,
            until       : required     # waits until "until(store)" evaluates to something truthy
            throttle_ms : undefined    # in ms -- throttles the call to until(store)
            timeout     : 30           # in seconds -- set to 0 to disable (DANGEROUS since until will get run for a long time)
            cb          : required     # cb(undefined, until(store)) on success and cb('timeout') on failure due to timeout
        if opts.throttle_ms?
            opts.until = underscore.throttle(opts.until, opts.throttle_ms)
        # Do a first check to see if until is already true
        x = opts.until(@)
        if x
            opts.cb(undefined, x)
            return
        # If we want a timeout (the default), setup a timeout
        if opts.timeout
            timeout_error = () =>
                @removeListener('change', listener)
                opts.cb("timeout")
            timeout = setTimeout(timeout_error, opts.timeout*1000)
        # Setup a listener
        listener = () =>
            x = opts.until(@)
            if x
                if timeout
                    clearTimeout(timeout)
                @removeListener('change', listener)
                async.nextTick(=>opts.cb(undefined, x))
        @on('change', listener)

# Parses and removes store_def.reduxState
# Returns getters for data from other stores
harvest_import_functions = (store_def) ->
    result = {}
    for store_name, values of store_def.reduxState
        for prop_name, type of values
            result[prop_name] = () ->
                store = @redux.getStore(store_name)
                if store.__converted?
                    val = store[prop]
                else # TODOJ: remove when all stores are converted
                    val = store.get(prop_name)
                    val ?= store[prop]?()
                return val
    delete store_def.reduxState
    return result

# Parses and removes store_def.stateTypes
# Also removes store_def[func] where func
# is a key in store_def.stateTypes
# Returns functions for selectors
harvest_own_functions = (store_def) ->
    functions = {}
    underscore.map store_def.stateTypes, (type, prop_name) =>
        # No defined selector, but described in state
        if not store_def[prop_name]
            if type.is_computed
                throw "Computed value '#{prop_name}' in store '#{store_def.name}' was declared but no definition was found."
            functions[prop_name] = () -> @get(prop_name)
        else
            functions[prop_name] = store_def[prop_name]
            delete store_def[prop_name]
    delete store_def.stateTypes
    return functions

# Generates selectors based on functions found in `own` and `import_functions`
# Replaces and returns functions in `own` with appropriate selectors.
generate_selectors = (own, import_functions) ->
    all_selectors = Object.assign(own, import_functions)
    DAG = misc.create_dependency_graph(all_selectors)
    ordered_funcs = misc.top_sort(DAG, omit_sources:true)
    # import_functions contains only sources so all funcs will be in own
    for func_name in ordered_funcs
        selector = createSelector (all_selectors[dep_name] for dep_name in DAG[func_name]), own[func_name]
        own[func_name] = selector
        all_selectors[func_name] = selector
    return own

depends  = (dependency_names...) ->
    return (deriving_func) =>
        deriving_func.dependency_names = dependency_names
        return deriving_func

action_set_state = (change) ->
    action =
        type   : 'SET_STATE'
        change : immutable.fromJS(change)   # guaranteed immutable.js all the way down
        # Deeply nested objects need to be converted with fromJS before being put in the store

action_remove_store = (name) ->
    action =
        type : 'REMOVE_STORE'
        name : name

redux_app = (state, action) ->
    if not state?
        return immutable.Map()
    switch action.type
        when 'SET_STATE'
            # Typically action.change has exactly one key, the name of a Store.
            # We merge in what is in action.change[name] to state[name] below.
            action.change.map (val, store) ->
                new_val = state.get(store)?.merge(val) ? val
                state = state.set(store, new_val)
            return state
        when 'REMOVE_STORE'
            return state.delete(action.name)
        else
            return state

class AppRedux
    constructor: ->
        @_tables = {}
        @_redux_store = redux_lib.createStore(redux_app)
        @_stores  = {}
        @_actions = {}
        @_redux_store.subscribe(@_redux_store_change)

    # Only used by tests to completely reset the global redux instance
    __reset: ->
        @_tables = {}
        @_redux_store = redux_lib.createStore(redux_app)
        @_stores  = {}
        @_actions = {}
        @_redux_store.subscribe(@_redux_store_change)

    _redux_store_change: () =>
        state = @_redux_store.getState()
        @_last_state ?= immutable.Map()
        for name, store of @_stores
            s = state.get(name)
            if @_last_state.get(name) != s
                store._handle_store_change(s)

    show_state: () =>
        console.log(JSON.stringify(@_redux_store.getState().toJS()))

    log_states: () =>
        return @_redux_store.subscribe(@show_state)

    _set_state: (change) =>
        #console.log("_set_state", change)
        #for k, v of change
        #    if k == 'undefined'
        #        throw "key must not be undefined"
        @_redux_store.dispatch(action_set_state(change))
        #@show_state()

    createActions: (name, actions_class=Actions) =>
        if not name?
            throw Error("name must be a string")
        return @_actions[name] ?= new actions_class(name, @)

    getActions: (name) =>
        if not name?
            throw Error("name must be a string or an object with a project_id attribute, but is undefined")
        if typeof(name) == 'string'
            return @_actions[name]
        else
            if not name.project_id?
                throw Error("Object must have project_id attribute")
            return project_store?.getActions(name.project_id, @)

    createStore: (spec, store_class=Store, init=undefined) =>
        # Old method
        if typeof spec == 'string'
            name = spec
            if not name?
                throw Error("name must be a string")
            if not init? and typeof(store_class) != 'function'  # so can do createStore(name, {default init})
                init = store_class
                store_class = Store
            S = @_stores[name]
            if not S?
                S = @_stores[name] = new store_class(name, @)
                # Put into store. WARNING: New set_states CAN OVERWRITE THESE FUNCTIONS
                C = immutable.Map(S)
                C = C.delete('redux') # No circular pointing
                @_set_state({"#{name}":C})
                if init?
                    @_set_state({"#{name}":init})
        else
            # New method
            if not spec.name?
                throw Error("name must be a string")

            init = spec.getInitialState?()
            delete spec.getInitialState

            S = @_stores[spec.name]
            if not S?
                    S = @_stores[spec.name] = new Store(spec.name, @, spec)
                    # TODOJ: REMOVE
                    S.__converted = true
                if init?
                    @_set_state({"#{spec.name}":init})
                S._init?()
        return S

    getStore: (name) =>
        if not name?
            throw Error("name must be a string")
        return @_stores[name]

    createTable: (name, table_class=Table) =>
        if not name?
            throw Error("name must be a string")
        tables = @_tables
        if tables[name]?
            throw Error("createTable: table #{name} already exists")
        if not table_class?
            throw Error("createTable: second argument must be a class that extends Table")
        table = new table_class(name, @)
        if not table instanceof Table
            throw Error("createTable: takes a name and Table class (not object)")
        return tables[name] = table

    removeTable: (name) =>
        if not name?
            throw Error("name must be a string")
        if @_tables[name]?
            @_tables[name]._table?.close()
            delete @_tables[name]

    removeStore: (name) =>
        if not name?
            throw Error("name must be a string")
        if @_stores[name]?
            S = @_stores[name]
            S.emit('destroy')
            delete @_stores[name]
            S.removeAllListeners()
            @_redux_store.dispatch(action_remove_store(name))

    removeActions: (name) =>
        if not name?
            throw Error("name must be a string")
        if @_actions[name]?
            A = @_actions[name]
            delete @_actions[name]
            A.destroy()

    getTable: (name) =>
        if not name?
            throw Error("name must be a string")
        if not @_tables[name]?
            throw Error("getTable: table #{name} not registered")
        return @_tables[name]

    # getProject[...] only works if the project_store has been
    # initialized by calling register_project_store.  This
    # happens when project_store is require'd.
    getProjectStore: (project_id) =>
        if not misc.is_valid_uuid_string(project_id)
            console.trace()
            console.warn("getProjectStore: INVALID project_id -- #{project_id}")
        return project_store?.getStore(project_id, @)

    getProjectActions: (project_id) =>
        if not misc.is_valid_uuid_string(project_id)
            console.trace()
            console.warn("getProjectActions: INVALID project_id -- #{project_id}")
        return project_store?.getActions(project_id, @)

    getProjectTable: (project_id, name) =>
        if not misc.is_valid_uuid_string(project_id)
            console.trace()
            console.warn("getProjectTable: INVALID project_id -- #{project_id}")
        return project_store?.getTable(project_id, name, @)

    removeProjectReferences: (project_id) =>
        if not misc.is_valid_uuid_string(project_id)
            console.trace()
            console.warn("getProjectReferences: INVALID project_id -- #{project_id}")
        return project_store?.deleteStoreActionsTable(project_id, @)

    getEditorStore: (project_id, path) =>
        if not misc.is_valid_uuid_string(project_id)
            console.trace()
            console.warn("getEditorStore: INVALID project_id -- #{project_id}")
        return @getStore(exports.redux_name(project_id, path))

    getEditorActions: (project_id, path) =>
        if not misc.is_valid_uuid_string(project_id)
            console.trace()
            console.warn("getEditorActions: INVALID project_id -- #{project_id}")
        return @getActions(exports.redux_name(project_id, path))


redux = new AppRedux()

computed = (rtype) =>
    clone = rtype.bind({})
    clone.is_computed = true
    return clone

# For backward compatibility
rtypes = require('smc-util/opts').types

###
Used by Provider to map app state to component props

rclass
    reduxProps:
        store_name :
            prop     : type
###
connect_component = (spec) =>
    map_state_to_props = (state) ->
        props = {}
        if not state?
            return props
        for store_name, info of spec
            if store_name == 'undefined'  # gets turned into this string when making a common mistake
                console.warn("spec = ", spec)
                throw Error("store_name of spec *must* be defined")
            store = redux.getStore(store_name)
            if not store?
                throw Error("store '#{store_name}' *must* be defined")
            for prop, type of info
                if store.__converted?
                    val = store[prop]
                    if not Object.getOwnPropertyDescriptor(store, prop)?.get?
                        if DEBUG
                            console.warn("Requested reduxProp `#{prop}` from store `#{store_name}` but it is not defined in its stateTypes nor reduxProps")
                        val = state.getIn([store_name, prop])
                else # TODOJ: remove when all stores are converted
                    val = state.getIn([store_name, prop])
                if type.category == "IMMUTABLE"
                    props[prop] = val
                else
                    props[prop] = if val?.toJS? then val.toJS() else val
        return props
    return connect(map_state_to_props)

###
Takes an object to create a reactClass or a function which returns such an object.

Objects should be shaped like a react class save for a few exceptions:
x.reduxProps =
    redux_store_name :
        fields : value_type
        name   : type

x.actions must not be defined.

###
react_component = (x) ->
    if typeof x == 'function'
        # Creates a react class that wraps the eventual component.
        # It calls the generator function with props as a parameter
        # and caches the result based on reduxProps
        cached = createReactClass
            # This only caches per Component. No memory leak, but could be faster for multiple components with the same signature
            render : () ->
                @cache ?= {}
                # OPTIMIZATION: Cache props before generating a new key.
                # currently assumes making a new object is fast enough
                definition = x(@props)
                key = misc.keys(definition.reduxProps).sort().join('')

                if definition.actions?
                    throw Error("You may not define a method named actions in an rclass. This is used to expose redux actions")

                definition.actions = redux.getActions

                @cache[key] ?= rclass(definition) # wait.. is this even the slow part?

                return React.createElement(@cache[key], @props, @props.children)

        return cached

    else
        if x.reduxProps?
            # Inject the propTypes based on the ones injected by reduxProps.
            propTypes = x.propTypes ? {}
            for store_name, info of x.reduxProps
                for prop, type of info
                    if type != rtypes.immutable
                        propTypes[prop] = type
                    else
                        propTypes[prop] = rtypes.object
            x.propTypes = propTypes

        if x.actions? and x.actions != redux.getActions
            throw Error("You may not define a method named actions in an rclass. This is used to expose redux actions")

        x.actions = redux.getActions

        C = createReactClass(x)
        if x.reduxProps?
            # Make the ones comming from redux get automatically injected, as long
            # as this component is in a heierarchy wrapped by <Redux redux={redux}>...</Redux>
            C = connect_component(x.reduxProps)(C)
    return C

MODE = 'default'  # one of 'default', 'count', 'verbose', 'time'
#MODE = 'verbose'
#MODE = 'trace'
#MODE = 'count'
if not smc?
    MODE = 'default'  # never enable in prod

switch MODE
    when 'count'
        # Use these in the console:
        #  reset_render_count()
        #  JSON.stringify(get_render_count())
        render_count = {}
        rclass = (x) ->
            x._render = x.render
            x.render = () ->
                render_count[x.displayName] = (render_count[x.displayName] ? 0) + 1
                return @_render()
            return react_component(x)
        window.get_render_count = ->
            total = 0
            for k,v of render_count
                total += v
            return {counts:render_count, total:total}
        window.reset_render_count = ->
            render_count = {}
    when 'time'
        rclass = (x) =>
            t0 = performance.now()
            r = react_component(x)
            t1 = performance.now()
            if t1 - t0 > 1
                console.log r.displayName, "took", t1 - t0, "ms of time"
            return r
    when 'verbose'
<<<<<<< HEAD
        {react_debug_verbose} = require('./smc-react-debug')
        rclass = react_debug_verbose(react_component)
=======
        rclass = (x) ->
            x._render = x.render
            x.render = () ->
                console.log x.displayName
                return @_render()
            return react_component(x)
    when 'trace'
        {react_debug_trace} = require('./smc-react-debug')
        rclass = react_debug_trace(react_component)
>>>>>>> b44959ff
    else
        rclass = react_component

Redux = createReactClass
    propTypes :
        redux : PropTypes.object.isRequired
    render: ->
        React.createElement(Provider, {store: @props.redux._redux_store}, @props.children)
        # The lines above are just the non-cjsx version of this:
        #<Provider store={@props.redux._redux_store}>
        #    {@props.children}
        #</Provider>

# Public interface
exports.is_redux = (obj) -> obj instanceof AppRedux
exports.is_redux_actions = (obj) -> obj instanceof Actions

# Canonical name to use for Redux store associated to a given project/path.
# TODO: this code is also in many editors -- make them all just use this.
exports.redux_name = (project_id, path) -> "editor-#{project_id}-#{path}"


exports.rclass   = rclass    # use rclass instead of createReactClass to get access to reduxProps support
exports.rtypes   = rtypes    # has extra rtypes.immutable, needed for reduxProps to leave value as immutable
exports.computed = computed
exports.depends  = depends
exports.React    = React
exports.Redux    = Redux
exports.redux    = redux     # global redux singleton
exports.Actions  = Actions
exports.Table    = Table
exports.Store    = Store
exports.ReactDOM = require('react-dom')

if DEBUG
    smc?.redux = redux  # for convenience in the browser (mainly for debugging)

__internals =
        AppRedux                 : AppRedux
        harvest_import_functions : harvest_import_functions
        harvest_own_functions    : harvest_own_functions
        generate_selectors       : generate_selectors
        connect_component        : connect_component
        react_component          : react_component

if process?.env?.SMC_TEST
    exports.__internals = __internals

###
Given
spec =
    foo :
       bar : ...
       stuff : ...
    foo2 :
       other : ...

the redux_fields function returns ['bar', 'stuff', 'other'].
###
exports.redux_fields = (spec) ->
    v = []
    for _, val of spec
        for key, _ of val
            v.push(key)
    return v<|MERGE_RESOLUTION|>--- conflicted
+++ resolved
@@ -589,10 +589,6 @@
                 console.log r.displayName, "took", t1 - t0, "ms of time"
             return r
     when 'verbose'
-<<<<<<< HEAD
-        {react_debug_verbose} = require('./smc-react-debug')
-        rclass = react_debug_verbose(react_component)
-=======
         rclass = (x) ->
             x._render = x.render
             x.render = () ->
@@ -602,7 +598,6 @@
     when 'trace'
         {react_debug_trace} = require('./smc-react-debug')
         rclass = react_debug_trace(react_component)
->>>>>>> b44959ff
     else
         rclass = react_component
 

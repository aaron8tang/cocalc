--- conflicted
+++ resolved
@@ -125,6 +125,7 @@
 $.fn.process_smc_links = (opts={}) ->
     @each ->
         e = $(this)
+        # part #1: process <a> tags
         a = e.find('a')
         for x in a
             y = $(x)
@@ -141,6 +142,7 @@
                         target = url.slice(i + '/projects/'.length)
                         redux.getActions('projects').load_target(decodeURI(target), not(e.which==2 or (e.ctrlKey or e.metaKey)))
                         return false
+
                 else if href.indexOf('http://') != 0 and href.indexOf('https://') != 0  # does not start with http
                     # internal link
                     y.click (e) ->
@@ -164,6 +166,7 @@
                     # make links open in a new tab by default
                     a.attr("target","_blank")
 
+        # part #2: process <img> and <object> tags
         # make relative links to images use the raw server
         if opts.project_id and opts.file_path?
             for [tag, attr] in [['img', 'src'], ['object', 'data']]
@@ -173,6 +176,7 @@
                     if not src?
                         continue
                     {join} = require('path')
+
                     i = src.indexOf('/projects/')
                     j = src.indexOf('/files/')
                     if src.indexOf(document.location.origin) == 0 and i != -1 and j != -1 and j > i
@@ -183,16 +187,13 @@
                         new_src = join('/', window.smc_base_url, project_id, 'raw', path)
                         y.attr(attr, new_src)
                         continue
+
                     if src.indexOf('://') != -1
                         # link points somewhere else
                         continue
-<<<<<<< HEAD
-                    {join} = require('path')
-                    new_src = join('/', window.app_base_url, opts.project_id, 'raw', opts.file_path, src)
-=======
+
                     # we do not have an absolute url, hence we assume it is a relative URL to a file in a project
                     new_src = join('/', window.smc_base_url, opts.project_id, 'raw', opts.file_path, src)
->>>>>>> 3da22297
                     y.attr(attr, new_src)
 
         return e

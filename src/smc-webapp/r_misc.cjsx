###############################################################################
#
#    CoCalc: Collaborative Calculation in the Cloud
#
#    Copyright (C) 2016, Sagemath Inc.
#
#    This program is free software: you can redistribute it and/or modify
#    it under the terms of the GNU General Public License as published by
#    the Free Software Foundation, either version 3 of the License, or
#    (at your option) any later version.
#
#    This program is distributed in the hope that it will be useful,
#    MERCHANTABILITY or FITNESS FOR A PARTICULAR PURPOSE.  See the
#    GNU General Public License for more details.
#
#    You should have received a copy of the GNU General Public License
#    along with this program.  If not, see <http://www.gnu.org/licenses/>.
#
###############################################################################

async = require('async')

{React, ReactDOM, rclass, rtypes, is_redux, is_redux_actions, redux} = require('./smc-react')
{Alert, Button, ButtonToolbar, Checkbox, Col, FormControl, FormGroup, ControlLabel, InputGroup, OverlayTrigger, Popover, Tooltip, Row, Well} = require('react-bootstrap')
{HelpEmailLink, SiteName, CompanyName, PricingUrl, PolicyTOSPageUrl, PolicyIndexPageUrl, PolicyPricingPageUrl} = require('./customize')

# injected by webpack, but not for react-static renderings (ATTN don't assign to uppercase vars!)
smc_version = SMC_VERSION ? 'N/A'
build_date  = BUILD_DATE  ? 'N/A'
smc_git_rev = SMC_GIT_REV ? 'N/A'

Combobox    = require('react-widgets/lib/Combobox')

misc        = require('smc-util/misc')
theme       = require('smc-util/theme')
immutable   = require('immutable')
underscore  = require('underscore')

markdown    = require('./markdown')

{defaults, required} = misc

# base unit in pixel for margin/size/padding
exports.UNIT = UNIT = 15

# bootstrap blue background
exports.BS_BLUE_BGRND = theme.COLORS.BS_BLUE_BGRND

# This is the applications color scheme
exports.COLORS = theme.COLORS

# Checks whether two immutable variables (either ImmutableJS objects or actual
# immutable types) are equal. Gives a warning and returns false (no matter what) if either variable is mutable.
immutable_equals_single = (a, b) ->
    if typeof(a) == "object" or typeof(b) == "object"
        if (is_redux(a) and is_redux(b)) or (is_redux_actions(a) and is_redux_actions(b))
            return a == b
        if immutable.Iterable.isIterable(a) and immutable.Iterable.isIterable(b)
            return immutable.is(a, b)
        if (a? and not b?) or (not a? and b?)
            # if one is undefined and the other is defined, they aren't equal
            return false
        console.warn("Using mutable object in ImmutablePureRenderMixin:", a, b)
        return false
    return a == b

immutable_equals = (objA, objB) ->
    if immutable.is(objA, objB)
        return true
    keysA = misc.keys(objA)
    keysB = misc.keys(objB)
    if keysA.length != keysB.length
        return false

    for key in keysA
        if not objB.hasOwnProperty(key) or not immutable_equals_single(objA[key], objB[key])
            return false
    return true

# Like PureRenderMixin, except only for immutable variables. Will always
# re-render if any props are mutable objects.
exports.ImmutablePureRenderMixin = ImmutablePureRenderMixin =
    shouldComponentUpdate: (nextProps, nextState) ->
        not immutable_equals(@props, nextProps) or not immutable_equals(@state, nextState)

# Gives components a setInterval method that takes a function and time x milliseconds
# then calls that function every x milliseconds. Automatically stops calling
# when component is unmounted. Can be called multiple times for multiple intervals.
exports.SetIntervalMixin =
    componentWillMount: ->
        @intervals = []
    setInterval: (fn, ms) ->
        @intervals.push setInterval fn, ms
    componentWillUnmount: ->
        @intervals.forEach clearInterval

exports.Space = Space = ->
    <span>&nbsp</span>

# Font Awesome component -- obviously TODO move to own file
# Converted from https://github.com/andreypopp/react-fa
exports.Icon = Icon = rclass
    displayName : 'Icon'

    propTypes :
        name       : rtypes.string
        size       : rtypes.oneOf(['lg', '2x', '3x', '4x', '5x'])
        rotate     : rtypes.oneOf(['45', '90', '135', '180', '225', '270', '315'])
        flip       : rtypes.oneOf(['horizontal', 'vertical'])
        spin       : rtypes.bool
        fixedWidth : rtypes.bool
        stack      : rtypes.oneOf(['1x', '2x'])
        inverse    : rtypes.bool
        className  : rtypes.string
        style      : rtypes.object
        onClick    : rtypes.func
        onMouseOver: rtypes.func
        onMouseOut : rtypes.func

    getDefaultProps: ->
        name    : 'square-o'
        onClick : ->

    render: ->
        {name, size, rotate, flip, spin, fixedWidth, stack, inverse, className, style} = @props
        if name.slice(0, 3) == 'cc-'
            classNames = "fa #{name}"
            # the cocalc icon font can't do any extra tricks
        else
            # temporary until file_associations can be changed
            if name.slice(0, 3) == 'fa-'
                classNames = "fa #{name}"
            else
                classNames = "fa fa-#{name}"
        if size
            classNames += " fa-#{size}"
        if rotate
            classNames += " fa-rotate-#{rotate}"
        if flip
            classNames += " fa-flip-#{flip}"
        if fixedWidth
            classNames += ' fa-fw'
        if spin
            classNames += ' fa-spin'
        if stack
            classNames += " fa-stack-#{stack}"
        if inverse
            classNames += ' fa-inverse'
        if className
            classNames += " #{className}"
        return <i style={style} className={classNames} onMouseOver={@props.onMouseOver} onMouseOut={@props.onMouseOut} onClick={@props.onClick}>{@props.children}</i>

# this Octicon icon class requires the CSS file in octicons/octicons/octicons.css (see landing.coffee)
exports.Octicon = rclass
    displayName : 'Octicon'

    propTypes :
        name   : rtypes.string.isRequired
        mega   : rtypes.bool
        spin   : rtypes.bool

    getDefaultProps: ->
        name : 'flame'
        mega : false
        spin : false

    render: ->
        classNames = ['octicon', "octicon-#{@props.name}"]
        if @props.spin
            classNames.push('spin-octicon')
        if @props.mega
            classNames.push('mega-octicon')
        return <span className={classNames.join(' ')} />

exports.Loading = Loading = rclass
    displayName : 'Misc-Loading'

    render: ->
        <span><Icon name='cc-icon-cocalc-ring' spin /> Loading...</span>

exports.Saving = Saving = rclass
    displayName : 'Misc-Saving'

    render: ->
        <span><Icon name='cc-icon-cocalc-ring' spin /> Saving...</span>

closex_style =
    float      : 'right'
    marginLeft : '5px'

exports.CloseX = CloseX = rclass
    displayName : 'Misc-CloseX'

    propTypes :
        on_close : rtypes.func.isRequired
        style    : rtypes.object   # optional style for the icon itself

    render:->
        <a href='' style={closex_style} onClick={(e)=>e.preventDefault();@props.on_close()}>
            <Icon style={@props.style} name='times' />
        </a>


error_text_style =
    marginRight : '1ex'
    whiteSpace  : 'pre-line'
    maxWidth    : '80ex'

exports.ErrorDisplay = ErrorDisplay = rclass
    displayName : 'Misc-ErrorDisplay'

    propTypes :
        error   : rtypes.oneOfType([rtypes.string,rtypes.object])
        error_component : rtypes.any
        title   : rtypes.string
        style   : rtypes.object
        bsStyle : rtypes.string
        onClose : rtypes.func       # TODO: change to on_close everywhere...?

    render_close_button: ->
        <CloseX on_close={@props.onClose} style={fontSize:'11pt'} />

    render_title: ->
        <h4>{@props.title}</h4>

    render: ->
        if @props.style?
            style = misc.copy(error_text_style)
            misc.merge(style, @props.style)
        else
            style = error_text_style
        if @props.error?
            if typeof(@props.error) == 'string'
                error = @props.error
            else
                error = misc.to_json(@props.error)
        else
            error = @props.error_component
        bsStyle = @props.bsStyle ? 'danger'
        <Alert bsStyle={bsStyle} style={style}>
            {@render_close_button() if @props.onClose?}
            {@render_title() if @props.title}
            {error}
        </Alert>

exports.Footer = rclass
    displayName : "Footer"

    mixins: [ImmutablePureRenderMixin]

    render: ->
        <footer style={fontSize:"small",color:"gray",textAlign:"center",padding: "#{2*UNIT}px 0" }>
            <hr/>
            <Space/>
            <SiteName/> by <CompanyName/>
            {' '} &middot; {' '}
            <a target="_blank" href=PolicyIndexPageUrl>Policies</a>
            {' '} &middot; {' '}
            <a target="_blank" href=PolicyTOSPageUrl>Terms of Service</a>
            {' '} &middot; {' '}
            <HelpEmailLink />
            {' '} &middot; {' '}
            <span title="Version #{smc_version} @ #{build_date} | #{smc_git_rev[..8]}">&copy; {misc.YEAR}</span>
        </footer>


exports.MessageDisplay = MessageDisplay = rclass
    displayName : 'Misc-MessageDisplay'

    propTypes :
        message : rtypes.string
        onClose : rtypes.func

    render: ->
        <Row style={backgroundColor:'white', margin:'1ex', padding:'1ex', border:'1px solid lightgray', dropShadow:'3px 3px 3px lightgray', borderRadius:'3px'}>
            <Col md=8 xs=8>
                <span style={color:'gray', marginRight:'1ex'}>{@props.message}</span>
            </Col>
            <Col md=4 xs=4>
                <Button className='pull-right' onClick={@props.onClose} bsSize='small'>
                    <Icon name='times' />
                </Button>
            </Col>
        </Row>

exports.SelectorInput = SelectorInput = rclass
    displayName : 'Misc-SelectorInput'

    propTypes :
        selected  : rtypes.string
        on_change : rtypes.func
        disabled  : rtypes.bool
        #options   : array or object

    render_options: ->
        if misc.is_array(@props.options)
            if @props.options.length > 0 and typeof(@props.options[0]) == 'string'
                i = 0
                v = []
                for x in @props.options
                    v.push(<option key={i} value={x}>{x}</option>)
                    i += 1
                return v
            else
                for x in @props.options
                    <option key={x.value} value={x.value}>{x.display}</option>
        else
            v = misc.keys(@props.options); v.sort()
            for value in v
                display = @props.options[value]
                <option key={value} value={value}>{display}</option>

    render: ->
        <FormGroup>
            <FormControl
                value          = {@props.selected}
                componentClass = 'select'
                ref            = 'input'
                onChange       = {=>@props.on_change?(ReactDOM.findDOMNode(@refs.input).value)}
                disabled       = {@props.disabled}
            >
                {@render_options()}
            </FormControl>
        </FormGroup>

exports.TextInput = rclass
    displayName : 'Misc-TextInput'

    propTypes :
        text : rtypes.string.isRequired
        on_change : rtypes.func.isRequired
        type : rtypes.string
        rows : rtypes.number

    componentWillReceiveProps: (next_props) ->
        if @props.text != next_props.text
            # so when the props change the state stays in sync (e.g., so save button doesn't appear, etc.)
            @setState(text : next_props.text)

    getInitialState: ->
        text : @props.text

    saveChange: (event) ->
        event.preventDefault()
        @props.on_change(@state.text)

    render_save_button: ->
        if @state.text? and @state.text != @props.text
            <Button  style={marginBottom:'15px'} bsStyle='success' onClick={@saveChange}><Icon name='save' /> Save</Button>

    render_input: ->
        <FormGroup>
            <FormControl type={@props.type ? 'text'} ref='input' rows={@props.rows}
                       componentClass={if @props.type == 'textarea' then 'textarea' else 'input'}
                       value={if @state.text? then @state.text else @props.text}
                       onChange={=>@setState(text:ReactDOM.findDOMNode(@refs.input).value)}
            />
        </FormGroup>

    render: ->
        <form onSubmit={@saveChange}>
            {@render_input()}
            {@render_save_button()}
        </form>

exports.NumberInput = NumberInput = rclass
    displayName : 'Misc-NumberInput'

    propTypes :
        number      : rtypes.number.isRequired
        min         : rtypes.number.isRequired
        max         : rtypes.number.isRequired
        on_change   : rtypes.func.isRequired
        unit        : rtypes.string
        disabled    : rtypes.bool

    componentWillReceiveProps: (next_props) ->
        if @props.number != next_props.number
            # so when the props change the state stays in sync (e.g., so save button doesn't appear, etc.)
            @setState(number : next_props.number)

    getInitialState: ->
        number : @props.number

    saveChange: (e) ->
        e?.preventDefault()
        n = parseInt(@state.number)
        if "#{n}" == "NaN"
            n = @props.number
        if n < @props.min
            n = @props.min
        else if n > @props.max
            n = @props.max
        @setState(number:n)
        @props.on_change(n)

    render_save_button: ->
        if @state.number? and @state.number != @props.number
            <Button className='pull-right' bsStyle='success' onClick={@saveChange}><Icon name='save' /> Save</Button>

    render: ->
        unit = if @props.unit? then "#{@props.unit}" else ''
        <Row>
            <Col xs=6>
                <form onSubmit={@saveChange}>
                    <FormGroup>
                        <FormControl
                            type     = 'text'
                            ref      = 'input'
                            value    = {if @state.number? then @state.number else @props.number}
                            onChange = {=>@setState(number:ReactDOM.findDOMNode(@refs.input).value)}
                            onBlur   = {@saveChange}
                            onKeyDown= {(e)=>if e.keyCode == 27 then @setState(number:@props.number)}
                            disabled = {@props.disabled}
                        />
                    </FormGroup>
                </form>
            </Col>
            <Col xs=6 className="lighten">
                {unit}
            </Col>
        </Row>

exports.LabeledRow = LabeledRow = rclass
    displayName : 'Misc-LabeledRow'

    propTypes :
        label      : rtypes.any.isRequired
        style      : rtypes.object
        label_cols : rtypes.number    # number between 1 and 11 (default: 4)

    getDefaultProps: ->
        label_cols : 4

    render: ->
        <Row style={@props.style}>
            <Col xs={@props.label_cols}>
                {@props.label}
            </Col>
            <Col xs={12-@props.label_cols}>
                {@props.children}
            </Col>
        </Row>

help_text =
  backgroundColor: 'white'
  padding        : '10px'
  borderRadius   : '5px'
  margin         : '5px'

exports.Help = rclass
    displayName : 'Misc-Help'

    propTypes :
        button_label : rtypes.string.isRequired
        title        : rtypes.string.isRequired

    getDefaultProps: ->
        button_label : 'Help'
        title        : 'Help'

    getInitialState: ->
        closed : true

    render_title: ->
        <span>
            {@props.title}
        </span>

    render: ->
        if @state.closed
            <div>
                <Button bsStyle='info' onClick={=>@setState(closed:false)}><Icon name='question-circle'/> {@props.button_label}</Button>
            </div>
        else
            <Well style={width:500, zIndex:10, boxShadow:'3px 3px 3px #aaa', position:'absolute'} className='well'>
                <a href='' style={float:'right'} onClick={(e)=>e.preventDefault();@setState(closed:true)}><Icon name='times'/></a>
                <h4>{@props.title}
                </h4>
                <div style={help_text}>
                    {@props.children}
                </div>
            </Well>


###
# Customized TimeAgo support
# TODO: internationalize this formatter -- see https://www.npmjs.com/package/react-timeago
###

timeago_formatter = (value, unit, suffix, date) ->
    if value == 0
        return 'now'
    if unit == 'second'
        return "less than a minute #{suffix}"
    if value != 1
        unit += 's'
    return "#{value} #{unit} #{suffix}"

TimeAgo = require('react-timeago').default
exports.TimeAgo = rclass
    displayName : 'Misc-TimeAgo'

    propTypes :
        popover     : rtypes.bool
        placement   : rtypes.string

    getDefaultProps: ->
        popover   : true
        minPeriod : 45000
        placement : 'top'
        # critical to use minPeriod>>1000, or things will get really slow in the client!!
        # Also, given our custom formatter, anything more than about 45s is pointless (since we don't show seconds)

    render_timeago: (d) ->
        <TimeAgo title='' date={d} style={@props.style} formatter={timeago_formatter} minPeriod={@props.minPeriod} />

    render: ->
        d = if misc.is_date(@props.date) then @props.date else new Date(@props.date)
        if isNaN(d)  # http://stackoverflow.com/questions/1353684/detecting-an-invalid-date-date-instance-in-javascript
            # This can and does happen!  Passing this to the third party TimeAgo component
            # goes ballistic and crashes react (lame, but whatever).
            return <div>Invalid Date</div>
        if @props.popover
            s = d.toLocaleString()
            <Tip title={s} id={s} placement={@props.placement}>
                {@render_timeago(d)}
            </Tip>
        else
            @render_timeago(d)


# Important:
# widget can be controlled or uncontrolled -- use default_value for an *uncontrolled* widget
# with callbacks, and value for a controlled one!
#    See http://facebook.github.io/react/docs/forms.html#controlled-components

# Search input box with the following capabilities
# a clear button (that focuses the input)
# `enter` to submit
# `esc` to clear
exports.SearchInput = rclass
    displayName : 'Misc-SearchInput'

    propTypes :
        autoFocus       : rtypes.bool
        autoSelect      : rtypes.bool
        placeholder     : rtypes.string
        default_value   : rtypes.string
        value           : rtypes.string
        on_change       : rtypes.func    # invoked as on_change(value, get_opts()) each time the search input changes
        on_submit       : rtypes.func    # invoked as on_submit(value, get_opts()) when the search input is submitted (by hitting enter)
        on_escape       : rtypes.func    # invoked when user presses escape key; on_escape(value *before* hitting escape)
        on_up           : rtypes.func    # push up arrow
        on_down         : rtypes.func    # push down arrow
        on_clear        : rtypes.func    # invoked without arguments when input box is cleared (eg. via esc or clicking the clear button)
        clear_on_submit : rtypes.bool    # if true, will clear search box on every submit (default: false)
        buttonAfter     : rtypes.object

    getInitialState: ->
        value     : (@props.value || @props.default_value) ? ''
        ctrl_down : false

    get_opts: ->
        ctrl_down : @state.ctrl_down

    componentWillReceiveProps: (new_props) ->
        if new_props.value?
            @setState(value : new_props.value)

    componentDidMount: ->
        if @props.autoSelect
            try
                ReactDOM.findDOMNode(@refs.input).select()
            catch e
                # Edge sometimes complains about 'Could not complete the operation due to error 800a025e'

    clear_value: ->
        @set_value('')
        @props.on_clear?()

    clear_and_focus_search_input: ->
        @clear_value()
        ReactDOM.findDOMNode(@refs.input).focus()

    search_button: ->
        if @props.buttonAfter?
            return @props.buttonAfter
        else
            s = if @state.value?.length > 0 then 'warning' else "default"
            <Button onClick={@clear_and_focus_search_input} bsStyle={s}>
                <Icon name='times-circle' />
            </Button>

    set_value: (value) ->
        @setState(value:value)
        @props.on_change?(value, @get_opts())

    submit: (e) ->
        e?.preventDefault()
        @props.on_submit?(@state.value, @get_opts())
        if @props.clear_on_submit
            @clear_value()
            @props.on_change?(@state.value, @get_opts())

    key_down: (e) ->
        switch e.keyCode
            when 27
                @escape()
            when 40
                @props.on_down?()
            when 38
                @props.on_up?()
            when 17
                @setState(ctrl_down : true)
            when 13
                @submit()

    key_up: (e) ->
        switch e.keyCode
            when 17
                @setState(ctrl_down : false)

    escape: ->
        @props.on_escape?(@state.value)
        @clear_value()

    render: ->
        <FormGroup>
            <InputGroup>
                <FormControl
                    autoFocus   = {@props.autoFocus}
                    ref         = 'input'
                    type        = 'text'
                    placeholder = {@props.placeholder}
                    value       = {@state.value}
                    onChange    = {=>@set_value(ReactDOM.findDOMNode(@refs.input).value)}
                    onKeyDown   = {@key_down}
                    onKeyUp     = {@key_up}
                />
                <InputGroup.Button>
                    {@search_button()}
                </InputGroup.Button>
            </InputGroup>
        </FormGroup>

exports.MarkdownInput = rclass
    displayName : 'Misc-MarkdownInput'

    propTypes :
        default_value : rtypes.string
        on_change     : rtypes.func
        on_save       : rtypes.func   # called when saving from editing and switching back
        on_edit       : rtypes.func   # called when editing starts
        on_cancel     : rtypes.func   # called when cancel button clicked
        rows          : rtypes.number
        placeholder   : rtypes.string

    getInitialState: ->
        editing : false
        value   : undefined

    edit: ->
        @props.on_edit?()
        @setState(value:@props.default_value ? '', editing:true)

    cancel: ->
        @props.on_cancel?()
        @setState(editing:false)

    save: ->
        @props.on_save?(@state.value)
        @setState(editing:false)

    keydown: (e) ->
        if e.keyCode==27
            @setState(editing:false)
        else if e.keyCode==13 and e.shiftKey
            @save()

    to_html: ->
        if @props.default_value
            {__html: markdown.markdown_to_html(@props.default_value).s}
        else
            {__html: ''}

    render: ->
        if @state.editing

            tip = <span>
                You may enter (Github flavored) markdown here.  In particular, use # for headings, > for block quotes, *'s for italic text, **'s for bold text, - at the beginning of a line for lists, back ticks ` for code, and URL's will automatically become links.
            </span>

            <div>
                <ButtonToolbar style={paddingBottom:'5px'}>
                    <Button key='save' bsStyle='success' onClick={@save}
                            disabled={@state.value == @props.default_value}>
                        <Icon name='edit' /> Save
                    </Button>
                    <Button key='cancel' onClick={@cancel}>Cancel</Button>
                </ButtonToolbar>
                <form onSubmit={@save} style={marginBottom: '-20px'}>
                    <FormGroup>
                        <FormControl autoFocus
                            ref         = 'input'
                            componentClass = 'textarea'
                            rows        = {@props.rows ? 4}
                            placeholder = {@props.placeholder}
                            value       = {@state.value}
                            onChange    = {=>x=ReactDOM.findDOMNode(@refs.input).value; @setState(value:x); @props.on_change?(x)}
                            onKeyDown   = {@keydown}
                        />
                    </FormGroup>
                </form>
                <div style={paddingTop:'8px', color:'#666'}>
                    <Tip title='Use Markdown' tip={tip}>
                        Format using <a href='https://help.github.com/articles/getting-started-with-writing-and-formatting-on-github/' target='_blank'>Markdown</a>
                    </Tip>
                </div>
            </div>
        else
            <div>
                {<Button onClick={@edit}>Edit</Button>}
                <div onClick={@edit} dangerouslySetInnerHTML={@to_html()}></div>
            </div>

exports.HTML = rclass
    displayName : 'Misc-HTML'

    propTypes :
        value       : rtypes.string
        style       : rtypes.object
        has_mathjax : rtypes.bool
        project_id  : rtypes.string   # optional -- can be used to improve link handling (e.g., to images)
        file_path   : rtypes.string   # optional -- ...
        className   : rtypes.string   # optional class

    getDefaultProps: ->
        has_mathjax : true

    shouldComponentUpdate: (newProps) ->
        return @props.value != newProps.value or not underscore.isEqual(@props.style, newProps.style)

    _update_escaped_chars: ->
        if not @_isMounted
            return
        node = $(ReactDOM.findDOMNode(@))
        node.html(node[0].innerHTML.replace(/\\\$/g, '$'))

    _update_mathjax: (cb) ->
        if not @_isMounted  # see https://github.com/sagemathinc/cocalc/issues/1689
            return
        if @props.has_mathjax
            $(ReactDOM.findDOMNode(@)).mathjax
                cb : () =>
                    # Awkward code, since cb may be called more than once.
                    cb?()
                    cb = undefined
        else
            cb()

    _update_links: ->
        if not @_isMounted
            return
        $(ReactDOM.findDOMNode(@)).process_smc_links(project_id:@props.project_id, file_path:@props.file_path)

    update_content: ->
        if not @_isMounted
            return
        # orchestrates the _update_* methods
        @_update_mathjax =>
            if not @_isMounted
                return
            @_update_escaped_chars()
            @_update_links()   # this MUST be after update_escaped_chars -- see https://github.com/sagemathinc/cocalc/issues/1391

    componentDidUpdate: ->
        @update_content()

    componentDidMount: ->
        @_isMounted = true
        @update_content()

    componentWillUnmount: ->
        # see https://facebook.github.io/react/blog/2015/12/16/ismounted-antipattern.html
        # and https://github.com/sagemathinc/cocalc/issues/1689
        @_isMounted = false

    render_html: ->
        if @props.value
            {__html: require('./misc_page').sanitize_html(@props.value)}
        else
            {__html: ''}

    render: ->
        <span
            className               = {@props.className}
            dangerouslySetInnerHTML = {@render_html()}
            style                   = {@props.style}>
        </span>

exports.Markdown = rclass
    displayName : 'Misc-Markdown'

    propTypes :
        value      : rtypes.string
        style      : rtypes.object
        project_id : rtypes.string   # optional -- can be used to improve link handling (e.g., to images)
        file_path  : rtypes.string   # optional -- ...
        className  : rtypes.string   # optional class

    to_html: ->
        if @props.value
            # change escaped characters back for markdown processing
            v = @props.value.replace(/&gt;/g, '>').replace(/&lt;/g, '<')
            return markdown.markdown_to_html(v)
        else
            {s: '', has_mathjax: false}

    render: ->
        HTML = exports.HTML
        value = @to_html()
        #if DEBUG then console.log('Markdown.to_html value', value.s, value.has_mathjax)
        <HTML
            value        = {value.s}
            has_mathjax  = {value.has_mathjax}
            style        = {@props.style}
            project_id   = {@props.project_id}
            file_path    = {@props.file_path}
            className    = {@props.className}>
        </HTML>

activity_style =
    float           : 'right'
    backgroundColor : 'white'
    position        : 'absolute'
    right           : '25px'
    top             : '65px'
    border          : '1px solid #ccc'
    padding         : '10px'
    zIndex          : '10'
    borderRadius    : '5px'
    boxShadow       : '3px 3px 3px #ccc'

activity_item_style =
    whiteSpace   : 'nowrap'
    overflow     : 'hidden'
    textOverflow : 'ellipsis'

exports.ActivityDisplay = rclass
    displayName : 'ActivityDisplay'

    propTypes :
        activity : rtypes.array.isRequired   # array of strings
        trunc    : rtypes.number             # truncate activity messages at this many characters (default: 80)
        on_clear : rtypes.func               # if given, called when a clear button is clicked

    render_items: ->
        n = @props.trunc ? 80
        trunc = (s) -> misc.trunc(s, n)
        for desc, i in @props.activity
            <div key={i} style={activity_item_style} >
                <Icon style={padding:'2px 1px 1px 2px'} name='cc-icon-cocalc-ring' spin /> {trunc(desc)}
            </div>

    render: ->
        if misc.len(@props.activity) > 0
            <div key='activity' style={activity_style}>
                {<CloseX on_close={@props.on_clear} /> if @props.on_clear?}
                {@render_items() if @props.activity.length > 0}
            </div>
        else
            <span />

exports.Tip = Tip = rclass
    displayName : 'Tip'

    propTypes :
        title     : rtypes.oneOfType([rtypes.string, rtypes.node]).isRequired
        placement : rtypes.string   # 'top', 'right', 'bottom', left' -- defaults to 'right'
        tip       : rtypes.oneOfType([rtypes.string, rtypes.node])
        size      : rtypes.string   # "xsmall", "small", "medium", "large"
        delayShow : rtypes.number
        delayHide : rtypes.number
        rootClose : rtypes.bool
        icon      : rtypes.string
        id        : rtypes.string   # can be used for screen readers (otherwise defaults to title)
        style     : rtypes.object

    getDefaultProps: ->
        placement : 'right'
        delayShow : 500
        delayHide : 100
        rootClose : false

    getInitialState: ->
        display_trigger : false

    render_title: ->
        <span>{<Icon name={@props.icon}/> if @props.icon} {@props.title}</span>

    render_popover: ->
        if @props.tip
            <Popover
                bsSize = {@props.size}
                title  = {@render_title()}
                id     = {@props.id ? "tip"}
                style  = {zIndex:'1000'}
            >
                <span style={wordWrap:'break-word'}>
                    {@props.tip}
                </span>
            </Popover>
        else
            <Tooltip
                bsSize = {@props.size}
                id     = {@props.id ? "tip"}
                style  = {zIndex:'1000'}
            >
                {@render_title()}
            </Tooltip>

    render: ->
        if not @state.display_trigger
            <span style={@props.style}
                onMouseEnter={=>@setState(display_trigger:true)}
            >
                {@props.children}
            </span>
        else
            <OverlayTrigger
                placement = {@props.placement}
                overlay   = {@render_popover()}
                delayShow = {@props.delayShow}
                delayHide = {@props.delayHide}
                rootClose = {@props.rootClose}
            >
                <span
                    style={@props.style}
                    onMouseLeave={=>@setState(display_trigger:false)}
                >
                    {@props.children}
                </span>
            </OverlayTrigger>

exports.SaveButton = rclass
    displayName : 'Misc-SaveButton'

    propTypes :
        unsaved  : rtypes.bool
        disabled : rtypes.bool
        on_click : rtypes.func.isRequired

    render: ->
        <Button bsStyle='success' disabled={@props.saving or not @props.unsaved} onClick={@props.on_click}>
            <Icon name='save' /> Sav{if @props.saving then <span>ing... <Icon name='cc-icon-cocalc-ring' spin /></span> else <span>e</span>}
        </Button>

# Compnent to attempt opening an smc path in a project
exports.PathLink = rclass
    displayName : 'Misc-PathLink'

    propTypes :
        path         : rtypes.string.isRequired
        project_id   : rtypes.string.isRequired
        display_name : rtypes.string # if provided, show this as the link and show real name in popover
        full         : rtypes.bool   # true = show full path, false = show only basename
        trunc        : rtypes.number # truncate longer names and show a tooltip with the full name
        style        : rtypes.object
        link         : rtypes.bool   # set to false to make it not be a link

    getDefaultProps: ->
        style : {}
        full  : false
        link  : true

    handle_click: (e) ->
        e.preventDefault()
        path_head = 'files'
        path_head += '/' if @props.path[0] != '/'
        @actions('projects').open_project
            project_id : @props.project_id
            target     : path_head + @props.path
            switch_to  : misc.should_open_in_foreground(e)

    render_link: (text) ->
        if @props.link
            <a onClick={@handle_click} style={@props.style} href=''>{text}</a>
        else
            <span style={@props.style}>{text}</span>

    render: ->
        name = if @props.full then @props.path else misc.path_split(@props.path).tail
        if name.length > @props.trunc or (@props.display_name? and @props.display_name isnt name)
            if @props.trunc?
                text = misc.trunc_middle(@props.display_name ? name, @props.trunc)
            else
                text = @props.display_name ? name
            <Tip title='' tip={name}>
                {@render_link(text)}
            </Tip>
        else
            @render_link(name)

Globalize = require('globalize')
globalizeLocalizer = require('react-widgets/lib/localizers/globalize')
globalizeLocalizer(Globalize)

DateTimePicker = require('react-widgets/lib/DateTimePicker')

DATETIME_PARSE_FORMATS = [
    'MMM d, yyyy h:mm tt'
    'MMMM d, yyyy h:mm tt'
    'MMM d, yyyy'
    'MMM d, yyyy H:mm'
    'MMMM d, yyyy'
    'MMMM d, yyyy H:mm'
]

exports.DateTimePicker = rclass
    displayName : 'Misc-DateTimePicker'

    propTypes :
        value     : rtypes.oneOfType([rtypes.string, rtypes.object])
        on_change : rtypes.func.isRequired

    render: ->
        <DateTimePicker
            step       = {60}
            editFormat = {'MMM d, yyyy h:mm tt'}
            parse      = {DATETIME_PARSE_FORMATS}
            value      = {@props.value}
            onChange   = {@props.on_change}
        />

Calendar = require('react-widgets/lib/Calendar')

exports.Calendar = rclass
    displayName : 'Misc-Calendar'

    propTypes :
        value     : rtypes.oneOfType([rtypes.string, rtypes.object])
        on_change : rtypes.func.isRequired

    render: ->
        <Calendar
            defaultValue = {@props.value}
            onChange     = {@props.on_change}
        />

# WARNING: the keys of the input components must not be small negative integers
exports.r_join = (components, sep=', ') ->
    v = []
    n = misc.len(components)
    for x, i in components
        v.push(x)
        if i < n-1
            v.push(<span key={-i-1}>{sep}</span>)
    return v


# NOTE: This component does *NOT* all the update_directory_tree action.  That is currently necessary
# to update the tree as of July 31, 2015, though when there is a sync'd filetree it won't be.
exports.DirectoryInput = rclass
    displayName : 'DirectoryInput'

    reduxProps :
        projects :
            directory_trees : rtypes.immutable

    propTypes :
        project_id    : rtypes.string.isRequired
        on_change     : rtypes.func.isRequired
        default_value : rtypes.string
        placeholder   : rtypes.string
        autoFocus     : rtypes.bool
        on_key_down   : rtypes.func
        on_key_up     : rtypes.func
        exclusions    : rtypes.array

    render: ->
        x = @props.directory_trees?.get(@props.project_id)?.toJS()
        if not x? or new Date() - x.updated >= 15000
            redux.getActions('projects').fetch_directory_tree(@props.project_id, exclusions:@props.exclusions)
        tree = x?.tree
        if tree?
            group = (s) ->
                i = s.indexOf('/')
                if i == -1
                    return s
                else
                    return s.slice(0, i)
        else
            group = (s) -> s
        <Combobox
            autoFocus    = {@props.autoFocus}
            data         = {tree}
            filter       = {'contains'}
            groupBy      = {group}
            defaultValue = {@props.default_value}
            placeholder  = {@props.placeholder}
            messages     = {emptyFilter : '', emptyList : ''}
            onChange     = {(value) => @props.on_change(value)}
            onKeyDown    = {@props.on_key_down}
            onKeyUp      = {@props.on_key_up}
        />

#onChange     = {(value) => @props.on_change(value.trim()); console.log(value)}

# A warning to put on pages when the project is deleted
# TODO: use this in more places
exports.DeletedProjectWarning = ->
    <Alert bsStyle='danger' style={marginTop:'10px'}>
        <h4><Icon name='exclamation-triangle'/>  Warning: this project is <strong>deleted!</strong></h4>
        <p>If you intend to use this project, you should <strong>undelete it</strong> in Hide or delete under project settings.</p>
    </Alert>

exports.course_warning = (pay) ->
    if not pay
        return false
    {webapp_client} = require('./webapp_client')
    return webapp_client.server_time() <= misc.months_before(-3, pay)  # require subscription until 3 months after start (an estimate for when class ended, and less than when what student did pay for will have expired).

project_warning_opts = (opts) ->
    {upgrades_you_can_use, upgrades_you_applied_to_all_projects, course_info, account_id, email_address, upgrade_type} = opts
    total = upgrades_you_can_use?[upgrade_type] ? 0
    used  = upgrades_you_applied_to_all_projects?[upgrade_type] ? 0
    x =
        total          : total
        used           : used
        avail          : total - used
        course_warning : exports.course_warning(course_info?.get?('pay'))  # no *guarantee* that course_info is immutable.js since just comes from database
        course_info    : opts.course_info
        account_id     : account_id
        email_address  : email_address
    return x

exports.CourseProjectExtraHelp = CourseProjectExtraHelp = ->
    <div style={marginTop:'10px'}>
       If you have already paid, you can go to the settings in your project and click the "Adjust  your quotas..." button, then click the checkboxes next to network and member hosting.  If it says you do not have enough quota, visit the Upgrades tab in account settings, see where the upgrades are, remove them from another project, then try again.
    </div>

exports.CourseProjectWarning = (opts) ->
    {total, used, avail, course_info, course_warning, account_id, email_address} = project_warning_opts(opts)
    if not course_warning
        # nothing
        return <span></span>
    # We may now assume course_info.get is defined, since course_warning is only true if it is.
    pay = course_info.get('pay')
    billing = require('./billing')
    if avail > 0
        action = <billing.BillingPageLink text="move this project to a members only server" />
    else
        action = <billing.BillingPageLink text="buy a course subscription" />
    is_student = account_id == course_info.get('account_id') or email_address == course_info.get('email_address')
    {webapp_client} = require('./webapp_client')
    if pay > webapp_client.server_time()  # in the future
        if is_student
            deadline  = <span>Your instructor requires you to {action} within <TimeAgo date={pay}/>.</span>
        else
            deadline = <span>Your student must buy a course subscription within <TimeAgo date={pay}/>.</span>
        style = 'warning'
        label = 'Warning'
    else
        if is_student
            deadline  = <span>Your instructor requires you to {action} now to continuing using this project.{<CourseProjectExtraHelp/> if total>0}</span>
        else
            deadline = <span>Your student must buy a course subscription to continue using this project.</span>
        style = 'danger'
        label = 'Error'
    <Alert bsStyle={style} style={marginTop:'10px'}>
        <h4><Icon name='exclamation-triangle'/>  {label}: course payment required</h4>
        {deadline}
    </Alert>

exports.NonMemberProjectWarning = (opts) ->
    {total, used, avail, course_warning} = project_warning_opts(opts)

    ## Disabled until a pay-in-place version gets implemented
    #if course_warning
    #    return exports.CourseProjectWarning(opts)

    if avail > 0
        # have upgrade available
        suggestion = <span><b><i>You have {avail} unused members-only hosting {misc.plural(avail,'upgrade')}</i></b>.  Click 'Adjust your quotas...' below.</span>
    else if avail <= 0
        url = PolicyPricingPageUrl
        if total > 0
            suggestion = <span>Your {total} members-only hosting {misc.plural(total,'upgrade')} are already in use on other projects.  You can <a href={url} target='_blank' style={cursor:'pointer'}>purchase further upgrades </a> by adding a subscription (you can add the same subscription multiple times), or disable member-only hosting for another project to free a spot up for this one.</span>
        else
            suggestion = <span><Space /><a href={url} target='_blank' style={cursor:'pointer'}>Subscriptions start at only $7/month.</a></span>

    <Alert bsStyle='warning' style={marginTop:'10px'}>
        <h4><Icon name='exclamation-triangle'/>  Warning: this project is <strong>running on a free server</strong></h4>
        <p>
            Projects running on free servers compete for resources with a large number of other free projects.
            The free servers are <b><i>randomly rebooted frequently</i></b>,
            and are often <b><i>much more heavily loaded</i></b> than members-only servers.
            {suggestion}
        </p>
    </Alert>

exports.NoNetworkProjectWarning = (opts) ->
    {total, used, avail} = project_warning_opts(opts)
    if avail > 0
        # have upgrade available
        suggestion = <span><b><i>You have {avail} unused internet access {misc.plural(avail,'upgrade')}</i></b>.  Click 'Adjust your quotas...' below.</span>
    else if avail <= 0
        url = PolicyPricingPageUrl
        if total > 0
            suggestion = <span>Your {total} internet access {misc.plural(total,'upgrade')} are already in use on other projects.  You can <a href={url} target='_blank' style={cursor:'pointer'}>purchase further upgrades </a> by adding a subscription (you can add the same subscription multiple times), or disable an internet access upgrade for another project to free a spot up for this one.</span>
        else
            suggestion = <span><Space /><a href={url} target='_blank' style={cursor:'pointer'}>Subscriptions start at only $7/month.</a></span>

    <Alert bsStyle='warning' style={marginTop:'10px'}>
        <h4><Icon name='exclamation-triangle'/>  Warning: this project <strong>does not have full internet access</strong></h4>
        <p>
            Projects without internet access enabled, cannot connect to external websites or download software packages.
            {suggestion}
        </p>
    </Alert>

exports.LoginLink = rclass
    displayName : 'Misc-LoginLink'

    render: ->  # TODO: the code to switch page below will change when we get a top-level navigation store.
        <Alert bsStyle='info' style={margin:'15px'}>
            <Icon name='sign-in' style={fontSize:'13pt', marginRight:'10px'} /> Please<Space/>
            <a style={cursor: 'pointer'}
                onClick={=>redux.getActions('page').set_active_tab('account')}>
                login or create an account...
            </a>
        </Alert>

COMPUTE_STATES = require('smc-util/schema').COMPUTE_STATES
exports.ProjectState = rclass
    displayName : 'Misc-ProjectState'

    propTypes :
        state : rtypes.string

    getDefaultProps: ->
        state : 'unknown'

    render_spinner:  ->
        <span>... <Icon name='cc-icon-cocalc-ring' spin /></span>

    render: ->
        s = COMPUTE_STATES[@props.state]
        if not s?
            return <Loading />
        {display, desc, icon, stable} = s
        <Tip title={display} tip={desc}>
            <Icon name={icon} /> {display} {@render_spinner() if not stable}
        </Tip>


# info button inside the editor when editing a file. links you back to the file listing with the action prompted
# TODO: move this somewhere else once editor is rewritten
{DropdownButton, MenuItem} = require('react-bootstrap')
EditorFileInfoDropdown = rclass
    displayName : 'Misc-EditorFileInfoDropdown'

    propTypes :
        filename  : rtypes.string.isRequired # expects the full path name
        actions   : rtypes.object.isRequired
        is_public : rtypes.bool

    getDefaultProps: ->
        is_public : false

    handle_click: (name) ->
        path_splitted = misc.path_split(@props.filename)
        get_basename = ->
                path_splitted.tail
        @props.actions.open_directory(path_splitted.head)
        @props.actions.set_all_files_unchecked()
        @props.actions.set_file_checked(@props.filename, true)
        @props.actions.set_file_action(name, get_basename)

    render_menu_item: (name, icon) ->
        <MenuItem onSelect={=>@handle_click(name)} key={name} >
            <Icon name={icon} fixedWidth /> {"#{misc.capitalize(name)}..."}
        </MenuItem>

    render_menu_items: ->
        if @props.is_public
            # Fewer options when viewing the action dropdown in public mode:
            items =
                'download' : 'cloud-download'
                'copy'     : 'files-o'
        else
            # dynamically create a map from 'key' to 'icon'
            {file_action_buttons} = require('./project_files')
            items = _.object(([k, v.icon] for k, v of file_action_buttons))

        for name, icon of items
            @render_menu_item(name, icon)

    render_dropdown_button: (bsSize, className) ->
        <DropdownButton style={marginRight:'2px'} id='file_info_button' bsStyle='info' bsSize={bsSize} title={<Icon name='info-circle' />} className={className}>
            {@render_menu_items()}
        </DropdownButton>

    render: ->
        <div>
            {@render_dropdown_button('large', 'pull-left visible-xs')}
            {@render_dropdown_button(null, 'pull-left hidden-xs')}
        </div>

exports.render_file_info_dropdown = (filename, actions, dom_node, is_public) ->
    ReactDOM.render(<EditorFileInfoDropdown filename={filename} actions={actions} is_public={is_public} />, dom_node)

exports.UPGRADE_ERROR_STYLE = UPGRADE_ERROR_STYLE =
    color        : 'white'
    background   : 'red'
    padding      : '1ex'
    borderRadius : '3px'
    fontWeight   : 'bold'
    marginBottom : '1em'

{PROJECT_UPGRADES} = require('smc-util/schema')

exports.NoUpgrades = NoUpgrades = rclass
    displayName : 'NoUpgrades'

    propTypes :
        cancel : rtypes.func.isRequired

    billing: (e) ->
        e.preventDefault()
        require('./billing').visit_billing_page()

    render: ->
        <Alert bsStyle='info'>
            <h3><Icon name='exclamation-triangle' /> Your account has no upgrades available</h3>
            <p>You can purchase upgrades starting at $7 / month.</p>
            <p><a href='' onClick={@billing}>Visit the billing page...</a></p>
            <Button onClick={@props.cancel}>Cancel</Button>
        </Alert>

###
 Takes current upgrades data and quota parameters and provides an interface for the user to update these parameters.
 submit_upgrade_quotas will recieve a javascript object in the same format as quota_params
 cancel_upgrading takes no arguments and is called when the cancel button is hit.
###
exports.UpgradeAdjustor = rclass
    displayName : 'UpgradeAdjustor'

    propTypes :
        quota_params                         : rtypes.object.isRequired # from the schema
        submit_upgrade_quotas                : rtypes.func.isRequired
        cancel_upgrading                     : rtypes.func.isRequired
        disable_submit                       : rtypes.bool
        upgrades_you_can_use                 : rtypes.object
        upgrades_you_applied_to_all_projects : rtypes.object
        upgrades_you_applied_to_this_project : rtypes.object

    getDefaultProps: ->
        upgrades_you_can_use                 : {}
        upgrades_you_applied_to_all_projects : {}
        upgrades_you_applied_to_this_project : {}

    getInitialState: ->
        state = {}

        current = @props.upgrades_you_applied_to_this_project

        for name, data of @props.quota_params
            factor = data.display_factor
            if data.input_type == 'checkbox' and @props.submit_text == "Create project with upgrades"
                current_value = current[name] ? 1
            else
                current_value = current[name] ? 0
            state["upgrade_#{name}"] = misc.round2(current_value * factor)

        return state

     get_quota_info : ->
        # how much upgrade you currently use on this one project
        current = @props.upgrades_you_applied_to_this_project
        # how much unused upgrade you have remaining
        remaining = misc.map_diff(@props.upgrades_you_can_use, @props.upgrades_you_applied_to_all_projects)
        # maximums you can use, including the upgrades already on this project
        limits = misc.map_sum(current, remaining)
        # additionally, the limits are capped by the maximum per project
        maximum = require('smc-util/schema').PROJECT_UPGRADES.max_per_project
        limits = misc.map_limit(limits, maximum)

        limits    : limits
        remaining : remaining
        current   : current

    clear_upgrades: ->
        @set_upgrades('min')

    max_upgrades: ->
        @set_upgrades('max')

    set_upgrades: (description) ->
        info = @get_quota_info()
        new_upgrade_state = {}
        for name, data of @props.quota_params
            factor = data.display_factor
            switch description
                when 'max'
                    current_value = info.limits[name]
                when 'min'
                    current_value = 0
            new_upgrade_state["upgrade_#{name}"] = misc.round2(current_value * factor)

        return @setState(new_upgrade_state)

    is_upgrade_input_valid: (input, max) ->
        val = misc.parse_number_input(input, round_number=false)
        if not val? or val > Math.max(0, max)
            return false
        else
            return true

    # the max button will set the upgrade input box to the number given as max
    render_max_button: (name, max) ->
        <Button
            bsSize  = 'xsmall'
            onClick = {=>@setState("upgrade_#{name}" : max)}
            style   = {padding:'0px 5px'}
        >
            Max
        </Button>

    render_addon: (misc, name, display_unit, limit) ->
        <div style={minWidth:'81px'}>{"#{misc.plural(2,display_unit)}"} {@render_max_button(name, limit)}</div>

    render_upgrade_row: (name, data, remaining=0, current=0, limit=0) ->
        if not data?
            return

        {display, desc, display_factor, display_unit, input_type} = data

        if input_type == 'checkbox'

            # the remaining count should decrease if box is checked
            val = @state["upgrade_#{name}"]
            show_remaining = remaining + current - val
            show_remaining = Math.max(show_remaining, 0)

            if not @is_upgrade_input_valid(val, limit)
                label = <div style=UPGRADE_ERROR_STYLE>Uncheck this: you do not have enough upgrades</div>
            else
                label = if val == 0 then 'Enable' else 'Enabled'

            <Row key={name} style={marginTop:'5px'}>
                <Col sm=6>
                    <Tip title={display} tip={desc}>
                        <strong>{display}</strong>
                    </Tip>
                    <br/>
                    You have {show_remaining} unallocated {misc.plural(show_remaining, display_unit)}
                </Col>
                <Col sm=6>
                    <form>
                        <Checkbox
                            ref      = {"upgrade_#{name}"}
                            checked  = {val > 0}
                            onChange = {(e)=>@setState("upgrade_#{name}" : if e.target.checked then 1 else 0)}>
                            {label}
                        </Checkbox>
                    </form>
                </Col>
            </Row>


        else if input_type == 'number'
            remaining = misc.round2(remaining * display_factor)
            display_current = current * display_factor # current already applied
            if current != 0 and misc.round2(display_current) != 0
                current = misc.round2(display_current)
            else
                current = display_current

            limit = misc.round2(limit * display_factor)
            current_input = misc.parse_number_input(@state["upgrade_#{name}"]) ? 0 # current typed in

            # the amount displayed remaining subtracts off the amount you type in
            show_remaining = misc.round2(remaining + current - current_input)

            val = @state["upgrade_#{name}"]
            if not @is_upgrade_input_valid(val, limit)
                bs_style = 'error'
                if misc.parse_number_input(val)?
                    label = <div style=UPGRADE_ERROR_STYLE>Value too high: not enough upgrades or exceeding limit</div>
                else
                    label = <div style=UPGRADE_ERROR_STYLE>Please enter a number</div>
            else
                label = <span></span>

            remaining_all = Math.max(show_remaining, 0)
            schema_limit = PROJECT_UPGRADES.max_per_project
            display_factor = PROJECT_UPGRADES.params[name].display_factor
            # calculates the amount of remaining quotas: limited by the max upgrades and subtract the already applied quotas
            total_limit = schema_limit[name]*display_factor

            unit = misc.plural(show_remaining, display_unit)
            if total_limit < remaining
                remaining_note = <span> You have {remaining_all} unallocated {unit} (you may allocate up to {total_limit} {unit} here)</span>

            else
                remaining_note = <span>You have {remaining_all} unallocated {unit}</span>

            <Row key={name} style={marginTop:'5px'}>
                <Col sm=6>
                    <Tip title={display} tip={desc}>
                        <strong>{display}</strong>
                    </Tip>
                    <br/>
                    {remaining_note}
                </Col>
                <Col sm=6>
                    <FormGroup>
                        <InputGroup>
                            <FormControl
                                ref        = {"upgrade_#{name}"}
                                type       = 'text'
                                value      = {val}
                                bsStyle    = {bs_style}
                                onChange   = {=>@setState("upgrade_#{name}" : ReactDOM.findDOMNode(@refs["upgrade_#{name}"]).value)}
                            />
                            <InputGroup.Addon>
                                {@render_addon(misc, name, display_unit, limit)}
                            </InputGroup.Addon>
                        </InputGroup>
                    </FormGroup>
                    {label}
                </Col>
            </Row>
        else
            console.warn('Invalid input type in render_upgrade_row: ', input_type)
            return

    save_upgrade_quotas: (remaining) ->
        current = @props.upgrades_you_applied_to_this_project
        new_upgrade_quotas = {}
        new_upgrade_state  = {}
        for name, data of @props.quota_params
            factor = data.display_factor
            current_val = misc.round2((current[name] ? 0) * factor)
            remaining_val = Math.max(misc.round2((remaining[name] ? 0) * factor), 0) # everything is now in display units

            if data.input_type is 'checkbox'
                input = @state["upgrade_#{name}"] ? current_val
                if input and (remaining_val > 0 or current_val > 0)
                    val = 1
                else
                    val = 0

            else
                # parse the current user input, and default to the current value if it is (somehow) invalid
                input = misc.parse_number_input(@state["upgrade_#{name}"]) ? current_val
                input = Math.max(input, 0)
                limit = current_val + remaining_val
                val = Math.min(input, limit)

            new_upgrade_state["upgrade_#{name}"] = val
            new_upgrade_quotas[name] = misc.round2(val / factor) # only now go back to internal units

        @props.submit_upgrade_quotas(new_upgrade_quotas)
        # set the state so that the numbers are right if you click upgrade again
        @setState(new_upgrade_state)

    # Returns true if the inputs are valid and different:
    #    - at least one has changed
    #    - none are negative
    #    - none are empty
    #    - none are higher than their limit
    valid_changed_upgrade_inputs: (current, limits) ->
        for name, data of @props.quota_params
            factor = data.display_factor
            # the highest number the user is allowed to type
            limit = Math.max(0, misc.round2((limits[name] ? 0) * factor))  # max since 0 is always allowed
            # the current amount applied to the project
            cur_val = misc.round2((current[name] ? 0) * factor)
            # the current number the user has typed (undefined if invalid)
            new_val = misc.parse_number_input(@state["upgrade_#{name}"])
            if not new_val? or new_val > limit
                return false
            if cur_val isnt new_val
                changed = true
        return changed

    render: ->
        if misc.is_zero_map(@props.upgrades_you_can_use)
            # user has no upgrades on their account
            <NoUpgrades cancel={@props.cancel_upgrading} />
        else
            # NOTE : all units are currently 'internal' instead of display, e.g. seconds instead of hours
            quota_params = @props.quota_params
            # how much upgrade you have used between all projects
            used_upgrades = @props.upgrades_you_applied_to_all_projects
            # how much upgrade you currently use on this one project
            current = @props.upgrades_you_applied_to_this_project
            # how much unused upgrade you have remaining
            remaining = misc.map_diff(@props.upgrades_you_can_use, used_upgrades)
            # maximums you can use, including the upgrades already on this project
            limits = misc.map_sum(current, remaining)
            # additionally, the limits are capped by the maximum per project
            maximum = require('smc-util/schema').PROJECT_UPGRADES.max_per_project
            limits = misc.map_limit(limits, maximum)

            <Alert bsStyle='warning'>
                <h3><Icon name='arrow-circle-up' /> Adjust your project quota contributions</h3>

                <span style={color:"#666"}>Adjust <i>your</i> contributions to the quotas on this project (disk space, memory, cores, etc.).  The total quotas for this project are the sum of the contributions of all collaborators and the free base quotas.</span>
                <hr/>
                <Row>
                    <Col md=1>
                        <b style={fontSize:'12pt'}>Quota</b>
                    </Col>
                    <Col md=5>
                        <Button
                            bsSize  = 'xsmall'
                            onClick = {@max_upgrades}
                            style   = {padding:'0px 5px'}
                        >
                            Max all upgrades
                        </Button>
                        {' '}
                        <Button
                            bsSize  = 'xsmall'
                            onClick = {@clear_upgrades}
                            style   = {padding:'0px 5px'}
                        >
                            Remove all upgrades
                        </Button>
                    </Col>
                    <Col md=6>
                        <b style={fontSize:'12pt'}>Your contribution</b>
                    </Col>
                </Row>
                <hr/>

                {@render_upgrade_row(n, quota_params[n], remaining[n], current[n], limits[n]) for n in PROJECT_UPGRADES.field_order}
                {@props.children}
                <ButtonToolbar style={marginTop:'10px'}>
                    <Button
                        bsStyle  = 'success'
                        onClick  = {=>@save_upgrade_quotas(remaining)}
                        disabled = {@props.disable_submit or not @valid_changed_upgrade_inputs(current, limits)}
                    >
                        <Icon name='arrow-circle-up' /> {if @props.submit_text then @props.submit_text else "Submit changes"}
                    </Button>
                    <Button onClick={@props.cancel_upgrading}>
                        Cancel
                    </Button>
                </ButtonToolbar>
<<<<<<< HEAD
            </Alert>


###
Drag'n'Drop dropzone area
###
ReactDOMServer = require('react-dom/server')   # for dropzone below
Dropzone       = require('react-dropzone-component')

exports.SMC_Dropzone = rclass
    displayName: 'SMC_Dropzone'

    propTypes:
        project_id           : rtypes.string.isRequired
        current_path         : rtypes.string.isRequired
        dropzone_handler     : rtypes.object.isRequired

    dropzone_template : ->
        <div className='dz-preview dz-file-preview'>
            <div className='dz-details'>
                <div className='dz-filename'><span data-dz-name></span></div>
                <img data-dz-thumbnail />
            </div>
            <div className='dz-progress'><span className='dz-upload' data-dz-uploadprogress></span></div>
            <div className='dz-success-mark'><span><Icon name='check'></span></div>
            <div className='dz-error-mark'><span><Icon name='times'></span></div>
            <div className='dz-error-message'><span data-dz-errormessage></span></div>
        </div>

    postUrl : ->
        dest_dir = misc.encode_path(@props.current_path)
        postUrl  = window.app_base_url + "/upload?project_id=#{@props.project_id}&dest_dir=#{dest_dir}"
        return postUrl

    render: ->
        <div>
            {<div className='close-button pull-right'>
                <span
                    onClick={@props.close_button_onclick}
                    className='close-button-x'
                    style={cursor: 'pointer', fontSize: '18px', color:'gray'}><i className="fa fa-times"></i></span>
            </div> if @props.close_button_onclick?}
            <Tip icon='file' title='Drag and drop files' placement='top'
                tip='Drag and drop files from your computer into the box below to upload them into your project.  You can upload individual files that are up to 30MB in size.'>
                <h4 style={color:"#666"}>Drag and drop files (Currently, each file must be under 30MB; for bigger files, use SSH as explained in project settings.)</h4>
            </Tip>
            <div style={border: '2px solid #ccc', boxShadow: '4px 4px 2px #bbb', borderRadius: '5px', padding: 0, margin: '10px'}>
                <Dropzone
                    config        = {postUrl: @postUrl()}
                    eventHandlers = {@props.dropzone_handler}
                    djsConfig     = {previewTemplate: ReactDOMServer.renderToStaticMarkup(@dropzone_template())} />
            </div>
        </div>
=======
            </Alert>
>>>>>>> 5bcf8519
<|MERGE_RESOLUTION|>--- conflicted
+++ resolved
@@ -1652,60 +1652,4 @@
                         Cancel
                     </Button>
                 </ButtonToolbar>
-<<<<<<< HEAD
-            </Alert>
-
-
-###
-Drag'n'Drop dropzone area
-###
-ReactDOMServer = require('react-dom/server')   # for dropzone below
-Dropzone       = require('react-dropzone-component')
-
-exports.SMC_Dropzone = rclass
-    displayName: 'SMC_Dropzone'
-
-    propTypes:
-        project_id           : rtypes.string.isRequired
-        current_path         : rtypes.string.isRequired
-        dropzone_handler     : rtypes.object.isRequired
-
-    dropzone_template : ->
-        <div className='dz-preview dz-file-preview'>
-            <div className='dz-details'>
-                <div className='dz-filename'><span data-dz-name></span></div>
-                <img data-dz-thumbnail />
-            </div>
-            <div className='dz-progress'><span className='dz-upload' data-dz-uploadprogress></span></div>
-            <div className='dz-success-mark'><span><Icon name='check'></span></div>
-            <div className='dz-error-mark'><span><Icon name='times'></span></div>
-            <div className='dz-error-message'><span data-dz-errormessage></span></div>
-        </div>
-
-    postUrl : ->
-        dest_dir = misc.encode_path(@props.current_path)
-        postUrl  = window.app_base_url + "/upload?project_id=#{@props.project_id}&dest_dir=#{dest_dir}"
-        return postUrl
-
-    render: ->
-        <div>
-            {<div className='close-button pull-right'>
-                <span
-                    onClick={@props.close_button_onclick}
-                    className='close-button-x'
-                    style={cursor: 'pointer', fontSize: '18px', color:'gray'}><i className="fa fa-times"></i></span>
-            </div> if @props.close_button_onclick?}
-            <Tip icon='file' title='Drag and drop files' placement='top'
-                tip='Drag and drop files from your computer into the box below to upload them into your project.  You can upload individual files that are up to 30MB in size.'>
-                <h4 style={color:"#666"}>Drag and drop files (Currently, each file must be under 30MB; for bigger files, use SSH as explained in project settings.)</h4>
-            </Tip>
-            <div style={border: '2px solid #ccc', boxShadow: '4px 4px 2px #bbb', borderRadius: '5px', padding: 0, margin: '10px'}>
-                <Dropzone
-                    config        = {postUrl: @postUrl()}
-                    eventHandlers = {@props.dropzone_handler}
-                    djsConfig     = {previewTemplate: ReactDOMServer.renderToStaticMarkup(@dropzone_template())} />
-            </div>
-        </div>
-=======
-            </Alert>
->>>>>>> 5bcf8519
+            </Alert>
--- conflicted
+++ resolved
@@ -731,15 +731,6 @@
     displayName : 'Misc-HTML'
 
     propTypes :
-<<<<<<< HEAD
-        value          : rtypes.string
-        style          : rtypes.object
-        has_mathjax    : rtypes.bool
-        project_id     : rtypes.string   # optional -- can be used to improve link handling (e.g., to images)
-        file_path      : rtypes.string   # optional -- ...
-        className      : rtypes.string   # optional class
-        href_transform : rtypes.func     # optional function that link/src hrefs are fed through
-=======
         value       : rtypes.string
         style       : rtypes.object
         has_mathjax : rtypes.bool
@@ -747,7 +738,7 @@
         file_path   : rtypes.string   # optional -- ...
         className   : rtypes.string   # optional class
         safeHTML    : rtypes.bool     # optional -- default true, if true scripts and unsafe attributes are removed from sanitized html
->>>>>>> d041f033
+        href_transform : rtypes.func     # optional function that link/src hrefs are fed through
 
     getDefaultProps: ->
         has_mathjax : true
@@ -831,24 +822,16 @@
     displayName : 'Misc-Markdown'
 
     propTypes :
-<<<<<<< HEAD
-        value          : rtypes.string
-        style          : rtypes.object
-        project_id     : rtypes.string   # optional -- can be used to improve link handling (e.g., to images)
-        file_path      : rtypes.string   # optional -- ...
-        className      : rtypes.string   # optional class
-        href_transform : rtypes.func     # optional function used to first transform href target strings
-=======
         value       : rtypes.string
         style       : rtypes.object
         project_id  : rtypes.string   # optional -- can be used to improve link handling (e.g., to images)
         file_path   : rtypes.string   # optional -- ...
         className   : rtypes.string   # optional class
         safeHTML    : rtypes.bool     # optional -- default true, if true scripts and unsafe attributes are removed from sanitized html
+        href_transform : rtypes.func     # optional function used to first transform href target strings
 
     getDefaultProps: ->
         safeHTML : true
->>>>>>> d041f033
 
     to_html: ->
         if @props.value
@@ -863,24 +846,14 @@
         value = @to_html()
         #if DEBUG then console.log('Markdown.to_html value', value.s, value.has_mathjax)
         <HTML
-<<<<<<< HEAD
-            value          = {value.s}
-            has_mathjax    = {value.has_mathjax}
-            style          = {@props.style}
-            project_id     = {@props.project_id}
-            file_path      = {@props.file_path}
-            className      = {@props.className}
-            href_transform = {@props.href_transform}
-            >
-=======
             value        = {value.s}
             has_mathjax  = {value.has_mathjax}
             style        = {@props.style}
             project_id   = {@props.project_id}
             file_path    = {@props.file_path}
             className    = {@props.className}
+            href_transform = {@props.href_transform}
             safeHTML     = {@props.safeHTML}>
->>>>>>> d041f033
         </HTML>
 
 activity_style =

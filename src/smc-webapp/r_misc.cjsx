###############################################################################
#
# SageMathCloud: A collaborative web-based interface to Sage, IPython, LaTeX and the Terminal.
#
#    Copyright (C) 2016, Sagemath Inc.
#
#    This program is free software: you can redistribute it and/or modify
#    it under the terms of the GNU General Public License as published by
#    the Free Software Foundation, either version 3 of the License, or
#    (at your option) any later version.
#
#    This program is distributed in the hope that it will be useful,
#    MERCHANTABILITY or FITNESS FOR A PARTICULAR PURPOSE.  See the
#    GNU General Public License for more details.
#
#    You should have received a copy of the GNU General Public License
#    along with this program.  If not, see <http://www.gnu.org/licenses/>.
#
###############################################################################

async = require('async')

{React, ReactDOM, rclass, rtypes, is_redux, is_redux_actions, redux} = require('./smc-react')
{Alert, Button, ButtonToolbar, Checkbox, Col, FormControl, FormGroup, ControlLabel, InputGroup, OverlayTrigger, Popover, Tooltip, Row, Well} = require('react-bootstrap')
{HelpEmailLink, SiteName, CompanyName, PricingUrl, PolicyTOSPageUrl, PolicyIndexPageUrl, PolicyPricingPageUrl} = require('./customize')

# injected by webpack, but not for react-static renderings (ATTN don't assign to uppercase vars!)
smc_version = SMC_VERSION ? 'N/A'
build_date  = BUILD_DATE  ? 'N/A'
smc_git_rev = SMC_GIT_REV ? 'N/A'

Combobox    = require('react-widgets/lib/Combobox')

misc        = require('smc-util/misc')
immutable   = require('immutable')
underscore  = require('underscore')

markdown    = require('./markdown')

# base unit in pixel for margin/size/padding
exports.UNIT = UNIT = 15

# bootstrap blue background
exports.BS_BLUE_BGRND = "rgb(66, 139, 202)"

exports.SAGE_LOGO_COLOR = exports.BS_BLUE_BGRND

# Checks whether two immutable variables (either ImmutableJS objects or actual
# immutable types) are equal. Gives a warning and returns false (no matter what) if either variable is mutable.
immutable_equals_single = (a, b) ->
    if typeof(a) == "object" or typeof(b) == "object"
        if (is_redux(a) and is_redux(b)) or (is_redux_actions(a) and is_redux_actions(b))
            return a == b
        if immutable.Iterable.isIterable(a) and immutable.Iterable.isIterable(b)
            return immutable.is(a, b)
        if (a? and not b?) or (not a? and b?)
            # if one is undefined and the other is defined, they aren't equal
            return false
        console.warn("Using mutable object in ImmutablePureRenderMixin:", a, b)
        return false
    return a == b

immutable_equals = (objA, objB) ->
    if immutable.is(objA, objB)
        return true
    keysA = misc.keys(objA)
    keysB = misc.keys(objB)
    if keysA.length != keysB.length
        return false

    for key in keysA
        if not objB.hasOwnProperty(key) or not immutable_equals_single(objA[key], objB[key])
            return false
    return true

# Like PureRenderMixin, except only for immutable variables. Will always
# re-render if any props are mutable objects.
exports.ImmutablePureRenderMixin = ImmutablePureRenderMixin =
    shouldComponentUpdate: (nextProps, nextState) ->
        not immutable_equals(@props, nextProps) or not immutable_equals(@state, nextState)

# Gives components a setInterval method that takes a function and time x milliseconds
# then calls that function every x milliseconds. Automatically stops calling
# when component is unmounted. Can be called multiple times for multiple intervals.
exports.SetIntervalMixin =
    componentWillMount: ->
        @intervals = []
    setInterval: (fn, ms) ->
        @intervals.push setInterval fn, ms
    componentWillUnmount: ->
        @intervals.forEach clearInterval

exports.Space = Space = ->
    <span>&nbsp</span>

# Font Awesome component -- obviously TODO move to own file
# Converted from https://github.com/andreypopp/react-fa
exports.Icon = Icon = rclass
    displayName : 'Icon'

    propTypes :
        name       : rtypes.string
        size       : rtypes.oneOf(['lg', '2x', '3x', '4x', '5x'])
        rotate     : rtypes.oneOf(['45', '90', '135', '180', '225', '270', '315'])
        flip       : rtypes.oneOf(['horizontal', 'vertical'])
        spin       : rtypes.bool
        fixedWidth : rtypes.bool
        stack      : rtypes.oneOf(['1x', '2x'])
        inverse    : rtypes.bool
        className  : rtypes.string
        style      : rtypes.object
        onClick    : rtypes.func
        onMouseOver: rtypes.func
        onMouseOut : rtypes.func

    getDefaultProps: ->
        name    : 'square-o'
        onClick : ->

    render: ->
        {name, size, rotate, flip, spin, fixedWidth, stack, inverse, className, style} = @props
        # temporary until file_associations can be changed
        if name.slice(0, 3) == 'fa-'
            classNames = "fa #{name}"
        else
            classNames = "fa fa-#{name}"
        if size
            classNames += " fa-#{size}"
        if rotate
            classNames += " fa-rotate-#{rotate}"
        if flip
            classNames += " fa-flip-#{flip}"
        if fixedWidth
            classNames += ' fa-fw'
        if spin
            classNames += ' fa-spin'
        if stack
            classNames += " fa-stack-#{stack}"
        if inverse
            classNames += ' fa-inverse'
        if className
            classNames += " #{className}"
        return <i style={style} className={classNames} onMouseOver={@props.onMouseOver} onMouseOut={@props.onMouseOut} onClick={@props.onClick}>{@props.children}</i>

# this Octicon icon class requires the CSS file in octicons/octicons/octicons.css (see landing.coffee)
exports.Octicon = rclass
    displayName : 'Octicon'

    propTypes :
        name   : rtypes.string.isRequired
        mega   : rtypes.bool
        spin   : rtypes.bool

    getDefaultProps: ->
        name : 'flame'
        mega : false
        spin : false

    render: ->
        classNames = ['octicon', "octicon-#{@props.name}"]
        if @props.spin
            classNames.push('spin-octicon')
        if @props.mega
            classNames.push('mega-octicon')
        return <span className={classNames.join(' ')} />

exports.Loading = Loading = rclass
    displayName : 'Misc-Loading'

    propTypes :
        style : rtypes.object

    render: ->
        <span style={@props.style}>
            <Icon name='circle-o-notch' spin /> Loading...
        </span>

exports.Saving = Saving = rclass
    displayName : 'Misc-Saving'

    render: ->
        <span><Icon name='circle-o-notch' spin /> Saving...</span>

closex_style =
    float      : 'right'
    marginLeft : '5px'

exports.CloseX = CloseX = rclass
    displayName : 'Misc-CloseX'

    propTypes :
        on_close : rtypes.func.isRequired
        style    : rtypes.object   # optional style for the icon itself

    render:->
        <a href='' style={closex_style} onClick={(e)=>e.preventDefault();@props.on_close()}>
            <Icon style={@props.style} name='times' />
        </a>


error_text_style =
    marginRight : '1ex'
    whiteSpace  : 'pre-line'
    maxWidth    : '80ex'

exports.ErrorDisplay = ErrorDisplay = rclass
    displayName : 'Misc-ErrorDisplay'

    propTypes :
        error   : rtypes.oneOfType([rtypes.string,rtypes.object])
        error_component : rtypes.any
        title   : rtypes.string
        style   : rtypes.object
        bsStyle : rtypes.string
        onClose : rtypes.func       # TODO: change to on_close everywhere...?

    render_close_button: ->
        <CloseX on_close={@props.onClose} style={fontSize:'11pt'} />

    render_title: ->
        <h4>{@props.title}</h4>

    render: ->
        if @props.style?
            style = misc.copy(error_text_style)
            misc.merge(style, @props.style)
        else
            style = error_text_style
        if @props.error?
            if typeof(@props.error) == 'string'
                error = @props.error
            else
                error = misc.to_json(@props.error)
        else
            error = @props.error_component
        bsStyle = @props.bsStyle ? 'danger'
        <Alert bsStyle={bsStyle} style={style}>
            {@render_close_button() if @props.onClose?}
            {@render_title() if @props.title}
            {error}
        </Alert>

exports.Footer = rclass
    displayName : "Footer"

    mixins: [ImmutablePureRenderMixin]

    render: ->
        <footer style={fontSize:"small",color:"gray",textAlign:"center",padding: "#{2*UNIT}px 0" }>
            <hr/>
            <Space/>
            <SiteName/> by <CompanyName/>
            {' '} &middot; {' '}
            <a target="_blank" href=PolicyIndexPageUrl>Policies</a>
            {' '} &middot; {' '}
            <a target="_blank" href=PolicyTOSPageUrl>Terms of Service</a>
            {' '} &middot; {' '}
            <HelpEmailLink />
            {' '} &middot; {' '}
            <span title="Version #{smc_version} @ #{build_date} | #{smc_git_rev[..8]}">&copy; {misc.YEAR}</span>
        </footer>


exports.MessageDisplay = MessageDisplay = rclass
    displayName : 'Misc-MessageDisplay'

    propTypes :
        message : rtypes.string
        onClose : rtypes.func

    render: ->
        <Row style={backgroundColor:'white', margin:'1ex', padding:'1ex', border:'1px solid lightgray', dropShadow:'3px 3px 3px lightgray', borderRadius:'3px'}>
            <Col md=8 xs=8>
                <span style={color:'gray', marginRight:'1ex'}>{@props.message}</span>
            </Col>
            <Col md=4 xs=4>
                <Button className='pull-right' onClick={@props.onClose} bsSize='small'>
                    <Icon name='times' />
                </Button>
            </Col>
        </Row>

exports.SelectorInput = SelectorInput = rclass
    displayName : 'Misc-SelectorInput'

    propTypes :
        selected  : rtypes.string
        on_change : rtypes.func
        disabled  : rtypes.bool
        #options   : array or object

    render_options: ->
        if misc.is_array(@props.options)
            if @props.options.length > 0 and typeof(@props.options[0]) == 'string'
                i = 0
                v = []
                for x in @props.options
                    v.push(<option key={i} value={x}>{x}</option>)
                    i += 1
                return v
            else
                for x in @props.options
                    <option key={x.value} value={x.value}>{x.display}</option>
        else
            v = misc.keys(@props.options); v.sort()
            for value in v
                display = @props.options[value]
                <option key={value} value={value}>{display}</option>

    render: ->
        <FormGroup>
            <FormControl
                value          = {@props.selected}
                componentClass = 'select'
                ref            = 'input'
                onChange       = {=>@props.on_change?(ReactDOM.findDOMNode(@refs.input).value)}
                disabled       = {@props.disabled}
            >
                {@render_options()}
            </FormControl>
        </FormGroup>

exports.TextInput = rclass
    displayName : 'Misc-TextInput'

    propTypes :
        text : rtypes.string.isRequired
        on_change : rtypes.func.isRequired
        type : rtypes.string
        rows : rtypes.number

    componentWillReceiveProps: (next_props) ->
        if @props.text != next_props.text
            # so when the props change the state stays in sync (e.g., so save button doesn't appear, etc.)
            @setState(text : next_props.text)

    getInitialState: ->
        text : @props.text

    saveChange: (event) ->
        event.preventDefault()
        @props.on_change(@state.text)

    render_save_button: ->
        if @state.text? and @state.text != @props.text
            <Button  style={marginBottom:'15px'} bsStyle='success' onClick={@saveChange}><Icon name='save' /> Save</Button>

    render_input: ->
        <FormGroup>
            <FormControl type={@props.type ? 'text'} ref='input' rows={@props.rows}
                       componentClass={if @props.type == 'textarea' then 'textarea' else 'input'}
                       value={if @state.text? then @state.text else @props.text}
                       onChange={=>@setState(text:ReactDOM.findDOMNode(@refs.input).value)}
            />
        </FormGroup>

    render: ->
        <form onSubmit={@saveChange}>
            {@render_input()}
            {@render_save_button()}
        </form>

exports.NumberInput = NumberInput = rclass
    displayName : 'Misc-NumberInput'

    propTypes :
        number      : rtypes.number.isRequired
        min         : rtypes.number.isRequired
        max         : rtypes.number.isRequired
        on_change   : rtypes.func.isRequired
        unit        : rtypes.string
        disabled    : rtypes.bool

    componentWillReceiveProps: (next_props) ->
        if @props.number != next_props.number
            # so when the props change the state stays in sync (e.g., so save button doesn't appear, etc.)
            @setState(number : next_props.number)

    getInitialState: ->
        number : @props.number

    saveChange: (e) ->
        e?.preventDefault()
        n = parseInt(@state.number)
        if "#{n}" == "NaN"
            n = @props.number
        if n < @props.min
            n = @props.min
        else if n > @props.max
            n = @props.max
        @setState(number:n)
        @props.on_change(n)

    render_save_button: ->
        if @state.number? and @state.number != @props.number
            <Button className='pull-right' bsStyle='success' onClick={@saveChange}><Icon name='save' /> Save</Button>

    render: ->
        unit = if @props.unit? then "#{@props.unit}" else ''
        <Row>
            <Col xs=6>
                <form onSubmit={@saveChange}>
                    <FormGroup>
                        <FormControl
                            type     = 'text'
                            ref      = 'input'
                            value    = {if @state.number? then @state.number else @props.number}
                            onChange = {=>@setState(number:ReactDOM.findDOMNode(@refs.input).value)}
                            onBlur   = {@saveChange}
                            onKeyDown= {(e)=>if e.keyCode == 27 then @setState(number:@props.number)}
                            disabled = {@props.disabled}
                        />
                    </FormGroup>
                </form>
            </Col>
            <Col xs=6 className="lighten">
                {unit}
            </Col>
        </Row>

exports.LabeledRow = LabeledRow = rclass
    displayName : 'Misc-LabeledRow'

    propTypes :
        label      : rtypes.any.isRequired
        style      : rtypes.object
        label_cols : rtypes.number    # number between 1 and 11 (default: 4)

    getDefaultProps: ->
        label_cols : 4

    render: ->
        <Row style={@props.style}>
            <Col xs={@props.label_cols}>
                {@props.label}
            </Col>
            <Col xs={12-@props.label_cols}>
                {@props.children}
            </Col>
        </Row>

help_text =
  backgroundColor: 'white'
  padding        : '10px'
  borderRadius   : '5px'
  margin         : '5px'

exports.Help = rclass
    displayName : 'Misc-Help'

    propTypes :
        button_label : rtypes.string.isRequired
        title        : rtypes.string.isRequired

    getDefaultProps: ->
        button_label : 'Help'
        title        : 'Help'

    getInitialState: ->
        closed : true

    render_title: ->
        <span>
            {@props.title}
        </span>

    render: ->
        if @state.closed
            <div>
                <Button bsStyle='info' onClick={=>@setState(closed:false)}><Icon name='question-circle'/> {@props.button_label}</Button>
            </div>
        else
            <Well style={width:500, zIndex:10, boxShadow:'3px 3px 3px #aaa', position:'absolute'} className='well'>
                <a href='' style={float:'right'} onClick={(e)=>e.preventDefault();@setState(closed:true)}><Icon name='times'/></a>
                <h4>{@props.title}
                </h4>
                <div style={help_text}>
                    {@props.children}
                </div>
            </Well>


###
# Customized TimeAgo support
# TODO: internationalize this formatter -- see https://www.npmjs.com/package/react-timeago
###

timeago_formatter = (value, unit, suffix, date) ->
    if value == 0
        return 'now'
    if unit == 'second'
        return "less than a minute #{suffix}"
    if value != 1
        unit += 's'
    return "#{value} #{unit} #{suffix}"

TimeAgo = require('react-timeago').default
exports.TimeAgo = rclass
    displayName : 'Misc-TimeAgo'

    propTypes :
        popover   : rtypes.bool
        placement : rtypes.string
        tip       : rtypes.string     # optional body of the tip popover with title the original time.

    getDefaultProps: ->
        popover   : true
        minPeriod : 45000
        placement : 'top'
        # critical to use minPeriod>>1000, or things will get really slow in the client!!
        # Also, given our custom formatter, anything more than about 45s is pointless (since we don't show seconds)

    render_timeago: (d) ->
        <TimeAgo title='' date={d} style={@props.style} formatter={timeago_formatter} minPeriod={@props.minPeriod} />

    render: ->
        d = if misc.is_date(@props.date) then @props.date else new Date(@props.date)
        if isNaN(d)  # http://stackoverflow.com/questions/1353684/detecting-an-invalid-date-date-instance-in-javascript
            # This can and does happen!  Passing this to the third party TimeAgo component
            # goes ballistic and crashes react (lame, but whatever).
            return <div>Invalid Date</div>
        if @props.popover
            s = d.toLocaleString()
            <Tip title={s} tip={@props.tip} id={s} placement={@props.placement}>
                {@render_timeago(d)}
            </Tip>
        else
            @render_timeago(d)


# Important:
# widget can be controlled or uncontrolled -- use default_value for an *uncontrolled* widget
# with callbacks, and value for a controlled one!
#    See http://facebook.github.io/react/docs/forms.html#controlled-components

# Search input box with a clear button (that focuses!), enter to submit,
# escape to also clear.
exports.SearchInput = rclass
    displayName : 'Misc-SearchInput'

    propTypes :
        placeholder     : rtypes.string
        default_value   : rtypes.string
        value           : rtypes.string
        on_change       : rtypes.func    # called on_change(value, get_opts()) each time the search input changes
        on_submit       : rtypes.func    # called on_submit(value, get_opts()) when the search input is submitted (by hitting enter)
        on_escape       : rtypes.func    # called when user presses escape key; on_escape(value *before* hitting escape)
        autoFocus       : rtypes.bool
        autoSelect      : rtypes.bool
        on_up           : rtypes.func    # push up arrow
        on_down         : rtypes.func    # push down arrow
        clear_on_submit : rtypes.bool    # if true, will clear search box on submit (default: false)
        buttonAfter     : rtypes.object

    getInitialState: ->
        value     : (@props.value || @props.default_value) ? ''
        ctrl_down : false

    get_opts: ->
        ctrl_down : @state.ctrl_down

    componentWillReceiveProps: (new_props) ->
        if new_props.value?
            @setState(value : new_props.value)

    componentDidMount: ->
        if @props.autoSelect
            try
                ReactDOM.findDOMNode(@refs.input).select()
            catch e
                # Edge sometimes complains about 'Could not complete the operation due to error 800a025e'

    clear_and_focus_search_input: ->
        @set_value('')
        ReactDOM.findDOMNode(@refs.input).focus()

    search_button: ->
        if @props.buttonAfter?
            return @props.buttonAfter
        else
            s = if @state.value?.length > 0 then 'warning' else "default"
            <Button onClick={@clear_and_focus_search_input} bsStyle={s}>
                <Icon name='times-circle' />
            </Button>

    set_value: (value) ->
        @setState(value:value)
        @props.on_change?(value, @get_opts())

    submit: (e) ->
        e?.preventDefault()
        @props.on_change?(@state.value, @get_opts())
        @props.on_submit?(@state.value, @get_opts())
        if @props.clear_on_submit
            @setState(value:'')

    key_down: (e) ->
        switch e.keyCode
            when 27
                @escape()
            when 40
                @props.on_down?()
            when 38
                @props.on_up?()
            when 17
                @setState(ctrl_down : true)
            when 13
                @submit()

    key_up: (e) ->
        switch e.keyCode
            when 17
                @setState(ctrl_down : false)

    escape: ->
        @props.on_escape?(@state.value)
        @set_value('')

    render: ->
        <FormGroup>
            <InputGroup>
                <FormControl
                    autoFocus   = {@props.autoFocus}
                    ref         = 'input'
                    type        = 'text'
                    placeholder = {@props.placeholder}
                    value       = {@state.value}
                    onChange    = {=>@set_value(ReactDOM.findDOMNode(@refs.input).value)}
                    onKeyDown   = {@key_down}
                    onKeyUp     = {@key_up}
                />
                <InputGroup.Button>
                    {@search_button()}
                </InputGroup.Button>
            </InputGroup>
        </FormGroup>

exports.MarkdownInput = rclass
    displayName : 'Misc-MarkdownInput'

    propTypes :
        default_value : rtypes.string
        on_change     : rtypes.func
        on_save       : rtypes.func   # called when saving from editing and switching back
        on_edit       : rtypes.func   # called when editing starts
        on_cancel     : rtypes.func   # called when cancel button clicked
        rows          : rtypes.number
        placeholder   : rtypes.string

    getInitialState: ->
        editing : false
        value   : undefined

    edit: ->
        @props.on_edit?()
        @setState(value:@props.default_value ? '', editing:true)

    cancel: ->
        @props.on_cancel?()
        @setState(editing:false)

    save: ->
        @props.on_save?(@state.value)
        @setState(editing:false)

    keydown: (e) ->
        if e.keyCode==27
            @setState(editing:false)
        else if e.keyCode==13 and e.shiftKey
            @save()

    to_html: ->
        if @props.default_value
            {__html: markdown.markdown_to_html(@props.default_value).s}
        else
            {__html: ''}

    render: ->
        if @state.editing

            tip = <span>
                You may enter (Github flavored) markdown here.  In particular, use # for headings, > for block quotes, *'s for italic text, **'s for bold text, - at the beginning of a line for lists, back ticks ` for code, and URL's will automatically become links.
            </span>

            <div>
                <ButtonToolbar style={paddingBottom:'5px'}>
                    <Button key='save' bsStyle='success' onClick={@save}
                            disabled={@state.value == @props.default_value}>
                        <Icon name='edit' /> Save
                    </Button>
                    <Button key='cancel' onClick={@cancel}>Cancel</Button>
                </ButtonToolbar>
                <form onSubmit={@save} style={marginBottom: '-20px'}>
                    <FormGroup>
                        <FormControl autoFocus
                            ref         = 'input'
                            componentClass = 'textarea'
                            rows        = {@props.rows ? 4}
                            placeholder = {@props.placeholder}
                            value       = {@state.value}
                            onChange    = {=>x=ReactDOM.findDOMNode(@refs.input).value; @setState(value:x); @props.on_change?(x)}
                            onKeyDown   = {@keydown}
                        />
                    </FormGroup>
                </form>
                <div style={paddingTop:'8px', color:'#666'}>
                    <Tip title='Use Markdown' tip={tip}>
                        Format using <a href='https://help.github.com/articles/getting-started-with-writing-and-formatting-on-github/' target='_blank'>Markdown</a>
                    </Tip>
                </div>
            </div>
        else
            <div>
                {<Button onClick={@edit}>Edit</Button>}
                <div onClick={@edit} dangerouslySetInnerHTML={@to_html()}></div>
            </div>

exports.HTML = rclass
    displayName : 'Misc-HTML'

    propTypes :
        value       : rtypes.string
        style       : rtypes.object
        has_mathjax : rtypes.bool
        project_id  : rtypes.string   # optional -- can be used to improve link handling (e.g., to images)
        file_path   : rtypes.string   # optional -- ...
        className   : rtypes.string   # optional class

    getDefaultProps: ->
        has_mathjax : true

    shouldComponentUpdate: (newProps) ->
        return @props.value != newProps.value or not underscore.isEqual(@props.style, newProps.style)

    _update_escaped_chars: ->
        if not @_is_mounted
            return
        node = $(ReactDOM.findDOMNode(@))
        node.html(node[0].innerHTML.replace(/\\\$/g, '$'))

    _update_mathjax: (cb) ->
        if not @_is_mounted  # see https://github.com/sagemathinc/smc/issues/1689
            cb()
            return
        if @props.has_mathjax
            $(ReactDOM.findDOMNode(@)).mathjax
                cb : () =>
                    # Awkward code, since cb may be called more than once if there
                    # where more than one node.
                    cb?()
                    cb = undefined
        else
            cb()

    _update_links: ->
        if not @_is_mounted
            return
        $(ReactDOM.findDOMNode(@)).process_smc_links(project_id:@props.project_id, file_path:@props.file_path)

    _update_tables: ->
        if not @_is_mounted
            return
        $(ReactDOM.findDOMNode(@)).find("table").addClass('table')

    update_content: ->
        if not @_is_mounted
            return
        # orchestrates the _update_* methods
        @_update_mathjax =>
            if not @_is_mounted
                return
            @_update_escaped_chars()
            @_update_links()   # this MUST be after update_escaped_chars -- see https://github.com/sagemathinc/smc/issues/1391
            @_update_tables()

    componentDidUpdate: ->
        @update_content()

    componentDidMount: ->
        @_is_mounted = true
        @update_content()

    componentWillUnmount: ->
        @_is_mounted = false

    render_html: ->
        if @props.value
            {__html: require('./misc_page').sanitize_html(@props.value)}
        else
            {__html: ''}

    render: ->
        <span
            className               = {@props.className}
            dangerouslySetInnerHTML = {@render_html()}
            style                   = {@props.style}>
        </span>

exports.Markdown = rclass
    displayName : 'Misc-Markdown'

    propTypes :
        value      : rtypes.string
        style      : rtypes.object
        project_id : rtypes.string   # optional -- can be used to improve link handling (e.g., to images)
        file_path  : rtypes.string   # optional -- ...
        className  : rtypes.string   # optional class

    to_html: ->
        if @props.value
            # change escaped characters back for markdown processing
            v = @props.value.replace(/&gt;/g, '>').replace(/&lt;/g, '<')
            return markdown.markdown_to_html(v)
        else
<<<<<<< HEAD
            return ''
=======
            {s: '', has_mathjax: false}
>>>>>>> 261feecf

    render: ->
        HTML = exports.HTML
        value = @to_html()
        #if DEBUG then console.log('Markdown.to_html value', value.s, value.has_mathjax)
        <HTML
            value        = {value.s}
            has_mathjax  = {value.has_mathjax}
            style        = {@props.style}
            project_id   = {@props.project_id}
            file_path    = {@props.file_path}
            className    = {@props.className}>
        </HTML>

activity_style =
    float           : 'right'
    backgroundColor : 'white'
    position        : 'absolute'
    right           : '25px'
    top             : '65px'
    border          : '1px solid #ccc'
    padding         : '10px'
    zIndex          : '10'
    borderRadius    : '5px'
    boxShadow       : '3px 3px 3px #ccc'

activity_item_style =
    whiteSpace   : 'nowrap'
    overflow     : 'hidden'
    textOverflow : 'ellipsis'

exports.ActivityDisplay = rclass
    displayName : 'ActivityDisplay'

    propTypes :
        activity : rtypes.array.isRequired   # array of strings
        trunc    : rtypes.number             # truncate activity messages at this many characters (default: 80)
        on_clear : rtypes.func               # if given, called when a clear button is clicked

    render_items: ->
        n = @props.trunc ? 80
        trunc = (s) -> misc.trunc(s, n)
        for desc, i in @props.activity
            <div key={i} style={activity_item_style} >
                <Icon style={padding:'2px 1px 1px 2px'} name='circle-o-notch' spin /> {trunc(desc)}
            </div>

    render: ->
        if misc.len(@props.activity) > 0
            <div key='activity' style={activity_style}>
                {<CloseX on_close={@props.on_clear} /> if @props.on_clear?}
                {@render_items() if @props.activity.length > 0}
            </div>
        else
            <span />

exports.Tip = Tip = rclass
    displayName : 'Tip'

    propTypes :
        title     : rtypes.oneOfType([rtypes.string, rtypes.node]).isRequired
        placement : rtypes.string   # 'top', 'right', 'bottom', left' -- defaults to 'right'
        tip       : rtypes.oneOfType([rtypes.string, rtypes.node])
        size      : rtypes.string   # "xsmall", "small", "medium", "large"
        delayShow : rtypes.number
        delayHide : rtypes.number
        rootClose : rtypes.bool
        icon      : rtypes.string
        id        : rtypes.string   # can be used for screen readers (otherwise defaults to title)
        style     : rtypes.object

    getDefaultProps: ->
        placement : 'right'
        delayShow : 500
        delayHide : 100
        rootClose : false

    getInitialState: ->
        display_trigger : false

    render_title: ->
        <span>{<Icon name={@props.icon}/> if @props.icon} {@props.title}</span>

    render_popover: ->
        if @props.tip
            <Popover
                bsSize = {@props.size}
                title  = {@render_title()}
                id     = {@props.id ? "tip"}
                style  = {zIndex:'1000'}
            >
                <span style={wordWrap:'break-word'}>
                    {@props.tip}
                </span>
            </Popover>
        else
            <Tooltip
                bsSize = {@props.size}
                id     = {@props.id ? "tip"}
                style  = {zIndex:'1000'}
            >
                {@render_title()}
            </Tooltip>

    render: ->
        if not @state.display_trigger
            <span style={@props.style}
                onMouseEnter={=>@setState(display_trigger:true)}
            >
                {@props.children}
            </span>
        else
            <OverlayTrigger
                placement = {@props.placement}
                overlay   = {@render_popover()}
                delayShow = {@props.delayShow}
                delayHide = {@props.delayHide}
                rootClose = {@props.rootClose}
            >
                <span
                    style={@props.style}
                    onMouseLeave={=>@setState(display_trigger:false)}
                >
                    {@props.children}
                </span>
            </OverlayTrigger>

exports.SaveButton = rclass
    displayName : 'Misc-SaveButton'

    propTypes :
        unsaved  : rtypes.bool
        disabled : rtypes.bool
        on_click : rtypes.func.isRequired

    render: ->
        <Button bsStyle='success' disabled={@props.saving or not @props.unsaved} onClick={@props.on_click}>
            <Icon name='save' /> Sav{if @props.saving then <span>ing... <Icon name='circle-o-notch' spin /></span> else <span>e</span>}
        </Button>

# Compnent to attempt opening an smc path in a project
exports.PathLink = rclass
    displayName : 'Misc-PathLink'

    propTypes :
        path         : rtypes.string.isRequired
        project_id   : rtypes.string.isRequired
        display_name : rtypes.string # if provided, show this as the link and show real name in popover
        full         : rtypes.bool   # true = show full path, false = show only basename
        trunc        : rtypes.number # truncate longer names and show a tooltip with the full name
        style        : rtypes.object
        link         : rtypes.bool   # set to false to make it not be a link

    getDefaultProps: ->
        style : {}
        full  : false
        link  : true

    handle_click: (e) ->
        e.preventDefault()
        path_head = 'files'
        path_head += '/' if @props.path[0] != '/'
        @actions('projects').open_project
            project_id : @props.project_id
            target     : path_head + @props.path
            switch_to  : misc.should_open_in_foreground(e)

    render_link: (text) ->
        if @props.link
            <a onClick={@handle_click} style={@props.style} href=''>{text}</a>
        else
            <span style={@props.style}>{text}</span>

    render: ->
        name = if @props.full then @props.path else misc.path_split(@props.path).tail
        if name.length > @props.trunc or (@props.display_name? and @props.display_name isnt name)
            if @props.trunc?
                text = misc.trunc_middle(@props.display_name ? name, @props.trunc)
            else
                text = @props.display_name ? name
            <Tip title='' tip={name}>
                {@render_link(text)}
            </Tip>
        else
            @render_link(name)

Globalize = require('globalize')
globalizeLocalizer = require('react-widgets/lib/localizers/globalize')
globalizeLocalizer(Globalize)

DateTimePicker = require('react-widgets/lib/DateTimePicker')

DATETIME_PARSE_FORMATS = [
    'MMM d, yyyy h:mm tt'
    'MMMM d, yyyy h:mm tt'
    'MMM d, yyyy'
    'MMM d, yyyy H:mm'
    'MMMM d, yyyy'
    'MMMM d, yyyy H:mm'
]

exports.DateTimePicker = rclass
    displayName : 'Misc-DateTimePicker'

    propTypes :
        value     : rtypes.oneOfType([rtypes.string, rtypes.object])
        on_change : rtypes.func.isRequired

    render: ->
        <DateTimePicker
            step       = {60}
            editFormat = {'MMM d, yyyy h:mm tt'}
            parse      = {DATETIME_PARSE_FORMATS}
            value      = {@props.value}
            onChange   = {@props.on_change}
        />

Calendar = require('react-widgets/lib/Calendar')

exports.Calendar = rclass
    displayName : 'Misc-Calendar'

    propTypes :
        value     : rtypes.oneOfType([rtypes.string, rtypes.object])
        on_change : rtypes.func.isRequired

    render: ->
        <Calendar
            defaultValue = {@props.value}
            onChange     = {@props.on_change}
        />

# WARNING: the keys of the input components must not be small negative integers
exports.r_join = (components, sep=', ') ->
    v = []
    n = misc.len(components)
    for x, i in components
        v.push(x)
        if i < n-1
            v.push(<span key={-i-1}>{sep}</span>)
    return v


# NOTE: This component does *NOT* all the update_directory_tree action.  That is currently necessary
# to update the tree as of July 31, 2015, though when there is a sync'd filetree it won't be.
exports.DirectoryInput = rclass
    displayName : 'DirectoryInput'

    reduxProps :
        projects :
            directory_trees : rtypes.immutable

    propTypes :
        project_id    : rtypes.string.isRequired
        on_change     : rtypes.func.isRequired
        default_value : rtypes.string
        placeholder   : rtypes.string
        autoFocus     : rtypes.bool
        on_key_down   : rtypes.func
        on_key_up     : rtypes.func
        exclusions    : rtypes.array

    render: ->
        x = @props.directory_trees?.get(@props.project_id)?.toJS()
        if not x? or new Date() - x.updated >= 15000
            redux.getActions('projects').fetch_directory_tree(@props.project_id, exclusions:@props.exclusions)
        tree = x?.tree
        if tree?
            group = (s) ->
                i = s.indexOf('/')
                if i == -1
                    return s
                else
                    return s.slice(0, i)
        else
            group = (s) -> s
        <Combobox
            autoFocus    = {@props.autoFocus}
            data         = {tree}
            filter       = {'contains'}
            groupBy      = {group}
            defaultValue = {@props.default_value}
            placeholder  = {@props.placeholder}
            messages     = {emptyFilter : '', emptyList : ''}
            onChange     = {(value) => @props.on_change(value)}
            onKeyDown    = {@props.on_key_down}
            onKeyUp      = {@props.on_key_up}
        />

#onChange     = {(value) => @props.on_change(value.trim()); console.log(value)}

# A warning to put on pages when the project is deleted
# TODO: use this in more places
exports.DeletedProjectWarning = ->
    <Alert bsStyle='danger' style={marginTop:'10px'}>
        <h4><Icon name='exclamation-triangle'/>  Warning: this project is <strong>deleted!</strong></h4>
        <p>If you intend to use this project, you should <strong>undelete it</strong> in Hide or delete under project settings.</p>
    </Alert>

exports.course_warning = (pay) ->
    if not pay
        return false
    {salvus_client} = require('./salvus_client')
    return salvus_client.server_time() <= misc.months_before(-3, pay)  # require subscription until 3 months after start (an estimate for when class ended, and less than when what student did pay for will have expired).

project_warning_opts = (opts) ->
    {upgrades_you_can_use, upgrades_you_applied_to_all_projects, course_info, account_id, email_address, upgrade_type} = opts
    total = upgrades_you_can_use?[upgrade_type] ? 0
    used  = upgrades_you_applied_to_all_projects?[upgrade_type] ? 0
    x =
        total          : total
        used           : used
        avail          : total - used
        course_warning : exports.course_warning(course_info?.get?('pay'))  # no *guarantee* that course_info is immutable.js since just comes from database
        course_info    : opts.course_info
        account_id     : account_id
        email_address  : email_address
    return x

exports.CourseProjectExtraHelp = CourseProjectExtraHelp = ->
    <div style={marginTop:'10px'}>
       If you have already paid, you can go to the settings in your project and click the "Adjust  your quotas..." button, then click the checkboxes next to network and member hosting.  If it says you do not have enough quota, visit the Upgrades tab in account settings, see where the upgrades are, remove them from another project, then try again.
    </div>

exports.CourseProjectWarning = (opts) ->
    {total, used, avail, course_info, course_warning, account_id, email_address} = project_warning_opts(opts)
    if not course_warning
        # nothing
        return <span></span>
    # We may now assume course_info.get is defined, since course_warning is only true if it is.
    pay = course_info.get('pay')
    billing = require('./billing')
    if avail > 0
        action = <billing.BillingPageLink text="move this project to a members only server" />
    else
        action = <billing.BillingPageLink text="buy a course subscription" />
    is_student = account_id == course_info.get('account_id') or email_address == course_info.get('email_address')
    {salvus_client} = require('./salvus_client')
    if pay > salvus_client.server_time()  # in the future
        if is_student
            deadline  = <span>Your instructor requires you to {action} within <TimeAgo date={pay}/>.</span>
        else
            deadline = <span>Your student must buy a course subscription within <TimeAgo date={pay}/>.</span>
        style = 'warning'
        label = 'Warning'
    else
        if is_student
            deadline  = <span>Your instructor requires you to {action} now to continuing using this project.{<CourseProjectExtraHelp/> if total>0}</span>
        else
            deadline = <span>Your student must buy a course subscription to continue using this project.</span>
        style = 'danger'
        label = 'Error'
    <Alert bsStyle={style} style={marginTop:'10px'}>
        <h4><Icon name='exclamation-triangle'/>  {label}: course payment required</h4>
        {deadline}
    </Alert>

exports.NonMemberProjectWarning = (opts) ->
    {total, used, avail, course_warning} = project_warning_opts(opts)

    ## Disabled until a pay-in-place version gets implemented
    #if course_warning
    #    return exports.CourseProjectWarning(opts)

    if avail > 0
        # have upgrade available
        suggestion = <span><b><i>You have {avail} unused members-only hosting {misc.plural(avail,'upgrade')}</i></b>.  Click 'Adjust your quotas...' below.</span>
    else if avail <= 0
        url = PolicyPricingPageUrl
        if total > 0
            suggestion = <span>Your {total} members-only hosting {misc.plural(total,'upgrade')} are already in use on other projects.  You can <a href={url} target='_blank' style={cursor:'pointer'}>purchase further upgrades </a> by adding a subscription (you can add the same subscription multiple times), or disable member-only hosting for another project to free a spot up for this one.</span>
        else
            suggestion = <span><Space /><a href={url} target='_blank' style={cursor:'pointer'}>Subscriptions start at only $7/month.</a></span>

    <Alert bsStyle='warning' style={marginTop:'10px'}>
        <h4><Icon name='exclamation-triangle'/>  Warning: this project is <strong>running on a free server</strong></h4>
        <p>
            Projects running on free servers compete for resources with a large number of other free projects.
            The free servers are <b><i>randomly rebooted frequently</i></b>,
            and are often <b><i>much more heavily loaded</i></b> than members-only servers.
            {suggestion}
        </p>
    </Alert>

exports.NoNetworkProjectWarning = (opts) ->
    {total, used, avail} = project_warning_opts(opts)
    if avail > 0
        # have upgrade available
        suggestion = <span><b><i>You have {avail} unused internet access {misc.plural(avail,'upgrade')}</i></b>.  Click 'Adjust your quotas...' below.</span>
    else if avail <= 0
        url = PolicyPricingPageUrl
        if total > 0
            suggestion = <span>Your {total} internet access {misc.plural(total,'upgrade')} are already in use on other projects.  You can <a href={url} target='_blank' style={cursor:'pointer'}>purchase further upgrades </a> by adding a subscription (you can add the same subscription multiple times), or disable an internet access upgrade for another project to free a spot up for this one.</span>
        else
            suggestion = <span><Space /><a href={url} target='_blank' style={cursor:'pointer'}>Subscriptions start at only $7/month.</a></span>

    <Alert bsStyle='warning' style={marginTop:'10px'}>
        <h4><Icon name='exclamation-triangle'/>  Warning: this project <strong>does not have full internet access</strong></h4>
        <p>
            Projects without internet access enabled, cannot connect to external websites or download software packages.
            {suggestion}
        </p>
    </Alert>

exports.LoginLink = rclass
    displayName : 'Misc-LoginLink'

    render: ->  # TODO: the code to switch page below will change when we get a top-level navigation store.
        <Alert bsStyle='info' style={margin:'15px'}>
            <Icon name='sign-in' style={fontSize:'13pt', marginRight:'10px'} /> Please<Space/>
            <a style={cursor: 'pointer'}
                onClick={=>redux.getActions('page').set_active_tab('account')}>
                login or create an account...
            </a>
        </Alert>

COMPUTE_STATES = require('smc-util/schema').COMPUTE_STATES
exports.ProjectState = rclass
    displayName : 'Misc-ProjectState'

    propTypes :
        state : rtypes.string

    getDefaultProps: ->
        state : 'unknown'

    render_spinner:  ->
        <span>... <Icon name='circle-o-notch' spin /></span>

    render: ->
        s = COMPUTE_STATES[@props.state]
        if not s?
            return <Loading />
        {display, desc, icon, stable} = s
        <Tip title={display} tip={desc}>
            <Icon name={icon} /> {display} {@render_spinner() if not stable}
        </Tip>


# info button inside the editor when editing a file. links you back to the file listing with the action prompted
# TODO: move this somewhere else once editor is rewritten
{DropdownButton, MenuItem} = require('react-bootstrap')
EditorFileInfoDropdown = rclass
    displayName : 'Misc-EditorFileInfoDropdown'

    propTypes :
        filename  : rtypes.string.isRequired # expects the full path name
        actions   : rtypes.object.isRequired
        is_public : rtypes.bool

    getDefaultProps: ->
        is_public : false

    handle_click: (name) ->
        path_splitted = misc.path_split(@props.filename)
        get_basename = ->
                path_splitted.tail
        @props.actions.open_directory(path_splitted.head)
        @props.actions.set_all_files_unchecked()
        @props.actions.set_file_checked(@props.filename, true)
        @props.actions.set_file_action(name, get_basename)

    render_menu_item: (name, icon) ->
        <MenuItem onSelect={=>@handle_click(name)} key={name} >
            <Icon name={icon} fixedWidth /> {"#{misc.capitalize(name)}..."}
        </MenuItem>

    render_menu_items: ->
        if @props.is_public
            # Fewer options when viewing the action dropdown in public mode:
            items =
                'download' : 'cloud-download'
                'copy'     : 'files-o'
        else
            # dynamically create a map from 'key' to 'icon'
            {file_action_buttons} = require('./project_files')
            items = _.object(([k, v.icon] for k, v of file_action_buttons))

        for name, icon of items
            @render_menu_item(name, icon)

    render_dropdown_button: (bsSize, className) ->
        <DropdownButton style={marginRight:'2px'} id='file_info_button' bsStyle='info' bsSize={bsSize} title={<Icon name='info-circle' />} className={className}>
            {@render_menu_items()}
        </DropdownButton>

    render: ->
        <div>
            {@render_dropdown_button('large', 'pull-left visible-xs')}
            {@render_dropdown_button(null, 'pull-left hidden-xs')}
        </div>

exports.render_file_info_dropdown = (filename, actions, dom_node, is_public) ->
    ReactDOM.render(<EditorFileInfoDropdown filename={filename} actions={actions} is_public={is_public} />, dom_node)

exports.UPGRADE_ERROR_STYLE = UPGRADE_ERROR_STYLE =
    color        : 'white'
    background   : 'red'
    padding      : '1ex'
    borderRadius : '3px'
    fontWeight   : 'bold'
    marginBottom : '1em'

{PROJECT_UPGRADES} = require('smc-util/schema')

exports.NoUpgrades = NoUpgrades = rclass
    displayName : 'NoUpgrades'

    propTypes :
        cancel : rtypes.func.isRequired

    billing: (e) ->
        e.preventDefault()
        require('./billing').visit_billing_page()

    render: ->
        <Alert bsStyle='info'>
            <h3><Icon name='exclamation-triangle' /> Your account has no upgrades available</h3>
            <p>You can purchase upgrades starting at $7 / month.</p>
            <p><a href='' onClick={@billing}>Visit the billing page...</a></p>
            <Button onClick={@props.cancel}>Cancel</Button>
        </Alert>

###
 Takes current upgrades data and quota parameters and provides an interface for the user to update these parameters.
 submit_upgrade_quotas will recieve a javascript object in the same format as quota_params
 cancel_upgrading takes no arguments and is called when the cancel button is hit.
###
exports.UpgradeAdjustor = rclass
    displayName : 'UpgradeAdjustor'

    propTypes :
        quota_params                         : rtypes.object.isRequired # from the schema
        submit_upgrade_quotas                : rtypes.func.isRequired
        cancel_upgrading                     : rtypes.func.isRequired
        disable_submit                       : rtypes.bool
        upgrades_you_can_use                 : rtypes.object
        upgrades_you_applied_to_all_projects : rtypes.object
        upgrades_you_applied_to_this_project : rtypes.object

    getDefaultProps: ->
        upgrades_you_can_use                 : {}
        upgrades_you_applied_to_all_projects : {}
        upgrades_you_applied_to_this_project : {}

    getInitialState: ->
        state = {}

        current = @props.upgrades_you_applied_to_this_project

        for name, data of @props.quota_params
            factor = data.display_factor
            if data.input_type == 'checkbox' and @props.submit_text == "Create project with upgrades"
                current_value = current[name] ? 1
            else
                current_value = current[name] ? 0
            state["upgrade_#{name}"] = misc.round2(current_value * factor)

        return state

     get_quota_info : ->
        # how much upgrade you currently use on this one project
        current = @props.upgrades_you_applied_to_this_project
        # how much unused upgrade you have remaining
        remaining = misc.map_diff(@props.upgrades_you_can_use, @props.upgrades_you_applied_to_all_projects)
        # maximums you can use, including the upgrades already on this project
        limits = misc.map_sum(current, remaining)
        # additionally, the limits are capped by the maximum per project
        maximum = require('smc-util/schema').PROJECT_UPGRADES.max_per_project
        limits = misc.map_limit(limits, maximum)

        limits    : limits
        remaining : remaining
        current   : current

    clear_upgrades: ->
        @set_upgrades('min')

    max_upgrades: ->
        @set_upgrades('max')

    set_upgrades: (description) ->
        info = @get_quota_info()
        new_upgrade_state = {}
        for name, data of @props.quota_params
            factor = data.display_factor
            switch description
                when 'max'
                    current_value = info.limits[name]
                when 'min'
                    current_value = 0
            new_upgrade_state["upgrade_#{name}"] = misc.round2(current_value * factor)

        return @setState(new_upgrade_state)

    is_upgrade_input_valid: (input, max) ->
        val = misc.parse_number_input(input, round_number=false)
        if not val? or val > Math.max(0, max)
            return false
        else
            return true

    # the max button will set the upgrade input box to the number given as max
    render_max_button: (name, max) ->
        <Button
            bsSize  = 'xsmall'
            onClick = {=>@setState("upgrade_#{name}" : max)}
            style   = {padding:'0px 5px'}
        >
            Max
        </Button>

    render_addon: (misc, name, display_unit, limit) ->
        <div style={minWidth:'81px'}>{"#{misc.plural(2,display_unit)}"} {@render_max_button(name, limit)}</div>

    render_upgrade_row: (name, data, remaining=0, current=0, limit=0) ->
        if not data?
            return

        {display, desc, display_factor, display_unit, input_type} = data

        if input_type == 'checkbox'

            # the remaining count should decrease if box is checked
            val = @state["upgrade_#{name}"]
            show_remaining = remaining + current - val
            show_remaining = Math.max(show_remaining, 0)

            if not @is_upgrade_input_valid(val, limit)
                label = <div style=UPGRADE_ERROR_STYLE>Uncheck this: you do not have enough upgrades</div>
            else
                label = if val == 0 then 'Enable' else 'Enabled'

            <Row key={name} style={marginTop:'5px'}>
                <Col sm=6>
                    <Tip title={display} tip={desc}>
                        <strong>{display}</strong>
                    </Tip>
                    <br/>
                    You have {show_remaining} unallocated {misc.plural(show_remaining, display_unit)}
                </Col>
                <Col sm=6>
                    <form>
                        <Checkbox
                            ref      = {"upgrade_#{name}"}
                            checked  = {val > 0}
                            onChange = {(e)=>@setState("upgrade_#{name}" : if e.target.checked then 1 else 0)}>
                            {label}
                        </Checkbox>
                    </form>
                </Col>
            </Row>


        else if input_type == 'number'
            remaining = misc.round2(remaining * display_factor)
            display_current = current * display_factor # current already applied
            if current != 0 and misc.round2(display_current) != 0
                current = misc.round2(display_current)
            else
                current = display_current

            limit = misc.round2(limit * display_factor)
            current_input = misc.parse_number_input(@state["upgrade_#{name}"]) ? 0 # current typed in

            # the amount displayed remaining subtracts off the amount you type in
            show_remaining = misc.round2(remaining + current - current_input)

            val = @state["upgrade_#{name}"]
            if not @is_upgrade_input_valid(val, limit)
                bs_style = 'error'
                if misc.parse_number_input(val)?
                    label = <div style=UPGRADE_ERROR_STYLE>Value too high: not enough upgrades or exceeding limit</div>
                else
                    label = <div style=UPGRADE_ERROR_STYLE>Please enter a number</div>
            else
                label = <span></span>

            remaining_all = Math.max(show_remaining, 0)
            schema_limit = PROJECT_UPGRADES.max_per_project
            display_factor = PROJECT_UPGRADES.params[name].display_factor
            # calculates the amount of remaining quotas: limited by the max upgrades and subtract the already applied quotas
            total_limit = schema_limit[name]*display_factor

            unit = misc.plural(show_remaining, display_unit)
            if total_limit < remaining
                remaining_note = <span> You have {remaining_all} unallocated {unit} (you may allocate up to {total_limit} {unit} here)</span>

            else
                remaining_note = <span>You have {remaining_all} unallocated {unit}</span>

            <Row key={name} style={marginTop:'5px'}>
                <Col sm=6>
                    <Tip title={display} tip={desc}>
                        <strong>{display}</strong>
                    </Tip>
                    <br/>
                    {remaining_note}
                </Col>
                <Col sm=6>
                    <FormGroup>
                        <InputGroup>
                            <FormControl
                                ref        = {"upgrade_#{name}"}
                                type       = 'text'
                                value      = {val}
                                bsStyle    = {bs_style}
                                onChange   = {=>@setState("upgrade_#{name}" : ReactDOM.findDOMNode(@refs["upgrade_#{name}"]).value)}
                            />
                            <InputGroup.Addon>
                                {@render_addon(misc, name, display_unit, limit)}
                            </InputGroup.Addon>
                        </InputGroup>
                    </FormGroup>
                    {label}
                </Col>
            </Row>
        else
            console.warn('Invalid input type in render_upgrade_row: ', input_type)
            return

    save_upgrade_quotas: (remaining) ->
        current = @props.upgrades_you_applied_to_this_project
        new_upgrade_quotas = {}
        new_upgrade_state  = {}
        for name, data of @props.quota_params
            factor = data.display_factor
            current_val = misc.round2((current[name] ? 0) * factor)
            remaining_val = Math.max(misc.round2((remaining[name] ? 0) * factor), 0) # everything is now in display units

            if data.input_type is 'checkbox'
                input = @state["upgrade_#{name}"] ? current_val
                if input and (remaining_val > 0 or current_val > 0)
                    val = 1
                else
                    val = 0

            else
                # parse the current user input, and default to the current value if it is (somehow) invalid
                input = misc.parse_number_input(@state["upgrade_#{name}"]) ? current_val
                input = Math.max(input, 0)
                limit = current_val + remaining_val
                val = Math.min(input, limit)

            new_upgrade_state["upgrade_#{name}"] = val
            new_upgrade_quotas[name] = misc.round2(val / factor) # only now go back to internal units

        @props.submit_upgrade_quotas(new_upgrade_quotas)
        # set the state so that the numbers are right if you click upgrade again
        @setState(new_upgrade_state)

    # Returns true if the inputs are valid and different:
    #    - at least one has changed
    #    - none are negative
    #    - none are empty
    #    - none are higher than their limit
    valid_changed_upgrade_inputs: (current, limits) ->
        for name, data of @props.quota_params
            factor = data.display_factor
            # the highest number the user is allowed to type
            limit = Math.max(0, misc.round2((limits[name] ? 0) * factor))  # max since 0 is always allowed
            # the current amount applied to the project
            cur_val = misc.round2((current[name] ? 0) * factor)
            # the current number the user has typed (undefined if invalid)
            new_val = misc.parse_number_input(@state["upgrade_#{name}"])
            if not new_val? or new_val > limit
                return false
            if cur_val isnt new_val
                changed = true
        return changed

    render: ->
        if misc.is_zero_map(@props.upgrades_you_can_use)
            # user has no upgrades on their account
            <NoUpgrades cancel={@props.cancel_upgrading} />
        else
            # NOTE : all units are currently 'internal' instead of display, e.g. seconds instead of hours
            quota_params = @props.quota_params
            # how much upgrade you have used between all projects
            used_upgrades = @props.upgrades_you_applied_to_all_projects
            # how much upgrade you currently use on this one project
            current = @props.upgrades_you_applied_to_this_project
            # how much unused upgrade you have remaining
            remaining = misc.map_diff(@props.upgrades_you_can_use, used_upgrades)
            # maximums you can use, including the upgrades already on this project
            limits = misc.map_sum(current, remaining)
            # additionally, the limits are capped by the maximum per project
            maximum = require('smc-util/schema').PROJECT_UPGRADES.max_per_project
            limits = misc.map_limit(limits, maximum)

            <Alert bsStyle='warning'>
                <h3><Icon name='arrow-circle-up' /> Adjust your project quota contributions</h3>

                <span style={color:"#666"}>Adjust <i>your</i> contributions to the quotas on this project (disk space, memory, cores, etc.).  The total quotas for this project are the sum of the contributions of all collaborators and the free base quotas.</span>
                <hr/>
                <Row>
                    <Col md=1>
                        <b style={fontSize:'12pt'}>Quota</b>
                    </Col>
                    <Col md=5>
                        <Button
                            bsSize  = 'xsmall'
                            onClick = {@max_upgrades}
                            style   = {padding:'0px 5px'}
                        >
                            Max all upgrades
                        </Button>
                        {' '}
                        <Button
                            bsSize  = 'xsmall'
                            onClick = {@clear_upgrades}
                            style   = {padding:'0px 5px'}
                        >
                            Remove all upgrades
                        </Button>
                    </Col>
                    <Col md=6>
                        <b style={fontSize:'12pt'}>Your contribution</b>
                    </Col>
                </Row>
                <hr/>

                {@render_upgrade_row(n, quota_params[n], remaining[n], current[n], limits[n]) for n in PROJECT_UPGRADES.field_order}
                {@props.children}
                <ButtonToolbar style={marginTop:'10px'}>
                    <Button
                        bsStyle  = 'success'
                        onClick  = {=>@save_upgrade_quotas(remaining)}
                        disabled = {@props.disable_submit or not @valid_changed_upgrade_inputs(current, limits)}
                    >
                        <Icon name='arrow-circle-up' /> {if @props.submit_text then @props.submit_text else "Submit changes"}
                    </Button>
                    <Button onClick={@props.cancel_upgrading}>
                        Cancel
                    </Button>
                </ButtonToolbar>
            </Alert>


###
Drag'n'Drop dropzone area
###
ReactDOMServer = require('react-dom/server')   # for dropzone below
Dropzone       = require('react-dropzone-component')

exports.SMC_Dropzone = rclass
    displayName: 'SMC_Dropzone'

    propTypes:
        project_id           : rtypes.string.isRequired
        current_path         : rtypes.string.isRequired
        dropzone_handler     : rtypes.object.isRequired

    dropzone_template : ->
        <div className='dz-preview dz-file-preview'>
            <div className='dz-details'>
                <div className='dz-filename'><span data-dz-name></span></div>
                <img data-dz-thumbnail />
            </div>
            <div className='dz-progress'><span className='dz-upload' data-dz-uploadprogress></span></div>
            <div className='dz-success-mark'><span><Icon name='check'></span></div>
            <div className='dz-error-mark'><span><Icon name='times'></span></div>
            <div className='dz-error-message'><span data-dz-errormessage></span></div>
        </div>

    postUrl : ->
        dest_dir = misc.encode_path(@props.current_path)
        postUrl  = window.smc_base_url + "/upload?project_id=#{@props.project_id}&dest_dir=#{dest_dir}"
        return postUrl

    render: ->
        <div>
            {<div className='close-button pull-right'>
                <span
                    onClick={@props.close_button_onclick}
                    className='close-button-x'
                    style={cursor: 'pointer', fontSize: '18px', color:'gray'}><i className="fa fa-times"></i></span>
            </div> if @props.close_button_onclick?}
            <Tip icon='file' title='Drag and drop files' placement='top'
                tip='Drag and drop files from your computer into the box below to upload them into your project.  You can upload individual files that are up to 30MB in size.'>
                <h4 style={color:"#666"}>Drag and drop files (Currently, each file must be under 30MB; for bigger files, use SSH as explained in project settings.)</h4>
            </Tip>
            <div style={border: '2px solid #ccc', boxShadow: '4px 4px 2px #bbb', borderRadius: '5px', padding: 0, margin: '10px'}>
                <Dropzone
                    config        = {postUrl: @postUrl()}
                    eventHandlers = {@props.dropzone_handler}
                    djsConfig     = {previewTemplate: ReactDOMServer.renderToStaticMarkup(@dropzone_template())} />
            </div>
        </div><|MERGE_RESOLUTION|>--- conflicted
+++ resolved
@@ -812,11 +812,7 @@
             v = @props.value.replace(/&gt;/g, '>').replace(/&lt;/g, '<')
             return markdown.markdown_to_html(v)
         else
-<<<<<<< HEAD
-            return ''
-=======
             {s: '', has_mathjax: false}
->>>>>>> 261feecf
 
     render: ->
         HTML = exports.HTML

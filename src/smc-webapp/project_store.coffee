###############################################################################
#
# SageMathCloud: A collaborative web-based interface to Sage, IPython, LaTeX and the Terminal.
#
#    Copyright (C) 2015, William Stein
#
#    This program is free software: you can redistribute it and/or modify
#    it under the terms of the GNU General Public License as published by
#    the Free Software Foundation, either version 3 of the License, or
#    (at your option) any later version.
#
#    This program is distributed in the hope that it will be useful,
#    but WITHOUT ANY WARRANTY; without even the implied warranty of
#    MERCHANTABILITY or FITNESS FOR A PARTICULAR PURPOSE.  See the
#    GNU General Public License for more details.
#
#    You should have received a copy of the GNU General Public License
#    along with this program.  If not, see <http://www.gnu.org/licenses/>.
#
###############################################################################

async      = require('async')
underscore = require('underscore')
immutable  = require('immutable')

# At most this many of the most recent log messages for a project get loaded:
MAX_PROJECT_LOG_ENTRIES = 5000

misc      = require('smc-util/misc')
{MARKERS} = require('smc-util/sagews')
{alert_message} = require('./alerts')
{salvus_client} = require('./salvus_client')
{defaults, required} = misc

{Actions, Store, Table, register_project_store, redux}  = require('./smc-react')

# Register this module with the redux module, so it can be used by the reset of SMC easily.
register_project_store(exports)

project_file = require('project_file')
wrapped_editors = require('editor_react_wrapper')

masked_file_exts =
    'py'   : ['pyc']
    'java' : ['class']
    'cs'   : ['exe']
    'tex'  : 'aux bbl blg fdb_latexmk glo idx ilg ind lof log nav out snm synctex.gz toc xyc'.split(' ')

BAD_FILENAME_CHARACTERS       = '\\'
BAD_LATEX_FILENAME_CHARACTERS = '\'"()"~%'
BANNED_FILE_TYPES             = ['doc', 'docx', 'pdf', 'sws']

FROM_WEB_TIMEOUT_S = 45

QUERIES =
    project_log :
        query :
            project_id : null
            account_id : null
            time       : null  # if we wanted to only include last month.... time       : -> {">=":misc.days_ago(30)}
            event      : null
        options : [{order_by:'-time'}, {limit:MAX_PROJECT_LOG_ENTRIES}]

    public_paths :
        query :
            id          : null
            project_id  : null
            path        : null
            description : null
            disabled    : null

must_define = (redux) ->
    if not redux?
        throw Error('you must explicitly pass a redux object into each function in project_store')

# Name used by the project_store for the sub-stores corresponding to that project.
exports.redux_name = key = (project_id, name) ->
    s = "project-#{project_id}"
    if name?
        s += "-#{name}"
    return s


class ProjectActions extends Actions
    _ensure_project_is_open : (cb, switch_to) =>
        s = @redux.getStore('projects')
        if not s.is_project_open(@project_id)
            @redux.getActions('projects').open_project(project_id:@project_id, switch_to:true)
            s.wait_until_project_is_open(@project_id, 30, cb)
        else
            cb()

    get_store : =>
        return @redux.getStore(@name)

    clear_all_activity : =>
        @setState(activity:undefined)

    set_url_to_path: (current_path) =>
        if current_path.length > 0 and not misc.endswith(current_path, '/')
            current_path += '/'
        @push_state('files/' + current_path)

    push_state: (url) =>
        {set_url} = require('./history')
        if not url?
            url = @_last_history_state
        if not url?
            url = ''
        @_last_history_state = url
        set_url('/projects/' + @project_id + '/' + misc.encode_path(url))
        {analytics_pageview} = require('./misc_page')
        analytics_pageview(window.location.pathname)

    move_file_tab : (opts) =>
        {old_index, new_index, open_files_order} = defaults opts,
            old_index : required
            new_index : required
            open_files_order: required # immutable

        x = open_files_order
        item = x.get(old_index)
        temp_list = x.delete(old_index)
        new_list = temp_list.splice(new_index, 0, item)
        @setState(open_files_order:new_list)

    close_tab : (path) =>
        open_files_order = @get_store().get('open_files_order')
        active_project_tab = @get_store().get('active_project_tab')
        index = open_files_order.indexOf(path)
        size = open_files_order.size
        if misc.path_to_tab(path) == active_project_tab
            next_active_tab = 'files'
            if index == 0 or size <= 1
                next_active_tab = 'files'
            else
                if index == size - 1
                    next_active_tab = misc.path_to_tab(open_files_order.get(index - 1))
                else
                    next_active_tab = misc.path_to_tab(open_files_order.get(index + 1))
            @set_active_tab(next_active_tab)
        if index == size - 1
            @clear_ghost_file_tabs()
        else
            @add_a_ghost_file_tab()
        @close_file(path)

    # Expects one of ['files', 'new', 'log', 'search', 'settings']
    #            or a file_redux_name
    set_active_tab : (key) =>
        @setState(active_project_tab : key)
        switch key
            when 'files'
                @set_url_to_path(@get_store().get('current_path') ? '')
                store = @get_store()
                sort_by_time = store.get('sort_by_time') ? true
                show_hidden = store.get('show_hidden') ? false
                @set_directory_files(store.get('current_path'), sort_by_time, show_hidden)
            when 'new'
                @push_state('new/' + @get_store().get('current_path'))
                @set_next_default_filename(require('./account').default_filename())
            when 'log'
                @push_state('log')
            when 'search'
                @push_state('search/' + @get_store().get('current_path'))
            when 'settings'
                @push_state('settings')
            else #editor...
                @push_state('files/' + misc.tab_to_path(key))
                @set_current_path(misc.path_split(misc.tab_to_path(key)).head)

    add_a_ghost_file_tab : () =>
        current_num = @get_store().get('num_ghost_file_tabs')
        @setState(num_ghost_file_tabs : current_num + 1)

    clear_ghost_file_tabs : =>
        @setState(num_ghost_file_tabs : 0)

    set_editor_top_position : (pos) =>
        @setState(editor_top_position : pos)

    set_next_default_filename : (next) =>
        @setState(default_filename: next)

    set_activity : (opts) =>
        opts = defaults opts,
            id     : required     # client must specify this, e.g., id=misc.uuid()
            status : undefined    # status update message during the activity -- description of progress
            stop   : undefined    # activity is done  -- can pass a final status message in.
            error  : undefined    # describe an error that happened
        store = @get_store()
        if not store?  # if store not initialized we can't set activity
            return
        x = store.get('activity')?.toJS()
        if not x?
            x = {}
        # Actual implemenation of above specified API is VERY minimal for
        # now -- just enough to display something to user.
        if opts.status?
            x[opts.id] = opts.status
            @setState(activity: x)
        if opts.error?
            error = opts.error
            if error == ''
                @setState(error:error)
            else
                @setState(error:((store.get('error') ? '') + '\n' + error).trim())
        if opts.stop?
            if opts.stop
                x[opts.id] = opts.stop  # of course, just gets deleted below but that is because use is simple still
            delete x[opts.id]
            @setState(activity: x)
        return

    # report a log event to the backend -- will indirectly result in a new entry in the store...
    log : (event) =>
        if @redux.getStore('projects').get_my_group(@project_id) in ['public', 'admin']
            # Ignore log events for *both* admin and public.
            # Admin gets to be secretive (also their account_id --> name likely wouldn't be known to users).
            # Public users don't log anything.
            return # ignore log events
        require('./salvus_client').salvus_client.query
            query :
                project_log :
                    project_id : @project_id
                    time       : new Date()
                    event      : event
            cb : (err) =>
                if err
                    # TODO: what do we want to do if a log doesn't get recorded?
                    console.log('error recording a log entry: ', err)

    open_file : (opts) =>
        opts = defaults opts,
            path               : required
            foreground         : true      # display in foreground as soon as possible
            foreground_project : true
            chat               : false
        @_ensure_project_is_open (err) =>
            if err
                @set_activity(id:misc.uuid(), error:"opening file -- #{err}")
            else
                # We wait here so that the editor gets properly initialized in the
                # ProjectPage constructor.  Really this should probably be
                # something we wait on with _ensure_project_is_open. **TODO** This should
                # go away when we get rid of the ProjectPage entirely, when finishing
                # the React rewrite.
                @redux.getStore('projects').wait
                    until   : (s) => s.get_my_group(@project_id)
                    timeout : 60
                    cb      : (err, group) =>
                        if err
                            @set_activity(id:misc.uuid(), error:"opening file -- #{err}")

                        ext = misc.filename_extension_notilde(opts.path).toLowerCase()

                        if ext == "sws" or ext.slice(0,4) == "sws~"   # sagenb worksheet (or backup of it created during unzip of multiple worksheets with same name)
                            alert_message(type:"info",message:"Opening converted SageMathCloud worksheet file instead of '#{opts.path}...")
                            @convert_sagenb_worksheet opts.path, (err, sagews_filename) =>
                                if not err
                                    @open_file
                                        path : sagews_filename
                                        forgeound : opts.foreground
                                        foreground_project : opts.foreground_project
                                        chat : opts.chat
                                else
                                    require('./alerts').alert_message(type:"error",message:"Error converting Sage Notebook sws file -- #{err}")
                            return

                        if ext == "docx"   # Microsoft Word Document
                            alert_message(type:"info", message:"Opening converted plain text file instead of '#{opts.path}...")
                            @convert_docx_file opts.path, (err, new_filename) =>
                                if not err
                                    @open_file
                                        path : new_filename
                                        forgeound : opts.foreground
                                        foreground_project : opts.foreground_project
                                        chat : opts.chat
                                else
                                    require('./alerts').alert_message(type:"error",message:"Error converting Microsoft docx file -- #{err}")
                            return

                        # the ? is because if the user is anonymous they don't have a file_use Actions (yet)
                        @redux.getActions('file_use')?.mark_file(@project_id, opts.path, 'open')

                        @log
                            event  : 'open'
                            action : 'open'
                            filename  : opts.path

                        store = @get_store()
                        if not store?  # if store not initialized we can't set activity
                            return
                        open_files = store.get_open_files()

                        if open_files.has(opts.path) # Already opened
                            if opts.foreground
                                @foreground_opened_file(opts.path)
                            return

                        open_files_order = store.get_open_files_order()
                        # Intialize the file's store and actions
                        name = project_file.initialize(opts.path, @redux, @project_id)

                        # Make the editor
                        editor = project_file.generate(opts.path, @redux, @project_id)
                        editor.redux_name = name

                        # Add it to open files
                        @setState(open_files: open_files.set(opts.path, editor), open_files_order:open_files_order.push(opts.path))
                        if opts.foreground
                            @foreground_opened_file(opts.path)
        return

    foreground_opened_file : (path) =>
        @foreground_project(@project_id)
        @set_active_tab(misc.path_to_tab(path))

    convert_sagenb_worksheet: (filename, cb) =>
        async.series([
            (cb) =>
                ext = misc.filename_extension(filename)
                if ext == "sws"
                    cb()
                else
                    i = filename.length - ext.length
                    new_filename = filename.slice(0, i-1) + ext.slice(3) + '.sws'
                    salvus_client.exec
                        project_id : @project_id
                        command    : "cp"
                        args       : [filename, new_filename]
                        cb         : (err, output) =>
                            if err
                                cb(err)
                            else
                                filename = new_filename
                                cb()
            (cb) =>
                salvus_client.exec
                    project_id : @project_id
                    command    : "smc-sws2sagews"
                    args       : [filename]
                    cb         : (err, output) =>
                        cb(err)
        ], (err) =>
            if err
                cb(err)
            else
                cb(undefined, filename.slice(0,filename.length-3) + 'sagews')
        )

    convert_docx_file: (filename, cb) =>
        salvus_client.exec
            project_id : @project_id
            command    : "smc-docx2txt"
            args       : [filename]
            cb         : (err, output) =>
                if err
                    cb("#{err}, #{misc.to_json(output)}")
                else
                    cb(false, filename.slice(0,filename.length-4) + 'txt')

    # Closes all files and removes all references
    close_all_files : () =>
        file_paths = @get_store().get_open_files_order()
        if file_paths.isEmpty()
            return

        empty = file_paths.filter (path) =>
            project_file.remove(path, @redux, @project_id)
            return false

        @setState(open_files_order : empty, open_files : {})

    # closes the file and removes all references
    close_file : (path) =>
        x = @get_store().get_open_files_order()
        index = x.indexOf(path)
        if index != -1
            @setState(open_files_order : x.delete(index), open_files : @get_store().get('open_files').delete(path))
            project_file.remove(path, @redux, @project_id)

    foreground_project : =>
        @_ensure_project_is_open (err) =>
            if err
                # TODO!
                console.log('error putting project in the foreground: ', err, @project_id, path)
            else
                @redux.getActions('projects').foreground_project(@project_id)

    open_directory : (path) =>
        @_ensure_project_is_open (err) =>
            if err
                # TODO!
                console.log('error opening directory in project: ', err, @project_id, path)
            else
                @foreground_project()
                @set_current_path(path, update_file_listing=true)
                @set_active_tab('files')

    set_current_path : (path, update_file_listing=false) =>
        # SMELL: Track from history.coffee
        if path is NaN
            path = ''
        path ?= ''
        if typeof path != 'string'
            window.cpath_args = arguments
            throw "Current path should be a string. Revieved arguments are available in window.cpath_args"
        # Set the current path for this project. path is either a string or array of segments.
        @setState
            current_path           : path
            page_number            : 0
            most_recent_file_click : undefined
        if update_file_listing
            @set_directory_files(path)
            @set_all_files_unchecked()

    set_file_search : (search) =>
        @setState
            file_search            : search
            page_number            : 0
            file_action            : undefined
            most_recent_file_click : undefined
            create_file_alert      : false

    # Update the directory listing cache for the given path
    # Use current path if path not provided
    set_directory_files : (path, sort_by_time, show_hidden) =>
        if not path?
            path = @get_store().get('current_path')

        if not @_set_directory_files_lock?
            @_set_directory_files_lock = {}
        _key = "#{path}-#{sort_by_time}-#{show_hidden}"
        if @_set_directory_files_lock[_key]  # currently doing it already
            return
        @_set_directory_files_lock[_key] = true
        # Wait until user is logged in, project store is loaded enough
        # that we know our relation to this project, namely so that
        # get_my_group is defined.
        id = misc.uuid()
        @set_activity(id:id, status:"getting file listing for #{misc.trunc_middle(path,30)}...")
        group   = undefined
        listing = undefined
        async.series([
            (cb) =>
                # make sure that our relationship to this project is known.
                @redux.getStore('projects').wait
                    until   : (s) => s.get_my_group(@project_id)
                    timeout : 30
                    cb      : (err, x) =>
                        group = x; cb(err)
            (cb) =>
                store = @get_store()
                if not store?
                    cb("store no longer defined"); return
                path         ?= (store.get('current_path') ? "")
                sort_by_time ?= (store.get('sort_by_time') ? true)
                show_hidden  ?= (store.get('show_hidden') ? false)
                get_directory_listing
                    project_id : @project_id
                    path       : path
                    time       : sort_by_time
                    hidden     : show_hidden
                    max_time_s : 4*60  # keep trying for up to 4 minutes
                    group      : group
                    cb         : (err, x) =>
                        listing = x
                        cb(err)
        ], (err) =>
            @set_activity(id:id, stop:'')
            # Update the path component of the immutable directory listings map:
            store = @get_store()
            if not store?
                return
            map = store.get_directory_listings().set(path, if err then misc.to_json(err) else immutable.fromJS(listing.files))
            @setState(directory_listings : map)
            delete @_set_directory_files_lock[_key] # done!
        )

    # Increases the selected file index by 1
    # Assumes undefined state to be identical to 0
    increment_selected_file_index : ->
        current_index = @get_store().get('selected_file_index') ? 0
        @setState(selected_file_index : current_index + 1)

    # Decreases the selected file index by 1.
    # Guaranteed to never set below 0.
    decrement_selected_file_index : ->
        current_index = @get_store().get('selected_file_index')
        if current_index? and current_index > 0
            @setState(selected_file_index : current_index - 1)

    reset_selected_file_index : ->
        @setState(selected_file_index : 0)

    # Set the most recently clicked checkbox, expects a full/path/name
    set_most_recent_file_click : (file) =>
        @setState(most_recent_file_click : file)

    # Set the selected state of all files between the most_recent_file_click and the given file
    set_selected_file_range : (file, checked) =>
        store = @get_store()
        most_recent = store.get('most_recent_file_click')
        if not most_recent?
            # nothing had been clicked before, treat as normal click
            range = [file]
        else
            # get the range of files
            current_path = store.get('current_path')
            names = (misc.path_to_file(current_path, a.name) for a in store.get_displayed_listing().listing)
            range = misc.get_array_range(names, most_recent, file)

        if checked
            @set_file_list_checked(range)
        else
            @set_file_list_unchecked(range)

    # set the given file to the given checked state
    set_file_checked : (file, checked) =>
        store = @get_store()
        if checked
            checked_files = store.get('checked_files').add(file)
        else
            checked_files = store.get('checked_files').delete(file)

        @setState
            checked_files : checked_files
            file_action   : undefined

    # check all files in the given file_list
    set_file_list_checked : (file_list) =>
        @setState
            checked_files : @get_store().get('checked_files').union(file_list)
            file_action   : undefined

    # uncheck all files in the given file_list
    set_file_list_unchecked : (file_list) =>
        @setState
            checked_files : @get_store().get('checked_files').subtract(file_list)
            file_action   : undefined

    # uncheck all files
    set_all_files_unchecked : =>
        @setState
            checked_files : @get_store().get('checked_files').clear()
            file_action   : undefined

    set_file_action : (action) =>
        if action == 'move'
            @redux.getActions('projects').fetch_directory_tree(@project_id)
        @setState(file_action : action)

    ensure_directory_exists: (opts) =>
        opts = defaults opts,
            path  : required
            cb    : undefined  # cb(true or false)
            alert : true
        salvus_client.exec
            project_id : @project_id
            command    : "mkdir"
            timeout    : 15
            args       : ['-p', opts.path]
            cb         : (err, result) =>
                if opts.alert
                    if err
                        alert_message(type:"error", message:err)
                    else if result.event == 'error'
                        alert_message(type:"error", message:result.error)
                opts.cb?(err or result.event == 'error')

    get_from_web : (opts) =>
        opts = defaults opts,
            url     : required
            dest    : undefined
            timeout : 45
            alert   : true
            cb      : undefined     # cb(true or false, depending on error)

        {command, args} = misc.transform_get_url(opts.url)

        require('./salvus_client').salvus_client.exec
            project_id : @project_id
            command    : command
            timeout    : opts.timeout
            path       : opts.dest
            args       : args
            cb         : (err, result) =>
                if opts.alert
                    if err
                        alert_message(type:"error", message:err)
                    else if result.event == 'error'
                        alert_message(type:"error", message:result.error)
                opts.cb?(err or result.event == 'error')

    # function used internally by things that call salvus_client.exec
    _finish_exec : (id) =>
        # returns a function that takes the err and output and does the right activity logging stuff.
        return (err, output) =>
            @set_directory_files()
            if err
                @set_activity(id:id, error:err)
            else if output?.event == 'error' or output?.error
                @set_activity(id:id, error:output.error)
            @set_activity(id:id, stop:'')

    zip_files : (opts) =>
        opts = defaults opts,
            src      : required
            dest     : required
            zip_args : undefined
            path     : undefined   # default to root of project
            id       : undefined
        id = opts.id ? misc.uuid()
        @set_activity(id:id, status:"Creating #{opts.dest} from #{opts.src.length} #{misc.plural(opts.src.length, 'file')}")
        args = (opts.zip_args ? []).concat(['-rq'], [opts.dest], opts.src)
        salvus_client.exec
            project_id      : @project_id
            command         : 'zip'
            args            : args
            timeout         : 50
            network_timeout : 60
            err_on_exit     : true    # this should fail if exit_code != 0
            path            : opts.path
            cb              : @_finish_exec(id)

    copy_files : (opts) =>
        opts = defaults opts,
            src  : required     # Should be an array of source paths
            dest : required
            id   : undefined

        # If files start with a -, make them interpretable by rsync (see https://github.com/sagemathinc/smc/issues/516)
        deal_with_leading_dash = (src_path) ->
            if src_path[0] == '-'
                return "./#{src_path}"
            else
                return src_path

        # Ensure that src files are not interpreted as an option to rsync
        opts.src = opts.src.map(deal_with_leading_dash)

        id = opts.id ? misc.uuid()
        @set_activity(id:id, status:"Copying #{opts.src.length} #{misc.plural(opts.src.length, 'file')} to #{opts.dest}")
        @log
            event  : 'file_action'
            action : 'copied'
            files  : opts.src[0...3]
            count  : if opts.src.length > 3 then opts.src.length
            dest   : opts.dest
        salvus_client.exec
            project_id      : @project_id
            command         : 'rsync'  # don't use "a" option to rsync, since on snapshots results in destroying project access!
            args            : ['-rltgoDxH', '--backup', '--backup-dir=.trash/'].concat(opts.src).concat([opts.dest])
            timeout         : 120   # how long rsync runs on client
            network_timeout : 120   # how long network call has until it must return something or get total error.
            err_on_exit     : true
            path            : '.'
            cb              : @_finish_exec(id)

    copy_paths_between_projects: (opts) =>
        opts = defaults opts,
            public            : false
            src_project_id    : required    # id of source project
            src               : required    # list of relative paths of directors or files in the source project
            target_project_id : required    # if of target project
            target_path       : undefined   # defaults to src_path
            overwrite_newer   : false       # overwrite newer versions of file at destination (destructive)
            delete_missing    : false       # delete files in dest that are missing from source (destructive)
            backup            : false       # make ~ backup files instead of overwriting changed files
            timeout           : undefined   # how long to wait for the copy to complete before reporting "error" (though it could still succeed)
            exclude_history   : false       # if true, exclude all files of the form *.sage-history
            id                : undefined
        # TODO: wrote this but *NOT* tested yet -- needed "copy_click".
        id = opts.id ? misc.uuid()
        @set_activity(id:id, status:"Copying #{opts.src.length} #{misc.plural(opts.src.length, 'path')} to another project")
        src = opts.src
        delete opts.src
        @log
            event   : 'file_action'
            action  : 'copied'
            files   : src[0...3]
            count   : if src.length > 3 then src.length
            dest    : opts.dest
            project : opts.target_project_id
        f = (src_path, cb) =>
            opts0 = misc.copy(opts)
            opts0.cb = cb
            opts0.src_path = src_path
            # we do this for consistent semantics with file copy
            opts0.target_path = misc.path_to_file(opts0.target_path, misc.path_split(src_path).tail)
            salvus_client.copy_path_between_projects(opts0)
        async.mapLimit(src, 3, f, @_finish_exec(id))

    _move_files : (opts) =>  #PRIVATE -- used internally to move files
        opts = defaults opts,
            src     : required
            dest    : required
            path    : undefined   # default to root of project
            mv_args : undefined
            cb      : required
        if not opts.dest and not opts.path?
            opts.dest = '.'

        salvus_client.exec
            project_id      : @project_id
            command         : 'mv'
            args            : (opts.mv_args ? []).concat(['--'], opts.src, [opts.dest])
            timeout         : 15      # move should be fast..., unless across file systems.
            network_timeout : 20
            err_on_exit     : true    # this should fail if exit_code != 0
            path            : opts.path
            cb              : opts.cb

    move_files : (opts) =>
        opts = defaults opts,
            src     : required    # Array of src paths to mv
            dest    : required    # Single dest string
            path    : undefined   # default to root of project
            mv_args : undefined
            id      : undefined
        id = opts.id ? misc.uuid()
        @set_activity(id:id, status: "Moving #{opts.src.length} #{misc.plural(opts.src.length, 'file')} to #{opts.dest}")
        delete opts.id
        opts.cb = (err) =>
            if err
                @set_activity(id:id, error:err)
            else
                @set_directory_files()
            @log
                event  : 'file_action'
                action : 'moved'
                files  : opts.src[0...3]
                count  : if opts.src.length > 3 then opts.src.length
                dest   : opts.dest
            @set_activity(id:id, stop:'')
        @_move_files(opts)

    delete_files : (opts) =>
        opts = defaults opts,
            paths : required
        if opts.paths.length == 0
            return
        id = misc.uuid()
        if underscore.isEqual(opts.paths, ['.trash'])
            mesg = "the trash"
        else if opts.paths.length == 1
            mesg = "#{opts.paths[0]}"
        else
            mesg = "#{opts.paths.length} files"
        @set_activity(id:id, status: "Deleting #{mesg}")
        salvus_client.exec
            project_id : @project_id
            command    : 'rm'
            timeout    : 60
            args       : ['-rf', '--'].concat(opts.paths)
            cb         : (err, result) =>
                if err
                    @set_activity(id:id, error: "Network error while trying to delete #{mesg} -- #{err}", stop:'')
                else if result.event == 'error'
                    @set_activity(id:id, error: "Error deleting #{mesg} -- #{result.error}", stop:'')
                else
                    @set_activity(id:id, status:"Successfully deleted #{mesg}.", stop:'')
                    @log
                        event  : 'file_action'
                        action : 'deleted'
                        files  : opts.paths[0...3]
                        count  : if opts.paths.length > 3 then opts.paths.length


    download_file : (opts) =>
        {download_file} = require('./misc_page')
        opts = defaults opts,
            path    : required
            log     : false
            auto    : true
            timeout : 45
            cb      : undefined   # cb(err) when file download from browser starts -- instant since we use raw path
        if opts.log
            @log
                event  : 'file_action'
                action : 'downloaded'
                files  : opts.path
        if misc.filename_extension(opts.path) == 'pdf'
            # unfortunately, download_file doesn't work for pdf these days...
            opts.auto = false

        url = "#{window.smc_base_url}/#{@project_id}/raw/#{misc.encode_path(opts.path)}"
        if opts.auto
            download_file(url)
        else
            window.open(url)

    download_href: (path) =>
            # appending ?download sets the content type to octet-stream -- see smc-project/raw_server.coffee
            return "#{window.smc_base_url}/#{@project_id}/raw/#{misc.encode_path(path)}?download"

    # This is the absolute path to the file with given name but with the
    # given extension added to the file (e.g., "md") if the file doesn't have
    # that extension.  If the file contains invalid characters this function
    # will call on_error (if given) and return ''.
    path : (name, current_path, ext, on_empty, on_error) =>
        if name.length == 0
            if on_empty?
                on_empty()
                return ''
            name = require('./account').default_filename()
        for bad_char in BAD_FILENAME_CHARACTERS
            if name.indexOf(bad_char) != -1
                err = "Cannot use '#{bad_char}' in a filename"
                on_error?(err)
                if not on_error?
                    console.warn(err)
                return ''
        s = misc.path_to_file(current_path, name)
        if ext? and misc.filename_extension(s) != ext
            s = "#{s}.#{ext}"
        return s

    create_folder : (opts) =>
        opts = defaults opts,
            name         : required
            current_path : undefined
            on_error     : undefined
            switch_over  : true       # Whether or not to switch to the new folder
        {name, current_path, on_error, switch_over} = opts

        if name[name.length - 1] == '/'
            name = name.slice(0, -1)
        p = @path(name, current_path, undefined, undefined, on_error)
        if p.length == 0
            return
        @ensure_directory_exists
            path : p
            cb   : (err) =>
                if not err and switch_over
                    #TODO reporting of errors...
                    @set_current_path(p, update_file_listing=true)
                    @set_active_tab('files')

    create_file : (opts) =>
        opts = defaults opts,
            name         : undefined
            ext          : undefined
            current_path : undefined
            on_download  : undefined
            on_error     : undefined
            on_empty     : undefined
            switch_over  : true       # Whether or not to switch to the new file
        name = opts.name
        if (name == ".." or name == ".") and not opts.ext?
            opts.on_error?("Cannot create a file named . or ..")
            return
        if name.indexOf('://') != -1 or misc.startswith(name, 'git@github.com')
            opts.on_download?(true)
            @new_file_from_web name, opts.current_path, () =>
                opts.on_download?(false)
            return
        if name[name.length - 1] == '/'
            if not opts.ext?
                @create_folder
                    name          : name
                    current_path  : opts.current_path
                    on_error      : opts.on_error
                return
            else
                name = name.slice(0, name.length - 1)
        p = @path(name, opts.current_path, opts.ext, opts.on_empty, opts.on_error)
        if not p
            return
        ext = misc.filename_extension(p)
        if ext in BANNED_FILE_TYPES
            opts.on_error?("Cannot create a file with the #{ext} extension")
            return
        if ext == 'tex'
            for bad_char in BAD_LATEX_FILENAME_CHARACTERS
                if p.indexOf(bad_char) != -1
                    opts.on_error?("Cannot use '#{bad_char}' in a LaTeX filename")
                    return
        if p.length == 0
            return
        salvus_client.exec
            project_id  : @project_id
            command     : 'smc-new-file'
            timeout     : 10
            args        : [p]
            err_on_exit : true
            cb          : (err, output) =>
                if err
                    opts.on_error?("#{output?.stdout ? ''} #{output?.stderr ? ''} #{err}")
                else if opts.switch_over
                    @open_file
                        path : p

    new_file_from_web : (url, current_path, cb) =>
        d = current_path
        if d == ''
            d = 'root directory of project'
        id = misc.uuid()
        @set_active_tab('files')
        @set_activity
            id:id
            status:"Downloading '#{url}' to '#{d}', which may run for up to #{FROM_WEB_TIMEOUT_S} seconds..."
        @get_from_web
            url     : url
            dest    : current_path
            timeout : FROM_WEB_TIMEOUT_S
            alert   : true
            cb      : (err) =>
                @set_directory_files()
                @set_activity(id: id, stop:'')
                cb?(err)

    ###
    # Actions for PUBLIC PATHS
    ###
    set_public_path: (path, description) =>
        obj = {project_id:@project_id, path:path, disabled:false}
        if description?
            obj.description = description
        @redux.getProjectTable(@project_id, 'public_paths').set(obj)

    disable_public_path: (path) =>
        @redux.getProjectTable(@project_id, 'public_paths').set(project_id:@project_id, path:path, disabled:true)


    ###
    # Actions for Project Search
    ###

    toggle_search_checkbox_subdirectories : =>
        @setState(subdirectories : not @get_store().get('subdirectories'))

    toggle_search_checkbox_case_sensitive : =>
        @setState(case_sensitive : not @get_store().get('case_sensitive'))

    toggle_search_checkbox_hidden_files : =>
        @setState(hidden_files : not @get_store().get('hidden_files'))

    process_results : (err, output, max_results, max_output, cmd) =>
        store = @get_store()
        if (err and not output?) or (output? and not output.stdout?)
            @setState(search_error : err)
            return

        results = output.stdout.split('\n')
        too_many_results = output.stdout.length >= max_output or results.length > max_results or err
        num_results = 0
        search_results = []
        for line in results
            if line.trim() == ''
                continue
            i = line.indexOf(':')
            num_results += 1
            if i isnt -1
                # all valid lines have a ':', the last line may have been truncated too early
                filename = line.slice(0, i)
                if filename.slice(0, 2) == './'
                    filename = filename.slice(2)
                context = line.slice(i + 1)
                # strip codes in worksheet output
                if context.length > 0 and context[0] == MARKERS.output
                    i = context.slice(1).indexOf(MARKERS.output)
                    context = context.slice(i + 2, context.length - 1)

                search_results.push
                    filename    : filename
                    description : context

            if num_results >= max_results
                break

        if store.get('command') is cmd # only update the state if the results are from the most recent command
            @setState
                too_many_results : too_many_results
                search_results   : search_results

    search : =>
        store = @get_store()

        query = store.get('user_input').trim().replace(/"/g, '\\"')
        if query is ''
            return
        search_query = '"' + query + '"'

        # generate the grep command for the given query with the given flags
        if store.get('case_sensitive')
            ins = ''
        else
            ins = ' -i '

        if store.get('subdirectories')
            if store.get('hidden_files')
                cmd = "rgrep -I -H --exclude-dir=.smc --exclude-dir=.snapshots #{ins} #{search_query} *"
            else
                cmd = "rgrep -I -H --exclude-dir='.*' --exclude='.*' #{ins} #{search_query} *"
        else
            if store.get('hidden_files')
                cmd = "grep -I -H #{ins} #{search_query} .* *"
            else
                cmd = "grep -I -H #{ins} #{search_query} *"

        cmd += " | grep -v #{MARKERS.cell}"
        max_results = 1000
        max_output  = 110 * max_results  # just in case

        @setState
            search_results     : undefined
            search_error       : undefined
            command            : cmd
            most_recent_search : query
            most_recent_path   : store.get('current_path')

        salvus_client.exec
            project_id      : @project_id
            command         : cmd + " | cut -c 1-256"  # truncate horizontal line length (imagine a binary file that is one very long line)
            timeout         : 10   # how long grep runs on client
            network_timeout : 15   # how long network call has until it must return something or get total error.
            max_output      : max_output
            bash            : true
            err_on_exit     : true
            path            : store.get('current_path')
            cb              : (err, output) =>
                @process_results(err, output, max_results, max_output, cmd)

    # Loads path in this project from string
    #  files/....
    #  new
    #  log
    #  settings
    #  search
    load_target: (target, foreground=true) =>
        segments = target.split('/')
        full_path = segments.slice(1).join('/')
        parent_path = segments.slice(1, segments.length-1).join('/')
        switch segments[0]
            when 'files'
                if target[target.length-1] == '/' or full_path == ''
                    # open a directory
                    @set_current_path(parent_path)
                    @set_active_tab('files')
                else
                    # open a file -- foreground option is relevant here.
                    @open_file
                        path       : full_path
                        foreground : foreground
                        foreground_project : foreground
            when 'new'  # ignore foreground for these and below, since would be nonsense
                @set_current_path(full_path)
                @set_active_tab('new')
            when 'log'
                @set_active_tab('log')
            when 'settings'
                @set_active_tab('settings')
            when 'search'
                @set_current_path(full_path)
                @set_active_tab('search')

    show_extra_free_warning : =>
        @setState(free_warning_extra_shown : true)

    close_free_warning : =>
        @setState(free_warning_closed : true)


class ProjectStore extends Store
    _init : (project_id) =>
        @project_id = project_id
        @on 'change', =>
            if @_last_public_paths != @get('public_paths')
                # invalidate the public_paths_cache
                delete @_public_paths_cache
                @_last_public_paths = @get('public_paths')

    destroy: =>
        @_account_store?.removeListener('change', @_account_store_change)

    get_open_files: =>
        return @get('open_files')

    get_open_files_order: =>
        return @get('open_files_order')

    _match : (words, s, is_dir) =>
        s = s.toLowerCase()
        for t in words
            if t[t.length - 1] == '/'
                if not is_dir
                    return false
                else if s.indexOf(t.slice(0, -1)) == -1
                    return false
            else if s.indexOf(t) == -1
                return false
        return true

    _matched_files : (search, listing) ->
        if not listing?
            return []
        words = search.split(" ")
        return (x for x in listing when @_match(words, x.display_name ? x.name, x.isdir))

    _compute_file_masks: (listing) ->
        filename_map = misc.dict( ([item.name, item] for item in listing) ) # map filename to file
        for file in listing
            filename = file.name

            # mask items beginning with '.'
            if misc.startswith(filename, '.')
                file.mask = true
                continue

            # mask compiled files, e.g. mask 'foo.class' when 'foo.java' exists
            ext = misc.filename_extension(filename)
            basename = filename[0...filename.length - ext.length]
            for mask_ext in masked_file_exts[ext] ? [] # check each possible compiled extension
                filename_map["#{basename}#{mask_ext}"]?.mask = true

    _compute_snapshot_display_names: (listing) ->
        for item in listing
            tm = misc.parse_bup_timestamp(item.name)
            item.display_name = "#{tm}"
            item.mtime = (tm - 0)/1000

    get_directory_listings: =>
        return @get('directory_listings')

    # search_escape_char may or may not be the right way to escape search
    get_displayed_listing : (search_escape_char) =>
        # cached pre-processed file listing, which should always be up to date when called, and properly
        # depends on dependencies.
        # TODO: optimize -- use immutable js and cache result if things haven't changed. (like shouldComponentUpdate)
        # **ensure** that cache clearing depends on account store changing too, as in file_use.coffee.
        path = @get('current_path')
        listing = @get_directory_listings().get(path)
        if typeof(listing) == 'string'
            if listing.indexOf('ECONNREFUSED') != -1 or listing.indexOf('ENOTFOUND') != -1
                return {error:'no_instance'}  # the host VM is down
            else if listing.indexOf('o such path') != -1
                return {error:'no_dir'}
            else if listing.indexOf('ot a directory') != -1
                return {error:'not_a_dir'}
            else if listing.indexOf('not running') != -1  # yes, no underscore.
                return {error:'not_running'}
            else
                return {error:listing}
        if not listing?
            return {}
        if listing?.errno?
            return {error:misc.to_json(listing)}
        listing = listing.toJS()

        # TODO: make this store update when account store updates.
        if @redux.getStore('account')?.getIn(["other_settings", "mask_files"])
            @_compute_file_masks(listing)

        if path == '.snapshots'
            @_compute_snapshot_display_names(listing)

        search = @get('file_search')?.toLowerCase()
        if search and search[0] isnt search_escape_char
            listing = @_matched_files(search, listing)

        map = {}
        for x in listing
            map[x.name] = x

        x = {listing: listing, public:{}, path:path, file_map:map}

        @_compute_public_files(x)

        return x

    ###
    # Store data about PUBLIC PATHS
    ###
    # immutable js array of the public paths in this projects
    get_public_paths: =>
        if @get('public_paths')?
            return @_public_paths_cache ?= immutable.fromJS((misc.copy_without(x,['id','project_id']) for _,x of @get('public_paths').toJS()))

    get_public_path_id: (path) =>
        # (this exists because rethinkdb doesn't have compound primary keys)
        {SCHEMA, client_db} = require('smc-util/schema')
        return SCHEMA.public_paths.user_query.set.fields.id({project_id:@project_id, path:path}, client_db)

    _compute_public_files: (x) =>
        listing = x.listing
        pub = x.public
        v = @get_public_paths()
        if v? and v.size > 0
            head = if @get('current_path') then @get('current_path') + '/' else ''
            paths = []
            map   = {}
            for x in v.toJS()
                map[x.path] = x
                paths.push(x.path)
            for x in listing
                full = head + x.name
                p = misc.containing_public_path(full, paths)
                if p?
                    x.public = map[p]
                    x.is_public = not x.public.disabled
                    pub[x.name] = map[p]

exports.getStore = getStore = (project_id, redux) ->
    must_define(redux)
    name  = key(project_id)
    store = redux.getStore(name)
    if store?
        return store

    # Initialize everything

    # Create actions
    actions = redux.createActions(name, ProjectActions)
    actions.project_id = project_id  # so actions can assume this is available on the object

    set_sort_time = () ->
        if redux.getStore('account').get('other_settings').get('default_file_sort') == 'time'
            return true
        else
            return false

    # Create store
    initial_state =
        current_path       : ''
<<<<<<< HEAD
        sort_by_time       : true # not implemented
=======
        sort_by_time       : set_sort_time() #TODO
>>>>>>> 5215886c
        show_hidden        : false
        checked_files      : immutable.Set()
        public_paths       : undefined
        directory_listings : immutable.Map()
        user_input         : ''
        active_project_tab : 'files'
        open_files_order   : immutable.List([])
        open_files         : immutable.Map({})
        children_stores    : immutable.List([])
        num_ghost_file_tabs: 0
    store = redux.createStore(name, ProjectStore, initial_state)
    store._init(project_id)

    queries = misc.deep_copy(QUERIES)

    create_table = (table_name, q) ->
        #console.log("create_table", table_name)
        class P extends Table
            query: =>
                return "#{table_name}":q.query
            options: =>
                return q.options
            _change: (table, keys) =>
                actions.setState("#{table_name}": table.get())

    for table_name, q of queries
        for k, v of q
            if typeof(v) == 'function'
                q[k] = v()
        q.query.project_id = project_id
        T = redux.createTable(key(project_id, table_name), create_table(table_name, q))

    return store

exports.getActions = (project_id, redux) ->
    must_define(redux)
    if not getStore(project_id, redux)?
        getStore(project_id, redux)
    return redux.getActions(key(project_id))

exports.getTable = (project_id, name, redux) ->
    must_define(redux)
    if not getStore(project_id, redux)?
        getStore(project_id, redux)
    return redux.getTable(key(project_id, name))

exports.deleteStoreActionsTable = (project_id, redux) ->
    must_define(redux)
    name = key(project_id)
    redux.getStore(name)?.destroy?()
    redux.getActions(name).close_all_files()
    redux.removeActions(name)
    for table,_ of QUERIES
        redux.removeTable(key(project_id, table))
    redux.removeStore(name)

get_directory_listing = (opts) ->
    opts = defaults opts,
        project_id : required
        path       : required
        time       : required
        hidden     : required
        max_time_s : required
        group      : required
        cb         : required
    {salvus_client} = require('./salvus_client')
    if opts.group in ['owner', 'collaborator', 'admin']
        method = salvus_client.project_directory_listing
    else
        method = salvus_client.public_project_directory_listing
    listing = undefined
    f = (cb) ->
        method
            project_id : opts.project_id
            path       : opts.path
            time       : opts.time
            hidden     : opts.hidden
            timeout    : 20
            cb         : (err, x) ->
                listing = x
                cb(err)

    misc.retry_until_success
        f        : f
        max_time : opts.max_time_s * 1000
        #log      : console.log
        cb       : (err) ->
            opts.cb(err, listing)
<|MERGE_RESOLUTION|>--- conflicted
+++ resolved
@@ -1224,11 +1224,7 @@
     # Create store
     initial_state =
         current_path       : ''
-<<<<<<< HEAD
-        sort_by_time       : true # not implemented
-=======
         sort_by_time       : set_sort_time() #TODO
->>>>>>> 5215886c
         show_hidden        : false
         checked_files      : immutable.Set()
         public_paths       : undefined

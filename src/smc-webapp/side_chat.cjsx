##############################################################################
#
#    CoCalc: Collaborative Calculation in the Cloud
#
#    Copyright (C) 2015 -- 2016, SageMath, Inc.
#
#    This program is free software: you can redistribute it and/or modify
#    it under the terms of the GNU General Public License as published by
#    the Free Software Foundation, either version 3 of the License, or
#    (at your option) any later version.
#
#    This program is distributed in the hope that it will be useful,
#    but WITHOUT ANY WARRANTY; without even the implied warranty of
#    MERCHANTABILITY or FITNESS FOR A PARTICULAR PURPOSE.  See the
#    GNU General Public License for more details.
#
#    You should have received a copy of the GNU General Public License
#    along with this program.  If not, see <http://www.gnu.org/licenses/>.
#
###############################################################################

# standard non-CoCalc libraries
immutable = require('immutable')
{IS_MOBILE, IS_TOUCH} = require('./feature')
underscore = require('underscore')

# CoCalc libraries
misc = require('smc-util/misc')
misc_page = require('./misc_page')
{defaults, required} = misc
{webapp_client} = require('./webapp_client')
{Avatar} = require('./other-users')
{alert_message} = require('./alerts')
{analytics_event} = require('./tracker')

# React libraries
{React, ReactDOM, rclass, rtypes, Actions, Store, Redux}  = require('./app-framework')
{Icon, Loading, Markdown, Space, TimeAgo, Tip} = require('./r_misc')
{Button, Col, Grid, FormGroup, FormControl, ListGroup, ListGroupItem, Panel, Row, ButtonGroup, Well} = require('react-bootstrap')

{User} = require('./users')

editor_chat = require('./editor_chat')

{redux_name, init_redux, newest_content, sender_is_viewer, show_user_name, is_editing, blank_column, render_markdown, render_history_title, render_history_footer, render_history, get_user_name, send_chat, clear_input, is_at_bottom, scroll_to_bottom, scroll_to_position} = require('./editor_chat')

{ProjectUsers} = require('./projects/project-users')
{AddCollaborators} = require('./collaborators/add-to-project')

{MentionsInput, Mention} = require('react-mentions')
{ Avatar } = require("./other-users");

Message = rclass
    displayName: "Message"

    propTypes:
        message        : rtypes.object.isRequired  # immutable.js message object
        history        : rtypes.object
        account_id     : rtypes.string.isRequired
        date           : rtypes.string
        sender_name    : rtypes.string
        editor_name    : rtypes.string
        user_map       : rtypes.object
        project_id     : rtypes.string    # optional -- improves relative links if given
        file_path      : rtypes.string    # optional -- (used by renderer; path containing the chat log)
        font_size      : rtypes.number
        show_avatar    : rtypes.bool
        get_user_name  : rtypes.func
        is_prev_sender : rtypes.bool
        is_next_sender : rtypes.bool
        actions        : rtypes.object
        show_heads     : rtypes.bool
        saved_mesg     : rtypes.string
        close_input    : rtypes.func

    getInitialState: ->
        edited_message  : newest_content(@props.message)
        history_size    : @props.message.get('history').size
        show_history    : false
        new_changes     : false

    componentWillReceiveProps: (newProps) ->
        if @state.history_size != @props.message.get('history').size
            @setState(history_size:@props.message.get('history').size)
        changes = false
        if @state.edited_message == newest_content(@props.message)
            @setState(edited_message : newProps.message.get('history')?.first()?.get('content') ? '')
        else
            changes = true
        @setState(new_changes : changes)

    shouldComponentUpdate: (next, next_state) ->
        update = misc.is_different(@props, next, \
            ['message', 'user_map', 'account_id', 'is_prev_sender',
            'is_next_sender', 'editor_name', 'saved_mesg']
        )
        update or= misc.is_different(@state, next_state, \
            ['edited_message', 'show_history']
        )
        update or= ((not @props.is_prev_sender) and (@props.sender_name != next.sender_name))
        return update

    componentDidMount: ->
        if @refs.editedMessage
            @setState(edited_message:@props.saved_mesg)

    componentDidUpdate: ->
        if @refs.editedMessage
            @props.actions.saved_message(ReactDOM.findDOMNode(@refs.editedMessage).value)

    toggle_history: ->
        #No history for mobile, since right now messages in mobile are too clunky
        if not IS_MOBILE
            if not @state.show_history
                <span className="small" style={marginLeft:'10px', cursor:'pointer'} onClick={=>@toggle_history_side_chat(true)}>
                    <Tip title='Message History' tip='Show history of editing of this message.' placement='left'>
                        <Icon name='history'/> Edited
                    </Tip>
                </span>
            else
                <span className = "small"
                        style   = {marginLeft:'10px', cursor:'pointer'}
                        onClick = {=>@toggle_history_side_chat(false)} >
                    <Tip title='Message History' tip='Hide history of editing of this message.' placement='left'>
                        <Icon name='history'/> Hide History
                    </Tip>
                </span>

    toggle_history_side_chat: (bool) ->
        @setState(show_history:bool)

    editing_status: ->
        other_editors = @props.message.get('editing').remove(@props.account_id).keySeq()
        user = @props.user_map?.get(@props.account_id)
        if not user?  # I hit a traceback in the current_user line below in prod.
            return
        current_user = user.get('first_name') + ' ' + user.get('last_name')
        if is_editing(@props.message, @props.account_id)
            if other_editors.size == 1
                # This user and someone else is also editing
                text = "#{@props.get_user_name(other_editors.first(), @props.user_map)} is also editing this!"
            else if other_editors.size > 1
                # Multiple other editors
                text = "#{other_editors.size} other users are also editing this!"
            else if @state.history_size != @props.message.get('history').size and @state.new_changes
                text = "#{@props.editor_name} has updated this message. Esc to discard your changes and see theirs"
            else
                text = "You are now editing ... Shift+Enter to submit changes."
        else
            if other_editors.size == 1
                # One person is editing
                text = "#{@props.get_user_name(other_editors.first(), @props.user_map)} is editing this message"
            else if other_editors.size > 1
                # Multiple editors
                text = "#{other_editors.size} people are editing this message"
            else if newest_content(@props.message).trim() == ''
                text = "Deleted by #{@props.editor_name}"

        text ?= "Last edit by #{@props.editor_name}"

        if not is_editing(@props.message, @props.account_id) and other_editors.size == 0 and newest_content(@props.message).trim() != ''
            edit = "Last edit "
            name = " by #{@props.editor_name}"
            <span className="small">
                {edit}
                <TimeAgo date={new Date(@props.message.get('history').first()?.get('date'))} />
                {name}
            </span>
        else
            <span className="small">
                {text}
                {<Button onClick={@save_edit} bsStyle='success' style={marginLeft:'10px',marginTop:'-5px'} className='small'>Save</Button> if is_editing(@props.message, @props.account_id)}
            </span>

    edit_message: ->
        @props.actions.set_editing(@props.message, true)

    on_keydown: (e) ->
        if e.keyCode == 27 # ESC
            e.preventDefault()
            @setState
                edited_message : newest_content(@props.message)
            @props.actions.set_editing(@props.message, false)
        else if e.keyCode==13 and e.shiftKey # shift+enter
            @save_edit()

    save_edit: ->
        mesg = ReactDOM.findDOMNode(@refs.editedMessage).value
        if mesg != newest_content(@props.message)
            @props.actions.send_edit(@props.message, mesg)
        else
            @props.actions.set_editing(@props.message, false)

    # All the columns
    content_column: ->
        value = newest_content(@props.message)

        {background, color, lighten, message_class} = editor_chat.message_colors(@props.account_id, @props.message)

        # smileys, just for fun.
        value = misc.smiley
            s: value
            wrap: ['<span class="smc-editor-chat-smiley">', '</span>']

        font_size = "#{@props.font_size}px"

        if not @props.is_prev_sender and sender_is_viewer(@props.account_id, @props.message)
            marginTop = "17px"

        if not @props.is_prev_sender and not @props.is_next_sender and not @state.show_history
            borderRadius = '10px 10px 10px 10px'
        else if not @props.is_prev_sender
            borderRadius = '10px 10px 5px 5px'
        else if not @props.is_next_sender
            borderRadius = '5px 5px 10px 10px'

        message_style =
            background   : background
            wordBreak    : "break-word"
            marginBottom : "3px"
            borderRadius : borderRadius
            color        : color

        if sender_is_viewer(@props.account_id, @props.message)
            message_style.marginLeft = '10%'
        else
            message_style.marginRight = '10%'

        xs = if @props.show_avatar then 11 else 12

        <Col key={1} xs={xs}>
            {show_user_name(@props.sender_name) if not @props.is_prev_sender and not sender_is_viewer(@props.account_id, @props.message)}
            <Well style={message_style} bsSize="small" className="smc-chat-message" onDoubleClick = {@edit_message}>
                <span style={lighten}>
                    {editor_chat.render_timeago(@props.message, @edit_message)}
                </span>
                {render_markdown(value, @props.project_id, @props.file_path, message_class) if not is_editing(@props.message, @props.account_id)}
                {@render_input() if is_editing(@props.message, @props.account_id)}
                <span style={lighten}>
                    {@editing_status() if @props.message.get('history').size > 1 or  @props.message.get('editing').size > 0}
                    {@toggle_history() if @props.message.get('history').size > 1}
                </span>
            </Well>
            {render_history_title() if @state.show_history}
            {render_history(@props.history, @props.user_map) if @state.show_history}
            {render_history_footer() if @state.show_history}
        </Col>

    render_input: ->
        <form>
            <FormGroup>
                <FormControl
                    autoFocus      = {true}
                    rows           = {4}
                    componentClass = {'textarea'}
                    ref            = {'editedMessage'}
                    onKeyDown      = {@on_keydown}
                    value          = {@state.edited_message}
                    onChange       = {(e)=>@setState(edited_message: e.target.value)}
                />
            </FormGroup>
        </form>

    # All the columns
    avatar_column: ->
        account = @props.user_map?.get(@props.message.get('sender_id'))?.toJS()
        if @props.is_prev_sender
            margin_top = '5px'
        else
            margin_top = '15px'

        if sender_is_viewer(@props.account_id, @props.message)
            textAlign = 'left'
            marginRight = '11px'
        else
            textAlign = 'right'
            marginLeft = '11px'

        style =
            display       : "inline-block"
            marginTop     : margin_top
            marginLeft    : marginLeft
            marginRight   : marginRight
            padding       : '0px'
            textAlign     : textAlign
            verticalAlign : "middle"
            width         : '4%'

        # TODO: do something better when we don't know the user (or when sender account_id is bogus)
        <Col key={0} xsHidden={true} sm={1} style={style} >
            <div>
                {<Avatar size={24} account_id={account.account_id} /> if account? and @props.show_avatar}
            </div>
        </Col>

    render: ->
        if @props.include_avatar_col
            cols = [@content_column(), @avatar_column()]
            # mirror right-left for sender's view
            if sender_is_viewer(@props.account_id, @props.message)
                cols = cols.reverse()
            <Row>
                {cols}
            </Row>
        else
            cols = [@content_column(), blank_column()]
            # mirror right-left for sender's view
            if sender_is_viewer(@props.account_id, @props.message)
                cols = cols.reverse()
            <Row>
                {cols}
            </Row>

ChatLog = rclass
    displayName: "ChatLog"

    propTypes:
        messages     : rtypes.object.isRequired   # immutable js map {timestamps} --> message.
        user_map     : rtypes.object              # immutable js map {collaborators} --> account info
        account_id   : rtypes.string
        project_id   : rtypes.string   # optional -- used to render links more effectively
        file_path    : rtypes.string   # optional -- ...
        font_size    : rtypes.number
        actions      : rtypes.object
        show_heads   : rtypes.bool
        saved_mesg   : rtypes.string
        set_scroll   : rtypes.func

    shouldComponentUpdate: (next) ->
        return @props.messages != next.messages or
               @props.user_map != next.user_map or
               @props.account_id != next.account_id or
               @props.saved_mesg != next.saved_mesg

    close_edit_inputs: (current_message_date, id, saved_message) ->
        sorted_dates = @props.messages.keySeq().sort(misc.cmp_Date).toJS()
        for date in sorted_dates
            historyContent = @props.messages.get(date).get('history').first()?.get('content') ? ''
            if date != current_message_date and @props.messages.get(date).get('editing')?.has(id)
                if historyContent != saved_message
                    @props.actions.send_edit(@props.messages.get(date), saved_message)
                else
                    @props.actions.set_editing(@props.messages.get(date), false)

    list_messages: ->
        is_next_message_sender = (index, dates, messages) ->
            if index + 1 == dates.length
                return false
            current_message = messages.get(dates[index])
            next_message = messages.get(dates[index + 1])
            return current_message.get('sender_id') == next_message.get('sender_id')

        is_prev_message_sender = (index, dates, messages) ->
            if index == 0
                return false
            current_message = messages.get(dates[index])
            prev_message = messages.get(dates[index - 1])
            return current_message.get('sender_id') == prev_message.get('sender_id')

        sorted_dates = @props.messages.keySeq().sort(misc.cmp_Date).toJS()
        v = []
        for date, i in sorted_dates
            sender_name = get_user_name(@props.messages.get(date)?.get('sender_id'), @props.user_map)
            last_editor_name = get_user_name(@props.messages.get(date)?.get('history').first()?.get('author_id'), @props.user_map)

            v.push <Message key={date}
                     account_id       = {@props.account_id}
                     history          = {@props.messages.get(date).get('history')}
                     user_map         = {@props.user_map}
                     message          = {@props.messages.get(date)}
                     date             = {date}
                     project_id       = {@props.project_id}
                     file_path        = {@props.file_path}
                     font_size        = {@props.font_size}
                     is_prev_sender   = {is_prev_message_sender(i, sorted_dates, @props.messages)}
                     is_next_sender   = {is_next_message_sender(i, sorted_dates, @props.messages)}
                     show_avatar      = {@props.show_heads and not is_next_message_sender(i, sorted_dates, @props.messages)}
                     include_avatar_col = {@props.show_heads}
                     get_user_name    = {get_user_name}
                     sender_name      = {sender_name}
                     editor_name      = {misc.trunc_middle(last_editor_name,15)}
                     actions          = {@props.actions}
                     saved_mesg       = {@props.saved_mesg}
                     close_input      = {@close_edit_inputs}
                     set_scroll       = {@props.set_scroll}
                    />

        return v

    render: ->
        <Grid fluid style={marginTop: '15px'}>
            {@list_messages()}
        </Grid>

log_container_style =
    overflowY       : 'auto'
    flex            : '1'
    backgroundColor : '#fafafa'

ChatRoom = rclass ({name}) ->
    displayName: "ChatRoom"

    reduxProps :
        "#{name}" :
            messages           : rtypes.immutable
            input              : rtypes.string
            saved_position     : rtypes.number
            height             : rtypes.number
            offset             : rtypes.number
            saved_mesg         : rtypes.string
            use_saved_position : rtypes.bool
            add_collab         : rtypes.bool
        users  :
            user_map    : rtypes.immutable
        account :
            account_id  : rtypes.string
            font_size   : rtypes.number
        file_use :
            file_use    : rtypes.immutable
        projects :
            project_map : rtypes.immutable.Map

    propTypes:
        redux        : rtypes.object.isRequired
        actions      : rtypes.object.isRequired
        name         : rtypes.string.isRequired
        project_id   : rtypes.string.isRequired
        file_use_id  : rtypes.string.isRequired
        path         : rtypes.string
        show_help    : rtypes.bool
        show_collabs : rtypes.bool
        input_height : rtypes.oneOf(['default', 'small'])
        show_heads   : rtypes.bool

    getDefaultProps: ->
        show_help    : true
        show_collabs : true
        input_height : 'default'
        show_heads   : false

    _mark_as_read: ->
        info = @props.redux.getStore('file_use').get_file_info(@props.project_id, misc.original_path(@props.path))
        if not info? or info.is_unseenchat  # only mark chat as read if it is unseen
            f = @props.redux.getActions('file_use').mark_file
            f(@props.project_id, @props.path, 'read')
            f(@props.project_id, @props.path, 'chatseen')

    on_keydown: (e, componentClass) ->
        @mark_as_read()
        if e.keyCode == 27  # ESC
            @props.actions.set_input('')
        # shift + enter for larger textarea. just "return" for single line input.
        else if e.keyCode == 13 and (e.shiftKey or componentClass == 'input')
            @button_send_chat(e)
            analytics_event('side_chat', 'send_chat', 'keyboard')
        else if e.keyCode == 38 and @props.input == ''  # up arrow and empty
            @props.actions.set_to_last_input()

    on_send_click: (e) ->
        @button_send_chat(e)
        analytics_event('side_chat', 'send_chat', 'click')

    button_send_chat: (e) ->
        send_chat(e, @refs.log_container, @props.input, @props.actions)

    on_scroll: (e) ->
        @props.actions.set_use_saved_position(true)
        node = ReactDOM.findDOMNode(@refs.log_container)
        @props.actions.save_scroll_state(node.scrollTop, node.scrollHeight, node.offsetHeight)
        e.preventDefault()

    componentDidMount: ->
        @mark_as_read = underscore.throttle(@_mark_as_read, 3000)
        scroll_to_position(@refs.log_container, @props.saved_position,
                           @props.offset, @props.height, @props.use_saved_position, @props.actions)
        @_mark_as_read() # The act of opening/displaying the chat marks it as seen...
                         # since this happens when the user shows it.

    componentWillReceiveProps: (next) ->
        if (@props.messages != next.messages or @props.input != next.input) and is_at_bottom(@props.saved_position, @props.offset, @props.height)
            @props.actions.set_use_saved_position(false)

    componentDidUpdate: ->
        if not @props.use_saved_position
            scroll_to_bottom(@refs.log_container, @props.actions)

    render_collab_caret: ->
        if @props.add_collab
            icon = <Icon name='caret-down'/>
        else
            icon = <Icon name='caret-right'/>

        style =
            fontSize    : '15pt'
            width       : '16px'
            display     : 'inline-block'
            cursor      : 'pointer'

        <div style = {style}>
            {icon}
        </div>

    render_add_collab: ->
        if not @props.add_collab
            return
        project = @props.project_map?.get(@props.project_id)
        if not project?
            return
        <div>
            <div style={margin:'10px 0px'}>
                Who else would you like to work with?
            </div>
            <AddCollaborators
                project = {project}
                inline  = {true}
            />
            <span style={color:'#666'}>
                NOTE: Anybody you add can work with you on any file in this project. Remove people in settings.
            </span>
        </div>

    render_collab_list: ->
        project = @props.project_map?.get(@props.project_id)
        if not project?
            return
        style = undefined
        if not @props.add_collab
            style =
                maxHeight    : '1.7em'
                overflow     : 'hidden'
                textOverflow : 'ellipsis'
        <div style   = {style}
             onClick = {=>@props.actions.setState(add_collab:not @props.add_collab)}>
            {@render_collab_caret()}
            <span style={color:'#777', fontSize:'10pt'}>
                <ProjectUsers project={project} none={<span>Add people to work with...</span>}/>
            </span>
        </div>

    render_project_users: ->
        return null if not @props.show_collabs
        <div style={margin:'5px 15px', maxHeight: '20%', overflow: 'auto', borderBottom: '1px solid lightgrey'}>
            {@render_collab_list()}
            {@render_add_collab()}
        </div>

<<<<<<< HEAD
    render_help: ->
        return null if not @props.show_help
        url = 'https://help.github.com/articles/getting-started-with-writing-and-formatting-on-github/'
        url2 = 'https://en.wikibooks.org/wiki/LaTeX/Mathematics'
        <div style={color:"#888", padding:'5px'}>
            Shift+enter to send. Double click to edit.
            Use <a href={url} target='_blank'>Markdown</a> and{' '}
            <a href={url2} target='_blank'>LaTeX</a>.
        </div>
=======
    render_user_suggestion: (entry) ->
        <span>
            <Avatar size={this.props.font_size + 12} account_id={entry.id} />
            <Space />
            <Space />
            {entry.display}
        </span>
>>>>>>> d412a05c

    on_focus: ->
        # Remove any active key handler that is next to this side chat.
        # E.g, this is critical for taks lists...
        @props.redux.getActions('page').erase_active_key_handler()

    on_mention: (id, display) ->
        webapp_client.mention({project_id:@props.project_id, path:misc.original_path(@props.path), target:id, priority:2})

    render: ->
        if not @props.messages? or not @props.redux?
            return <Loading/>

<<<<<<< HEAD
        main_style =
            width           : '100%'
            display         : 'flex'
            flexDirection   : 'column'
            backgroundColor : '#efefef'

        if @props.input_height == 'default'
            main_style.flex = '1'

        if @props.input_height == 'small'
            if window.$.browser.firefox
                main_style.height = '100%'
            else
                main_style.flex   = '1'

        bottom_style =
            marginTop       : 'auto'
            padding         : '5px'
            paddingLeft     : '15px'
            paddingRight    : '15px'

        switch @props.input_height
            when 'default'
                main_style.height = '100%'
                height            = '6em'
                componentClass    = 'textarea'
                send              = ''
                input_style       = {width:'85%', height:'100%'}
                send_style        = {width:'15%', height:'100%'}
            when 'small'
                height            = 'auto'
                componentClass    = 'input'
                send              = 'Send'
                input_style       = {width:'80%', padding: '10px'}
                send_style        = {width:'20%'}
=======
        has_collaborators = false

        # the immutable.Map() default is because of admins:
        # https://github.com/sagemathinc/cocalc/issues/3669
        user_array = @props.project_map
            .getIn([@props.project_id, "users"], immutable.Map())
            .keySeq()
            .filter((account_id) =>
                return account_id != @props.account_id;
            )
            .map((account_id) =>
                has_collaborators = true
                return {
                    id: account_id,
                    display: @props.redux.getStore("users").get_name(account_id)
                };
            )
        .toJS();

        mark_as_read = underscore.throttle(@mark_as_read, 3000)
>>>>>>> d412a05c

        input_style =
            width: "85%"

            "&multiLine":
                control:
                    backgroundColor: 'white'
                    height:'100%'
                    leftMargin:'2px'
                    fontSize: @props.font_size

                highlighter:
                    padding: 5

                input:
                    border: "1px solid #ccc"
                    borderRadius: "4px"
                    boxShadow: "inset 0 1px 1px rgba(0,0,0,.075)",
                    overflow: "auto",
                    padding: "5px 10px"

            suggestions:
                list:
                    backgroundColor: "white"
                    border: "1px solid #ccc"
                    borderRadius: "4px"
                    fontSize: @props.font_size
                    position: "absolute"
                    bottom: "10px"
                    overflow: "auto"
                    maxHeight: "145px"
                    width: "max-content"
                    display: "flex"
                    flexDirection: "column"

                item:
                    padding: "5px 15px"
                    borderBottom: "1px solid rgba(0,0,0,0.15)"

                    "&focused":
                        backgroundColor: "rgb(66, 139, 202, 0.4)"

        # WARNING: making autofocus true would interfere with chat and terminals -- where chat and terminal are both focused at same time sometimes (esp on firefox).

        <div
            style       = {main_style}
            onMouseMove = {@mark_as_read}
            onFocus     = {@on_focus}
        >
            {@render_project_users()}
            <div
                style    = {log_container_style}
                ref      = {'log_container'}
                onScroll = {@on_scroll}
             >
                <ChatLog
                    messages     = {@props.messages}
                    account_id   = {@props.account_id}
                    user_map     = {@props.user_map}
                    project_id   = {@props.project_id}
                    font_size    = {@props.font_size}
                    file_path    = {if @props.path? then misc.path_split(@props.path).head}
                    actions      = {@props.actions}
                    show_heads   = {@props.show_heads}
                />
            </div>
<<<<<<< HEAD
            <div style={bottom_style}>
                <div style={display:'flex', height:height}>
                    <FormControl
                        style          = {input_style}
                        autoFocus      = {false}
                        componentClass = {componentClass}
                        ref            = {'input'}
                        onKeyDown      = {(e) => @on_keydown(e, componentClass)}
=======
            <div style={marginTop:'auto', padding:'5px', paddingLeft:'15px', paddingRight:'15px'}>
                <div style={display:'flex', height:'6em'}>
                    <MentionsInput
                        displayTransform = {(id, display, type) => "@" + display}
                        style          = {input_style}
                        markup         = '<span class="user-mention">@__display__</span>'
                        autoFocus      = {false}
                        ref            = 'input'
                        onKeyDown      = {(e) => mark_as_read(); @on_keydown(e)}
>>>>>>> d412a05c
                        value          = {@props.input}
                        placeholder    = {if has_collaborators then "Type a message, @name..." else "Type a message..."}
                        onChange       = {(e) => @props.actions.set_input(e.target.value)}
                    >
                        <Mention
                            trigger="@"
                            data={user_array}
                            onAdd={@on_mention}
                            appendSpaceOnAdd={true}
                            renderSuggestion={@render_user_suggestion}
                        />
                    </MentionsInput>
                    <Button
                        style    = {send_style}
                        onClick  = {@on_send_click}
                        disabled = {@props.input==''}
                        bsStyle  = {'success'}
                    >
                        <Icon name='chevron-circle-right'/> {send}
                    </Button>
                </div>
                {@render_help()}
            </div>
        </div>


# Component for use via React
exports.SideChat = ({path, redux, project_id}) ->
    name        = redux_name(project_id, path)
    file_use_id = require('smc-util/schema').client_db.sha1(project_id, path)
    actions     = redux.getActions(name)
    <ChatRoom
        redux       = {redux}
        actions     = {redux.getActions(name)}
        name        = {name}
        project_id  = {project_id}
        path        = {path}
        file_use_id = {file_use_id}
    />

exports.EmbeddedChat = ({path, redux, project_id}) ->
    name        = redux_name(project_id, path)
    file_use_id = require('smc-util/schema').client_db.sha1(project_id, path)
    actions     = redux.getActions(name)
    # show_heads should be true, but something is broken
    <ChatRoom
        redux        = {redux}
        actions      = {redux.getActions(name)}
        name         = {name}
        project_id   = {project_id}
        path         = {path}
        file_use_id  = {file_use_id}
        show_help    = {false}
        show_collabs = {false}
        input_height = {'small'}
        show_heads   = {false}
    />

# Fitting the side chat into non-react parts of CoCalc:

render = (redux, project_id, path) ->
    name = redux_name(project_id, path)
    file_use_id = require('smc-util/schema').client_db.sha1(project_id, path)
    actions = redux.getActions(name)
    <ChatRoom redux={redux} actions={actions} name={name} project_id={project_id} path={path} file_use_id={file_use_id} />

# Render the given chatroom, and return the name of the redux actions/store
exports.render = (project_id, path, dom_node, redux) ->
    name = init_redux(path, redux, project_id)
    ReactDOM.render(render(redux, project_id, path), dom_node)
    return name

exports.hide = (project_id, path, dom_node, redux) ->
    ReactDOM.unmountComponentAtNode(dom_node)

exports.show = (project_id, path, dom_node, redux) ->
    ReactDOM.render(render(redux, project_id, path), dom_node)

exports.free = (project_id, path, dom_node, redux) ->
    fname = redux_name(project_id, path)
    store = redux.getStore(fname)
    if not store?
        return
    ReactDOM.unmountComponentAtNode(dom_node)
    store.syncdb?.destroy()
    delete store.state
    # It is *critical* to first unmount the store, then the actions,
    # or there will be a huge memory leak.
    redux.removeStore(fname)
    redux.removeActions(fname)


<|MERGE_RESOLUTION|>--- conflicted
+++ resolved
@@ -29,6 +29,7 @@
 misc_page = require('./misc_page')
 {defaults, required} = misc
 {webapp_client} = require('./webapp_client')
+
 {Avatar} = require('./other-users')
 {alert_message} = require('./alerts')
 {analytics_event} = require('./tracker')
@@ -90,15 +91,15 @@
         @setState(new_changes : changes)
 
     shouldComponentUpdate: (next, next_state) ->
-        update = misc.is_different(@props, next, \
-            ['message', 'user_map', 'account_id', 'is_prev_sender',
-            'is_next_sender', 'editor_name', 'saved_mesg']
-        )
-        update or= misc.is_different(@state, next_state, \
-            ['edited_message', 'show_history']
-        )
-        update or= ((not @props.is_prev_sender) and (@props.sender_name != next.sender_name))
-        return update
+         update = misc.is_different(@props, next, \
+                    ['message', 'user_map', 'account_id', 'is_prev_sender', \
+                    'is_next_sender', 'editor_name', 'saved_mesg']
+         )
+         update or= misc.is_different(@state, next_state, \
+             ['edited_message', 'show_history']
+         )
+         update or= ((not @props.is_prev_sender) and (@props.sender_name != next.sender_name))
+         return update
 
     componentDidMount: ->
         if @refs.editedMessage
@@ -293,6 +294,7 @@
             </div>
         </Col>
 
+
     render: ->
         if @props.include_avatar_col
             cols = [@content_column(), @avatar_column()]
@@ -410,17 +412,23 @@
             saved_mesg         : rtypes.string
             use_saved_position : rtypes.bool
             add_collab         : rtypes.bool
-        users  :
-            user_map    : rtypes.immutable
+        users :
+            user_map : rtypes.immutable
         account :
-            account_id  : rtypes.string
-            font_size   : rtypes.number
+            account_id : rtypes.string
+            font_size  : rtypes.number
         file_use :
-            file_use    : rtypes.immutable
+            file_use : rtypes.immutable
         projects :
             project_map : rtypes.immutable.Map
 
     propTypes:
+        redux       : rtypes.object.isRequired
+        actions     : rtypes.object.isRequired
+        name        : rtypes.string.isRequired
+        project_id  : rtypes.string.isRequired
+        file_use_id : rtypes.string.isRequired
+        path        : rtypes.string
         redux        : rtypes.object.isRequired
         actions      : rtypes.object.isRequired
         name         : rtypes.string.isRequired
@@ -447,6 +455,7 @@
 
     on_keydown: (e, componentClass) ->
         @mark_as_read()
+
         if e.keyCode == 27  # ESC
             @props.actions.set_input('')
         # shift + enter for larger textarea. just "return" for single line input.
@@ -473,8 +482,8 @@
         @mark_as_read = underscore.throttle(@_mark_as_read, 3000)
         scroll_to_position(@refs.log_container, @props.saved_position,
                            @props.offset, @props.height, @props.use_saved_position, @props.actions)
-        @_mark_as_read() # The act of opening/displaying the chat marks it as seen...
-                         # since this happens when the user shows it.
+        @mark_as_read() # The act of opening/displaying the chat marks it as seen...
+                        # since this happens when the user shows it.
 
     componentWillReceiveProps: (next) ->
         if (@props.messages != next.messages or @props.input != next.input) and is_at_bottom(@props.saved_position, @props.offset, @props.height)
@@ -527,6 +536,7 @@
         if not @props.add_collab
             style =
                 maxHeight    : '1.7em'
+                whiteSpace   : 'nowrap'
                 overflow     : 'hidden'
                 textOverflow : 'ellipsis'
         <div style   = {style}
@@ -539,12 +549,12 @@
 
     render_project_users: ->
         return null if not @props.show_collabs
+
         <div style={margin:'5px 15px', maxHeight: '20%', overflow: 'auto', borderBottom: '1px solid lightgrey'}>
             {@render_collab_list()}
             {@render_add_collab()}
         </div>
 
-<<<<<<< HEAD
     render_help: ->
         return null if not @props.show_help
         url = 'https://help.github.com/articles/getting-started-with-writing-and-formatting-on-github/'
@@ -554,7 +564,7 @@
             Use <a href={url} target='_blank'>Markdown</a> and{' '}
             <a href={url2} target='_blank'>LaTeX</a>.
         </div>
-=======
+
     render_user_suggestion: (entry) ->
         <span>
             <Avatar size={this.props.font_size + 12} account_id={entry.id} />
@@ -562,7 +572,6 @@
             <Space />
             {entry.display}
         </span>
->>>>>>> d412a05c
 
     on_focus: ->
         # Remove any active key handler that is next to this side chat.
@@ -576,43 +585,6 @@
         if not @props.messages? or not @props.redux?
             return <Loading/>
 
-<<<<<<< HEAD
-        main_style =
-            width           : '100%'
-            display         : 'flex'
-            flexDirection   : 'column'
-            backgroundColor : '#efefef'
-
-        if @props.input_height == 'default'
-            main_style.flex = '1'
-
-        if @props.input_height == 'small'
-            if window.$.browser.firefox
-                main_style.height = '100%'
-            else
-                main_style.flex   = '1'
-
-        bottom_style =
-            marginTop       : 'auto'
-            padding         : '5px'
-            paddingLeft     : '15px'
-            paddingRight    : '15px'
-
-        switch @props.input_height
-            when 'default'
-                main_style.height = '100%'
-                height            = '6em'
-                componentClass    = 'textarea'
-                send              = ''
-                input_style       = {width:'85%', height:'100%'}
-                send_style        = {width:'15%', height:'100%'}
-            when 'small'
-                height            = 'auto'
-                componentClass    = 'input'
-                send              = 'Send'
-                input_style       = {width:'80%', padding: '10px'}
-                send_style        = {width:'20%'}
-=======
         has_collaborators = false
 
         # the immutable.Map() default is because of admins:
@@ -632,8 +604,42 @@
             )
         .toJS();
 
-        mark_as_read = underscore.throttle(@mark_as_read, 3000)
->>>>>>> d412a05c
+        main_style =
+            width           : '100%'
+            display         : 'flex'
+            flexDirection   : 'column'
+            backgroundColor : '#efefef'
+
+        if @props.input_height == 'default'
+            main_style.flex = '1'
+
+        if @props.input_height == 'small'
+            if window.$.browser.firefox
+                main_style.height = '100%'
+            else
+                main_style.flex   = '1'
+
+        bottom_style =
+            marginTop       : 'auto'
+            padding         : '5px'
+            paddingLeft     : '15px'
+            paddingRight    : '15px'
+
+        switch @props.input_height
+            when 'default'
+                main_style.height = '100%'
+                height            = '6em'
+                componentClass    = 'textarea'
+                send              = ''
+                input_style       = {width:'85%', height:'100%'}
+                send_style        = {width:'15%', height:'100%'}
+            when 'small'
+                height            = 'auto'
+                componentClass    = 'input'
+                send              = 'Send'
+                input_style       = {width:'80%', padding: '10px'}
+                send_style        = {width:'20%'}
+
 
         input_style =
             width: "85%"
@@ -700,26 +706,16 @@
                     show_heads   = {@props.show_heads}
                 />
             </div>
-<<<<<<< HEAD
             <div style={bottom_style}>
                 <div style={display:'flex', height:height}>
-                    <FormControl
-                        style          = {input_style}
-                        autoFocus      = {false}
-                        componentClass = {componentClass}
-                        ref            = {'input'}
-                        onKeyDown      = {(e) => @on_keydown(e, componentClass)}
-=======
-            <div style={marginTop:'auto', padding:'5px', paddingLeft:'15px', paddingRight:'15px'}>
-                <div style={display:'flex', height:'6em'}>
                     <MentionsInput
                         displayTransform = {(id, display, type) => "@" + display}
                         style          = {input_style}
                         markup         = '<span class="user-mention">@__display__</span>'
                         autoFocus      = {false}
                         ref            = 'input'
-                        onKeyDown      = {(e) => mark_as_read(); @on_keydown(e)}
->>>>>>> d412a05c
+                        onKeyDown      = {(e) => @on_keydown(e, componentClass)}
+                        singleLine     = {componentClass == 'input'}
                         value          = {@props.input}
                         placeholder    = {if has_collaborators then "Type a message, @name..." else "Type a message..."}
                         onChange       = {(e) => @props.actions.set_input(e.target.value)}
@@ -738,10 +734,12 @@
                         disabled = {@props.input==''}
                         bsStyle  = {'success'}
                     >
-                        <Icon name='chevron-circle-right'/> {send}
+                        <Icon name='chevron-circle-right'/>
                     </Button>
                 </div>
-                {@render_help()}
+                <div style={color:"#888", padding:'5px'}>
+                    Shift+enter to send. Double click to edit. Use <a href='https://help.github.com/articles/getting-started-with-writing-and-formatting-on-github/' target='_blank' rel='noopener'>Markdown</a> and <a href="https://en.wikibooks.org/wiki/LaTeX/Mathematics" target='_blank' rel='noopener'>LaTeX</a>.
+                </div>
             </div>
         </div>
 
@@ -758,7 +756,7 @@
         project_id  = {project_id}
         path        = {path}
         file_use_id = {file_use_id}
-    />
+        />
 
 exports.EmbeddedChat = ({path, redux, project_id}) ->
     name        = redux_name(project_id, path)
@@ -778,8 +776,8 @@
         show_heads   = {false}
     />
 
+
 # Fitting the side chat into non-react parts of CoCalc:
-
 render = (redux, project_id, path) ->
     name = redux_name(project_id, path)
     file_use_id = require('smc-util/schema').client_db.sha1(project_id, path)
@@ -810,5 +808,3 @@
     # or there will be a huge memory leak.
     redux.removeStore(fname)
     redux.removeActions(fname)
-
-

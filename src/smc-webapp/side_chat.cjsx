--- conflicted
+++ resolved
@@ -440,28 +440,23 @@
         input_height : rtypes.oneOf(['default', 'small'])
         show_heads   : rtypes.bool
 
-<<<<<<< HEAD
     getDefaultProps: ->
         show_help    : true
         show_collabs : true
         input_height : 'default'
         show_heads   : false
 
-    _mark_as_read: ->
-=======
     getInitialState: ->
         @input_ref = React.createRef();
         return {}
 
     mark_as_read: ->
->>>>>>> 1a1f0261
         info = @props.redux.getStore('file_use').get_file_info(@props.project_id, misc.original_path(@props.path))
         if not info? or info.is_unseenchat  # only mark chat as read if it is unseen
             f = @props.redux.getActions('file_use').mark_file
             f(@props.project_id, @props.path, 'read')
             f(@props.project_id, @props.path, 'chatseen')
 
-<<<<<<< HEAD
     on_keydown: (e, componentClass) ->
         @mark_as_read()
 
@@ -473,11 +468,10 @@
             analytics_event('side_chat', 'send_chat', 'keyboard')
         else if e.keyCode == 38 and @props.input == ''  # up arrow and empty
             @props.actions.set_to_last_input()
-=======
+
     on_input_send: (value) ->
         @send_chat(value)
         analytics_event('side_chat', 'send_chat', 'keyboard')
->>>>>>> 1a1f0261
 
     on_send_click: (e) ->
         e.preventDefault();
@@ -643,13 +637,11 @@
                 height            = '6em'
                 componentClass    = 'textarea'
                 send              = ''
-                input_style       = {width:'85%', height:'100%'}
                 send_style        = {width:'15%', height:'100%'}
             when 'small'
                 height            = 'auto'
                 componentClass    = 'input'
                 send              = 'Send'
-                input_style       = {width:'80%', padding: '10px'}
                 send_style        = {width:'20%'}
 
 
@@ -677,30 +669,9 @@
                     show_heads   = {@props.show_heads}
                 />
             </div>
-<<<<<<< HEAD
+
             <div style={bottom_style}>
                 <div style={display:'flex', height:height}>
-                    <MentionsInput
-                        displayTransform = {(id, display, type) => "@" + display}
-                        style          = {input_style}
-                        markup         = '<span class="user-mention">@__display__</span>'
-                        autoFocus      = {false}
-                        ref            = 'input'
-                        onKeyDown      = {(e) => @on_keydown(e, componentClass)}
-                        singleLine     = {componentClass == 'input'}
-                        value          = {@props.input}
-                        placeholder    = {if has_collaborators then "Type a message, @name..." else "Type a message..."}
-                        onChange       = {(e) => @props.actions.set_input(e.target.value)}
-                    >
-                        <Mention
-                            trigger="@"
-                            data={user_array}
-                            onAdd={@on_mention}
-                            appendSpaceOnAdd={true}
-                            renderSuggestion={@render_user_suggestion}
-=======
-            <div style={marginTop:'auto', padding:'5px', paddingLeft:'15px', paddingRight:'15px'}>
-                <div style={display:'flex', height:'6em'}>
                     <div style={width:'85%', height:'100%'}>
                         <ChatInput
                             input                = {@props.input}
@@ -714,7 +685,9 @@
                             on_send              = {@on_input_send}
                             on_set_to_last_input = {@props.actions.set_to_last_input}
                             account_id           = {@props.account_id}
->>>>>>> 1a1f0261
+                            componentClass       = {componentClass}
+                            input_height         = {input_height}
+                            singleLine           = {componentClass == 'input'}
                         />
                     </div>
                     <Button

--- conflicted
+++ resolved
@@ -26,11 +26,7 @@
 
 {React, ReactDOM, Actions, Store, Table, rtypes, rclass, Redux}  = require('./smc-react')
 {Col, Row, Button, ButtonGroup, ButtonToolbar, FormControl, FormGroup, InputGroup, Panel, Well} = require('react-bootstrap')
-<<<<<<< HEAD
-{Icon, Loading, TimeAgo, PathLink, r_join, Space, Tip} = require('./r_misc')
-=======
-{Icon, Loading, TimeAgo, FileLink, r_join, SearchInput, Space, Tip} = require('./r_misc')
->>>>>>> 3ced4439
+{Icon, Loading, TimeAgo, PathLink, r_join, SearchInput, Space, Tip} = require('./r_misc')
 {User} = require('./users')
 {file_action_buttons} = require('./project_files')
 {ProjectTitleAuto} = require('./projects')

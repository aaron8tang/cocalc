// color scheme -- generated by running scripts/update_color_scheme.coffee
@import colors

@font-face
  font-family : droid-sans-mono
  font-style  : normal
  font-weight : normal
  src         : local("Droid Sans Mono"), local("DroidSansMono"), url('../webapp-lib/fonts/droid/DroidSansMono.ttf') format("truetype")

=user-select($val:"none")
  -webkit-user-select : #{$val}
  -moz-user-select    : #{$val}
  -ms-user-select     : #{$val}
  user-select         : #{$val}

=disable-user-select
  +user-select(none)

=enable-user-select
  +user-select(text)

// the common class for the cocalc-icons-font, adjusting fontawesome fa class a little bit
.cc-icons:before
  position: relative
  // top: -2px

@import help
@import misc_page
@import console
@import activity
@import projects_nav
@import project_page
@import projects
@import examples
@import editor
@import jupyter
@import interact
@import 3d
@import d3
@import jsoninspector
@import profile
@import jupyter/jupyter
@import tasks/tasks

// @import '~react-joyride/lib/react-joyride'

.hide
  display : none

.tt
  font-family : monospace

.lighten
  color : #666

.lighten-2
  color : #999

.small
  font-size : 9pt

.smallish
  font-size : 10pt

.large
  font-size : 16pt

.Large
  font-size : 18pt

.huge
  font-size : 22pt

.bold
  font-weight : bold

.close
  font-size : 20pt

.center
  text-align : center

body
  padding-top: 0
  width      : 100vw
  overflow-x : hidden

div#smc-react-container
  overflow   : hidden
  position   : absolute
  top        : 0px

/* mezzo-small, larger than xs, smaller than sm, like the old tasklist button size */

.btn-ms
  padding-bottom : 2px
  padding-left   : 10px
  padding-right  : 10px
  padding-top    : 2px
  letter-spacing : normal
  line-height    : 20px
  margin-bottom  : 0px
  margin-left    : -1px
  margin-right   : 0px
  margin-top     : 0px
  font-size      : 11.9px

@media (max-width: 767px)
  .webapp-project
    position : relative !important
    top      : 0px !important

.help-smc-logo
  width  : 100px
  height : 100px
  @media (max-width: 767px)
    width  : 40px
    height : 40px

/* so on iOS scroll-into-view modals work */
@media (max-width: 480px)
  .modal.fade.in
    top : 10px

/* This is a hack to accurately determine if the screen is displaying in responsive mode.
 * When responsive mode, .webapp-responsive-mode-test will have a width of 767px and in full size the
 * width will be 10000px.
 */
@media (max-width: 767px)
  .webapp-responsive-mode-test
    width : 767px

@media (min-width: 768px)
  .webapp-responsive-mode-test
    width : 10000px


@media (max-width: 767px)
  .smc-big-only
    display : none

@media (min-width: 768px)
  .smc-small-only
    display : none

.ui-pnotify-title
  font-size: 16px;

.ui-pnotify-history-container
  position : fixed
  border-color: $COL_GRAY_D
  .ui-pnotify-history-pulldown
    background-color: $COL_GRAY_L0

.CodeMirror, .CodeMirror-wrap
  line-height : normal

/* see http://stackoverflow.com/questions/271067/how-can-i-make-a-textarea-100-width-without-overflowing-when-padding-is-present  */

.boxsizingBorder
  -webkit-box-sizing : border-box
  -moz-box-sizing    : border-box
  box-sizing         : border-box

.highlight
  background-color : orange
  padding          : 3px
  margin           : -3px
  border-radius    : 3px

/* fix bootstrap ugliness  */

code
  color            : #333
  background-color : rgba(0,0,0,0)
  padding          : 0

blockquote p
  font-size : 15px

.constrained
  max-width : 1170px

.modal h3
  margin : 0

.modal-footer
  padding : 5px

.modal-backdrop
  z-index: 100

input[type="text"], select, input[type="email"], select, input[type="password"], select
  margin-bottom : 1px

.btn
  white-space : normal

.btn-black
  color            : #fff
  background-color : #000000
  border-color     : #000000

a[role="button"]
  +disable-user-select
  cursor : pointer

.tooltip
  font-size : 11px

.navbar-default
  .navbar-collapse, .navbar-form
    position : relative
    top      : 1px

/* Add a scrollbar to menus when the screen is too small
 * A manu cannot be taller than 60% of the screen, a scrollbar is added if it's the case
 */
.dropdown-menu
  max-height : 60vh
  overflow-y : auto

/* Make math visible even when there is a dark background.  Since mathjax is always black, this
 * helps a lot.  Obviously, it isn't perfect, but it is better than USELESS. '
 */

.MathJax_SVG_Display
  background : white

/* From http://stackoverflow.com/questions/13955163/imitating-a-blink-tag-with-css3-animations  */

.blink
  animation         : blink 1s steps(5, start) infinite
  -webkit-animation : blink 1s steps(5, start) infinite

@keyframes blink
  to
    visibility : hidden

@-webkit-keyframes blink
  to
    visibility : hidden


.cm-spell-error
  background-image    : url(data:image/png;base64,iVBORw0KGgoAAAANSUhEUgAAAAQAAAACCAYAAAB/qH1jAAAABmJLR0QA/wD/AP+gvaeTAAAACXBIWXMAAAsTAAALEwEAmpwYAAAAB3RJTUUH3QUXCToH00Y1UgAAACFJREFUCNdjPMDBUc/AwNDAAAFMTAwMDA0OP34wQgX/AQBYgwYEx4f9lQAAAABJRU5ErkJggg==)
  background-position : bottom left
  background-repeat   : repeat-x

*[data-toggle*="collapse"]
  cursor: pointer

/* Fix menubar height at the top of the screen, mainly on Firefox. */
ul.nav.pull-right.navbar-nav li
  height : 40px

/* Prevent text from selecting when holding shift to select a range in the project files */
.noselect
  -webkit-touch-callout : none
  -webkit-user-select   : none
  -khtml-user-select    : none
  -moz-user-select      : none
  -ms-user-select       : none
  user-select           : none

.smc-grow
  transition: all .1s ease-in-out
  -webkit-transition : -webkit-transform .1s ease-in
  -moz-transition    : -moz-transform .1s ease-in
  -o-transition      : -o-transform .1s ease-in
  transition         : transform .1s ease-in

  &:hover
    -webkit-transform : scale(1.1)
    -moz-transform    : scale(1.1)
    -ms-transform     : scale(1.1)
    -o-transform      : scale(1.1)
    transform         : scale(1.1)

.smc-grow-two
  transition: all .1s ease-in-out
  -webkit-transition : -webkit-transform .1s ease-in
  -moz-transition    : -moz-transform .1s ease-in
  -o-transition      : -o-transform .1s ease-in
  transition         : transform .1s ease-in

  &:hover
    -webkit-transform : scale(1.4)
    -moz-transform    : scale(1.4)
    -ms-transform     : scale(1.4)
    -o-transform      : scale(1.4)
    transform         : scale(1.4)

.input-group
    z-index : 0

footer
  color : gray
  a
    color : gray

@keyframes pulse
  0%
    color: #c9302c
    transform: translateY(0px)
  2%
    color: #cc0000
    transform: translateY(-4px)
  4%
    color: #c9302c
    transform: translateY(0px)
  6%
    color: #cc0000
    transform: translateY(-4px)
  8%
    color: #c9302c
    transform: translateY(0px)
  100%
    color: #c9302c

@keyframes ring
  0%
    transform: rotate(-15deg)
  1%
    transform: rotate(12deg)
  2%
    transform: rotate(-10deg)
  3%
    transform: rotate(8deg)
  5%
    transform: rotate(-4deg)
  7%
    transform: rotate(2deg)
  10%
    transform: rotate(0deg)
  100%
    transform: rotate(0deg)

.smc-chat-notification
  animation: pulse 10s ease infinite

.smc-bell-notification
  animation: ring 10s ease infinite

.webapp-landing-sign-up-highlight
  a
    color: $COL_GRAY_LL
  a:hover
    color: white

.cocalc-pdfjs-page
  border-left: 30px solid #525659
  border-right: 30px solid #525659
  border-bottom: 5px solid #525659
  border-top: 5px solid #525659

<<<<<<< HEAD
// intro.js has only an z-index of 1 for hints and its dots -- everyhwere else it has very high numbers.
// this here is a workaround

.introjs-hint-dot,
.introjs-hint-pulse
  z-index: 9999999 !important
=======
// issue #2892 -- katex formulas mangled in RTL contexts
// this here is just a workaround
span.katex
  direction: ltr

// the marker looks absurdly tiny otherwise...
//.CodeMirror-guttermarker-open
//  cursor: pointer

//.CodeMirror-guttermarker-closed
//  cursor: pointer

//.CodeMirror-guttermarker-subtle
//  position: absolute
//  font-size: 28px
//  margin-top: -14px
>>>>>>> 61d62222
<|MERGE_RESOLUTION|>--- conflicted
+++ resolved
@@ -354,14 +354,13 @@
   border-bottom: 5px solid #525659
   border-top: 5px solid #525659
 
-<<<<<<< HEAD
 // intro.js has only an z-index of 1 for hints and its dots -- everyhwere else it has very high numbers.
 // this here is a workaround
 
 .introjs-hint-dot,
 .introjs-hint-pulse
   z-index: 9999999 !important
-=======
+
 // issue #2892 -- katex formulas mangled in RTL contexts
 // this here is just a workaround
 span.katex
@@ -377,5 +376,4 @@
 //.CodeMirror-guttermarker-subtle
 //  position: absolute
 //  font-size: 28px
-//  margin-top: -14px
->>>>>>> 61d62222
+//  margin-top: -14px
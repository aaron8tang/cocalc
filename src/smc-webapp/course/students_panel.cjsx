--- conflicted
+++ resolved
@@ -216,7 +216,6 @@
                 </Col>
                 <Col md=5>
                     <form onSubmit={@do_add_search}>
-<<<<<<< HEAD
                         <FormGroup>
                             <InputGroup>
                                 <FormControl
@@ -232,17 +231,6 @@
                                 </InputGroup.Button>
                             </InputGroup>
                         </FormGroup>
-=======
-                        <Input
-                            ref         = 'student_add_input'
-                            type        = 'text'
-                            placeholder = "Add student by name or email address..."
-                            value       = {@state.add_search}
-                            buttonAfter = {@student_add_button()}
-                            onChange    = {=>@setState(add_select:undefined, existing_students:undefined, add_search:@refs.student_add_input.getValue())}
-                            onKeyDown   = {(e)=>if e.keyCode==27 then @setState(add_search:'', add_select:undefined)}
-                        />
->>>>>>> 7deaf1e8
                     </form>
                     {@render_add_selector()}
                 </Col>

--- conflicted
+++ resolved
@@ -81,16 +81,9 @@
   MarkdownInput,
   Space,
   Tip,
-<<<<<<< HEAD
-  NumberInput
-} from "../r_misc";
-
-import { WindowedList } from "../r_misc/windowed-list";
-=======
   NumberInput,
   WindowedList
 } from "../r_misc";
->>>>>>> 10c9dafc
 
 import { STEPS, step_direction, step_verb, step_ready } from "./util";
 

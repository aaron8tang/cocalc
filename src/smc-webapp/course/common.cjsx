##############################################################################
#
#    CoCalc: Collaborative Calculation in the Cloud
#
#    Copyright (C) 2016 -- 2017, Sagemath Inc.
#
#    This program is free software: you can redistribute it and/or modify
#    it under the terms of the GNU General Public License as published by
#    the Free Software Foundation, either version 3 of the License, or
#    (at your option) any later version.
#
#    This program is distributed in the hope that it will be useful,
#    MERCHANTABILITY or FITNESS FOR A PARTICULAR PURPOSE.  See the
#    GNU General Public License for more details.
#
#    You should have received a copy of the GNU General Public License
#    along with this program.  If not, see <http://www.gnu.org/licenses/>.
#
###############################################################################

underscore = require('underscore')

# CoCalc libraries
{defaults, required} = misc = require('smc-util/misc')
{webapp_client}      = require('../webapp_client')
{COLORS}             = require('smc-util/theme')

# React libraries
{React, Fragment, rclass, rtypes}  = require('../smc-react')

{Button, ButtonToolbar, ButtonGroup, FormControl, FormGroup, Row, Col} = require('react-bootstrap')

{ErrorDisplay, Icon, MarkdownInput, Space, TimeAgo, Tip, is_different_date} = require('../r_misc')

immutable = require('immutable')

<<<<<<< HEAD
exports.RedCross = RedCross = rclass
    displayName : 'CourseEditor-RedCross'
    render: ->
        <span style={color:COLORS.BS_RED}>
            <Icon name={'times-circle'} />
        </span>

exports.GreenCheckmark = GreenCheckmark = rclass
    displayName : 'CourseEditor-GreenCheckmark'
    render : ->
        <span style={color:COLORS.BS_GREEN_DD}>
            <Icon name={'check-circle'} />
        </span>
=======
exports.FoldersToolbar = require('./common/FoldersToolBar').FoldersToolbar
>>>>>>> feb5fecd

exports.BigTime = BigTime = rclass
    displayName : "CourseEditor-BigTime"

    propTypes:
        date : rtypes.oneOfType([rtypes.string, rtypes.object, rtypes.number])

    shouldComponentUpdate: (props) ->
        return is_different_date(@props.date, props.date)

    render: ->
        date = @props.date
        if not date?
            return
        if typeof(date) == 'string'
            date = misc.ISO_to_Date(date)
        return <TimeAgo popover={true} date={date} />

exports.StudentAssignmentInfoHeader = rclass
    displayName : "CourseEditor-StudentAssignmentInfoHeader"

    propTypes :
        title      : rtypes.string.isRequired
        peer_grade : rtypes.bool

    render_col: (number, key, width) ->
        switch key
            when 'last_assignment'
                title = 'Assign to Student'
                tip   = 'This column gives the status of making homework available to students, and lets you copy homework to one student at a time.'
            when 'collect'
                title = 'Collect from Student'
                tip   = 'This column gives status information about collecting homework from students, and lets you collect from one student at a time.'
            when 'grade'
                title = 'Grade'
                tip   = 'Record homework grade" tip="Use this column to record the grade the student received on the assignment. Once the grade is recorded, you can return the assignment.  You can also export grades to a file in the Configuration tab.'

            when 'peer-assign'
                title = 'Assign Peer Grading'
                tip   = 'This column gives the status of sending out collected homework to students for peer grading.'

            when 'peer-collect'
                title = 'Collect Peer Grading'
                tip   = 'This column gives status information about collecting the peer grading work that students did, and lets you collect peer grading from one student at a time.'

            when 'return_graded'
                title = 'Return to Student'
                tip   = 'This column gives status information about when you returned homework to the students.  Once you have entered a grade, you can return the assignment.'
                placement = 'left'
        <Col md={width} key={key}>
                <Tip title={title} tip={tip}>
                    <b>{number}. {title}</b>
                </Tip>
        </Col>


    render_headers: ->
        w = 3
        <Row>
            {@render_col(1, 'last_assignment', w)}
            {@render_col(2, 'collect', w)}
            {@render_col(3, 'grade', w)}
            {@render_col(4, 'return_graded', w)}
        </Row>

    render_headers_peer: ->
        w = 2
        <Row>
            {@render_col(1, 'last_assignment', w)}
            {@render_col(2, 'collect', w)}
            {@render_col(3, 'peer-assign', w)}
            {@render_col(4, 'peer-collect', w)}
            {@render_col(5, 'grade', w)}
            {@render_col(6, 'return_graded', w)}
        </Row>

    render: ->
        <Row style={borderBottom:'2px solid #aaa'} >
            <Col md={2} key='title'>
                <Tip title={@props.title} tip={if @props.title=="Assignment" then "This column gives the directory name of the assignment." else "This column gives the name of the student."}>
                    <b>{@props.title}</b>
                </Tip>
            </Col>
            <Col md={10} key="rest">
                {if @props.peer_grade then @render_headers_peer() else @render_headers()}
            </Col>
        </Row>

exports.StudentAssignmentInfo = rclass
    displayName : "CourseEditor-StudentAssignmentInfo"

    propTypes :
        name              : rtypes.string.isRequired
        title             : rtypes.oneOfType([rtypes.string,rtypes.object]).isRequired
        student           : rtypes.oneOfType([rtypes.string,rtypes.object]).isRequired # required string (student_id) or student immutable js object
        assignment        : rtypes.oneOfType([rtypes.string,rtypes.object]).isRequired # required string (assignment_id) or assignment immutable js object
        peer_grade_layout : rtypes.bool
        grade             : rtypes.string
        points            : rtypes.number
        edit_points       : rtypes.bool
        comments          : rtypes.string
        info              : rtypes.object.isRequired
        grading_mode      : rtypes.string.isRequired
        total_points      : rtypes.number.isRequired
        max_points        : rtypes.number.isRequired

    getInitialState: ->
        editing_grade   : false
        edited_grade    : @props.grade ? ''
        edited_comments : @props.comments ? ''

    componentWillReceiveProps: (nextProps) ->
        @setState(
            edited_grade    : nextProps.grade ? ''
            edited_comments : nextProps.comments ? ''
        )

    getDefaultProps: ->
        grade             : ''
        comments          : ''
        peer_grade_layout : false

    open: (type, assignment_id, student_id) ->
        @actions(@props.name).open_assignment(type, assignment_id, student_id)

    copy: (type, assignment_id, student_id) ->
        @actions(@props.name).copy_assignment(type, assignment_id, student_id)

    stop: (type, assignment_id, student_id) ->
        @actions(@props.name).stop_copying_assignment(type, assignment_id, student_id)

    save_grade: (e) ->
        e?.preventDefault?()
        @actions(@props.name).set_grade(@props.assignment, @props.student, @state.edited_grade)
        @actions(@props.name).set_comments(@props.assignment, @props.student, @state.edited_comments)
        @setState(editing_grade:false)

    edit_grade: ->
        @setState(editing_grade:true)

<<<<<<< HEAD
    edit_points: ->
        student_id = if typeof(@props.student) != 'string' then @props.student.get('student_id') else @props.student
        @actions(@props.name).grading(
            assignment  : @props.assignment
            student_id  : student_id
            direction   : 0
        )


    render_grade_manual: ->
=======
    handle_change: (e) ->
        @setState(edited_grade: e.target.value ? '')

    render_grade: ->
>>>>>>> feb5fecd
        if @state.editing_grade
            <form key='grade' onSubmit={@save_grade} style={marginTop:'15px'}>
                <FormGroup>
                    <FormControl
                        autoFocus   = {true}
                        value       = {@state.edited_grade}
                        ref         = 'grade_input'
                        type        = 'text'
                        placeholder = 'Grade (any text)...'
                        onChange    = {@handle_change}
                        onKeyDown   = {@on_key_down_grade_editor}
                    />
                </FormGroup>
            </form>
        else
            if @props.grade
                <div key='grade' onClick={@edit_grade}>
                    <strong>Grade</strong>: {@props.grade}<br/>
                    {<span><strong>Comments</strong>:</span> if @props.comments}
                </div>

    render_comments: (edit_button_text) ->
        save_disabled = @state.edited_grade == @props.grade and \
            @state.edited_comments == @props.comments

        rendered_style =
            maxHeight    : '4em'
            overflowY    : 'auto'
            padding      : '5px'
            border       : '1px solid #888'

        <MarkdownInput
            autoFocus          = {false}
            editing            = {@state.editing_grade}
            hide_edit_button   = {not (edit_button_text?.length > 0)}
            edit_button_text   = {edit_button_text}
            save_disabled      = {save_disabled}
            rows               = {5}
            placeholder        = 'Comments (optional)'
            default_value      = {@state.edited_comments}
            on_edit            = {=>@setState(editing_grade:true)}
            on_change          = {(value)=>@setState(edited_comments:value)}
            on_save            = {@save_grade}
            on_cancel          = {=>@setState(editing_grade:false)}
            rendered_style     = {rendered_style}
            edit_button_bsSize = {'small'}
        />

    on_key_down_grade_editor: (e) ->
        switch e.keyCode
            when 27
                @setState
                    edited_grade    : @props.grade
                    edited_comments : @props.comments
                    editing_grade   : false
            when 13
                if e.shiftKey
                    @save_grade()

    render_edit_points: ->
        style  = {float:'right', color:COLORS.GRAY}
        points = "#{misc.round2(@props.points ? 0)} #{misc.plural(@props.points, 'pt')}."
        if @props.edit_points
            <Tip
                title    = {"Points for this collected assignment"}
                tip      = {"Click to show the grading points edtior for the collected assignment of this student."}
            >
                <Button
                    style   = {style}
                    onClick = {@edit_points}
                    bsStyle = {'default'}
                >
                    {points}
                </Button>
            </Tip>
        else
            <span style={style}>{points}</span>

    render_grade_col_manual: ->
        bsStyle = if not (@props.grade).trim() then 'primary'
        text = if (@props.grade).trim() then 'Edit grade' else 'Enter grade'

        <Fragment>
            <Tip title="Enter student's grade" tip="Enter the grade that you assigned to your student on this assignment here.  You can enter anything (it doesn't have to be a number).">
                <Button key={'edit'} onClick={@edit_grade} bsStyle={bsStyle}>{text}</Button>
            </Tip>
            {@render_edit_points()}
            {@render_grade_manual()}
            {@render_comments()}
        </Fragment>

    render_grade_col_points: ->
        {grade2str}     = require('./grading/common')
        grade_points    = grade2str(@props.total_points, @props.max_points)
        grade_confirmed = grade_points == @props.grade

        if grade_confirmed
            grade_text = @props.grade
        else
            grade_text = '(unconfirmed)'

        if not @props.comments
            edit_button_text = 'Add comment…'

        <Fragment>
            {@render_edit_points()}
            <div key='grade'>
                {
                    if not grade_confirmed
                        <Fragment><RedCross />{' '}</Fragment>
                }
                <strong>Grade</strong>: {grade_text}<br/>
                {<span><strong>Comments</strong>:</span> if @props.comments}
            </div>
            {@render_comments(edit_button_text)}
        </Fragment>

    render_grade_col: ->
        switch @props.grading_mode
            when 'manual'
                return @render_grade_col_manual()
            when 'points'
                return @render_grade_col_points()

    render_last_time: (name, time) ->
        <div key='time' style={color:"#666"}>
            (<BigTime date={time} />)
        </div>

    render_open_recopy_confirm: (name, open, copy, copy_tip, open_tip, placement) ->
        key = "recopy_#{name}"
        if @state[key]
            v = []
            v.push <Button key="copy_confirm" bsStyle="danger" onClick={=>@setState("#{key}":false);copy()}>
                <Icon name="share-square-o" rotate={"180" if name.indexOf('ollect')!=-1}/> Yes, {name.toLowerCase()} again
            </Button>
            v.push <Button key="copy_cancel" onClick={=>@setState("#{key}":false);}>
                 Cancel
            </Button>
            if name.toLowerCase() == 'assign'
                v.push <div style={margin:'5px', display:'inline-block'}>
                           <a
                               target = {'_blank'}
                               href   = {'https://github.com/sagemathinc/cocalc/wiki/CourseCopy'}
                           >
                               What happens when I assign again?
                           </a>
                       </div>
            return v
        else
            <Button key="copy" bsStyle='warning' onClick={=>@setState("#{key}":true)}>
                <Tip title={name} placement={placement}
                    tip={<span>{copy_tip}</span>}>
                    <Icon name='share-square-o' rotate={"180" if name.indexOf('ollect')!=-1}/> {name}...
                </Tip>
            </Button>

    render_open_recopy: (name, open, copy, copy_tip, open_tip) ->
        placement = if name == 'Return' then 'left' else 'right'
        <ButtonToolbar key='open_recopy'>
            {@render_open_recopy_confirm(name, open, copy, copy_tip, open_tip, placement)}
            <Button key='open'  onClick={open}>
                <Tip title="Open assignment" placement={placement} tip={open_tip}>
                    <Icon name="folder-open-o" /> Open
                </Tip>
            </Button>
        </ButtonToolbar>

    render_open_copying: (name, open, stop) ->
        if name == "Return"
            placement = 'left'
        <ButtonGroup key='open_copying'>
            <Button key="copy" bsStyle='success' disabled={true}>
                <Icon name="cc-icon-cocalc-ring" spin /> {name}ing
            </Button>
            <Button key="stop" bsStyle='danger' onClick={stop}>
                <Icon name="times" />
            </Button>
            <Button key='open'  onClick={open}>
                <Icon name="folder-open-o" /> Open
            </Button>
        </ButtonGroup>

    render_copy: (name, copy, copy_tip) ->
        if name == "Return"
            placement = 'left'
        <Tip key="copy" title={name} tip={copy_tip} placement={placement} >
            <Button onClick={copy} bsStyle={'primary'}>
                <Icon name="share-square-o" rotate={"180" if name.indexOf('ollect')!=-1}/> {name}
            </Button>
        </Tip>

    render_error: (name, error) ->
        if typeof(error) != 'string'
            error = misc.to_json(error)
        if error.indexOf('No such file or directory') != -1
            error = 'Somebody may have moved the folder that should have contained the assignment.\n' + error
        else
            error = "Try to #{name.toLowerCase()} again:\n" + error
        <ErrorDisplay key='error' error={error} style={maxHeight: '140px', overflow:'auto'}/>

    render_last: (opts) ->
        opts = defaults opts,
            name        : required
            type        : required
            data        : {}
            enable_copy : false
            copy_tip    : ''
            open_tip    : ''
            omit_errors : false

        open = => @open(opts.type, @props.info.assignment_id, @props.info.student_id)
        copy = => @copy(opts.type, @props.info.assignment_id, @props.info.student_id)
        stop = => @stop(opts.type, @props.info.assignment_id, @props.info.student_id)
        v = []
        if opts.enable_copy
            if opts.data.start
                v.push(@render_open_copying(opts.name, open, stop))
            else if opts.data.time
                v.push(@render_open_recopy(opts.name, open, copy, opts.copy_tip, opts.open_tip))
            else
                v.push(@render_copy(opts.name, copy, opts.copy_tip))
        if opts.data.time
            v.push(@render_last_time(opts.name, opts.data.time))
        if opts.data.error and not opts.omit_errors
            v.push(@render_error(opts.name, opts.data.error))
        return v

    render_peer_assign: ->
        <Col md={2} key='peer_assign'>
            {@render_last
                name        : 'Peer Assign'
                data        : @props.info.last_peer_assignment
                type        : 'peer-assigned'
                enable_copy : @props.info.last_collect?
                copy_tip    : "Copy collected assignments from your project to this student's project so they can grade them."
                open_tip    : "Open the student's copies of this assignment directly in their project, so you can see what they are peer grading."
            }
        </Col>

    render_peer_collect: ->
        <Col md={2} key='peer_collect'>
            {@render_last
                name        : 'Peer Collect'
                data        : @props.info.last_peer_collect
                type        : 'peer-collected'
                enable_copy : @props.info.last_peer_assignment?
                copy_tip    : "Copy the peer-graded assignments from various student projects back to your project so you can assign their official grade."
                open_tip    : "Open your copy of your student's peer grading work in your own project, so that you can grade their work."
            }
        </Col>

    render_empty_peer_col: (which) ->
        <Col md={2} key={"peer-#{which}}"}><Row /></Col>

    render: ->
        peer_grade = @props.assignment.get('peer_grade')?.get('enabled')
        skip_grading = @props.assignment.get('skip_grading') ? false
        skip_assignment = @props.assignment.get('skip_assignment')
        skip_collect = @props.assignment.get('skip_collect')

        if peer_grade
            show_grade_col = !skip_grading and @props.info.last_peer_collect and not @props.info.last_peer_collect.error
            show_return_graded = @props.grade or (skip_grading and @props.info.last_peer_collect and not @props.info.last_peer_collect.error)
        else
            show_grade_col = (!skip_grading and @props.info.last_collect and not @props.info.last_collect.error) or skip_collect
            show_return_graded = @props.grade or (skip_grading and @props.info.last_collect and not @props.info.last_collect.error) or (skip_grading and skip_collect)

        width = if (peer_grade or @props.peer_grade_layout) then 2 else 3

        <Row style={borderTop:'1px solid #aaa', paddingTop:'5px', paddingBottom: '5px'}>
            <Col md={2} key="title">
                {@props.title}
            </Col>
            <Col md={10} key="rest">
                <Row>
                    <Col md={width} key='last_assignment'>
                        {@render_last
                            name        : 'Assign'
                            data        : @props.info.last_assignment
                            type        : 'assigned'
                            enable_copy : true
                            copy_tip    : "Copy the assignment from your project to this student's project so they can do their homework."
                            open_tip    : "Open the student's copy of this assignment directly in their project. " +
                                          "You will be able to see them type, chat with them, leave them hints, etc."
                            omit_errors : skip_assignment
                        }
                    </Col>
                    <Col md={width} key='last_collect'>
                        {if skip_assignment or not @props.info.last_assignment?.error then @render_last
                                name        : 'Collect'
                                data        : @props.info.last_collect
                                type        : 'collected'
                                enable_copy : @props.info.last_assignment? or skip_assignment
                                copy_tip    : "Copy the assignment from your student's project back to your project so you can grade their work."
                                open_tip    : "Open the copy of your student's work in your own project, so that you can grade their work."
                                omit_errors : skip_collect
                        }
                    </Col>
                    {@render_peer_assign()  if peer_grade and @props.info.peer_assignment and not @props.info.last_collect?.error}
                    {@render_peer_collect() if peer_grade and @props.info.peer_collect and not @props.info.peer_assignment?.error}
                    {@render_empty_peer_col('assign') if not peer_grade and @props.peer_grade_layout}
                    {@render_empty_peer_col('collect') if not peer_grade and @props.peer_grade_layout}
                    <Col md={width} key='grade'>
                        {@render_grade_col() if show_grade_col}
                    </Col>
                    <Col md={width} key='return_graded'>
                        {if show_return_graded then @render_last
                            name        : 'Return'
                            data        : @props.info.last_return_graded
                            type        : 'graded'
                            enable_copy : @props.info.last_collect? or skip_collect
                            copy_tip    : "Copy the graded assignment back to your student's project."
                            open_tip    : "Open the copy of your student's work that you returned to them. " +
                                          "This opens the returned assignment directly in their project." }
                    </Col>
                </Row>
            </Col>
        </Row><|MERGE_RESOLUTION|>--- conflicted
+++ resolved
@@ -34,7 +34,6 @@
 
 immutable = require('immutable')
 
-<<<<<<< HEAD
 exports.RedCross = RedCross = rclass
     displayName : 'CourseEditor-RedCross'
     render: ->
@@ -48,9 +47,8 @@
         <span style={color:COLORS.BS_GREEN_DD}>
             <Icon name={'check-circle'} />
         </span>
-=======
+
 exports.FoldersToolbar = require('./common/FoldersToolBar').FoldersToolbar
->>>>>>> feb5fecd
 
 exports.BigTime = BigTime = rclass
     displayName : "CourseEditor-BigTime"
@@ -191,7 +189,6 @@
     edit_grade: ->
         @setState(editing_grade:true)
 
-<<<<<<< HEAD
     edit_points: ->
         student_id = if typeof(@props.student) != 'string' then @props.student.get('student_id') else @props.student
         @actions(@props.name).grading(
@@ -200,14 +197,10 @@
             direction   : 0
         )
 
-
-    render_grade_manual: ->
-=======
     handle_change: (e) ->
         @setState(edited_grade: e.target.value ? '')
 
-    render_grade: ->
->>>>>>> feb5fecd
+    render_grade_manual: ->
         if @state.editing_grade
             <form key='grade' onSubmit={@save_grade} style={marginTop:'15px'}>
                 <FormGroup>

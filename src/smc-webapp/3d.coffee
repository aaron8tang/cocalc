###############################################################################
#
#    CoCalc: Collaborative Calculation in the Cloud
#
#    Copyright (C) 2016, Sagemath Inc.
#
#    This program is free software: you can redistribute it and/or modify
#    it under the terms of the GNU General Public License as published by
#    the Free Software Foundation, either version 3 of the License, or
#    (at your option) any later version.
#
###############################################################################

$     = window.$
async = require('async')

misc                 = require('smc-util/misc')
{defaults, required} = misc

component_to_hex = (c) ->
    hex = c.toString(16)
    if hex.length == 1
        return "0" + hex
    else
        return hex

rgb_to_hex = (r, g, b) -> "#" + component_to_hex(r) + component_to_hex(g) + component_to_hex(b)

_loading_threejs_callbacks = []

VERSION = '73'

window.THREE = require("three")
#for m in ['OrbitControls', 'CanvasRenderer', 'Projector']
    # require("script!threejs/r#{VERSION}/#{m}")

require("script!./node_modules/three/examples/js/controls/OrbitControls")
require("script!./node_modules/three/examples/js/renderers/CanvasRenderer")
require("script!./node_modules/three/examples/js/renderers/Projector")

#require("script!threejs/r#{VERSION}/Detector")
require("script!./node_modules/three/examples/js/Detector")

_scene_using_renderer  = undefined
_renderer = {webgl:undefined, canvas:undefined}
dynamic_renderer_type = undefined

get_renderer = (scene, type) ->
    # if there is a scene currently using this renderer, tell it to switch to
    # the static renderer.
    if _scene_using_renderer? and _scene_using_renderer._id != scene._id
        _scene_using_renderer.set_static_renderer()

    # now scene takes over using this renderer
    _scene_using_renderer = scene
    if Detector.webgl and (not type? or type == 'webgl')
        type = 'webgl'
    else
        type = 'canvas'
    dynamic_renderer_type = type
    if not _renderer[type]?
        # get the best-possible THREE.js renderer (once and for all)
        if type == 'webgl'
            _renderer[type] = new THREE.WebGLRenderer
                antialias             : true
                alpha                 : true
                preserveDrawingBuffer : true
        else
            _renderer[type] = new THREE.CanvasRenderer
                antialias : true
                alpha     : true
        $(_renderer[type].domElement).addClass("webapp-3d-dynamic-renderer")
    return _renderer[type]

MIN_WIDTH = MIN_HEIGHT = 16

class WebappThreeJS
    constructor: (opts) ->
        @opts = defaults opts,
            element         : required
            container       : required
            width           : undefined
            height          : undefined
            renderer        : undefined  # 'webgl' or 'canvas' or undefined to choose best
            background      : "transparent"
            foreground      : undefined
            spin            : false      # if true, image spins by itself when mouse is over it.
            camera_distance : 10
            aspect_ratio    : undefined  # undefined does nothing or a triple [x,y,z] of length three,
                                         # which scales the x,y,z coordinates of everything by the given values.
            stop_when_gone  : undefined  # if given, animation, etc., stops when this html element (not jquery!) is no longer in the DOM
            frame           : undefined  # if given call set_frame with opts.frame as input when init_done called
            cb              : undefined  # opts.cb(undefined, this object)

        @init_eval_note()
        opts.cb?(undefined, @)
        # window.w = @   # for debugging

    # client code should call this when start adding objects to the scene
    init: () =>
        if @_init
            return
        @_init = true

        @_id = misc.uuid()
        @init_aspect_ratio_functions()

        @scene = new THREE.Scene()

        # IMPORTANT: There is a major bug in three.js -- if you make the width below more than .5 of the window
        # width, then after 8 3d renders, things get foobared in WebGL mode.  This happens even with the simplest
        # demo using the basic cube example from their site with R68.  It even sometimes happens with this workaround, but
        # at least retrying a few times can fix it.
        if not @opts.width? or @opts.width < MIN_WIDTH
            # ignore width/height less than a cutoff -- some graphics,
            # e.g., "Polyhedron([(0,0,0),(0,1,0),(0,2,1),(1,0,0),(1,2,3),(2,1,1)]).plot()"
            # weirdly set it very small.
            @opts.width  = $(window).width()*.5

        @opts.height = if @opts.height? and @opts.height >= MIN_HEIGHT then @opts.height else @opts.width*2/3
        @opts.container.css(width:"#{@opts.width+50}px")

        @set_dynamic_renderer()
        @init_orbit_controls()
        @init_on_mouseover()

        # add a bunch of lights
        @init_light()

        # set background color
        @opts.element.find(".webapp-3d-canvas").css('background':@opts.background)

        if not @opts.foreground?
<<<<<<< HEAD
            c = @opts.element.find(".webapp-3d-canvas").css('background')
            if not c? or c.indexOf(')') == -1
                @opts.foreground = "#000"  # e.g., on firefox - this is best we can do for now
=======
            if @opts.background == 'transparent'
                @opts.foreground = 'gray'
>>>>>>> 5bcf8519
            else
                c = @opts.element.find(".salvus-3d-canvas").css('background')
                if not c? or c.indexOf(')') == -1
                    @opts.foreground = "#000"  # e.g., on firefox - this is best we can do for now
                else
                    i = c.indexOf(')')
                    z = []
                    for a in c.slice(4,i).split(',')
                        b = parseInt(a)
                        if b < 128
                            z.push(255)
                        else
                            z.push(0)
                    @opts.foreground = rgb_to_hex(z[0], z[1], z[2])

    # client code should call this when done adding objects to the scene
    init_done: () =>
        if @opts.frame?
            @set_frame(@opts.frame)

        if @renderer_type != 'dynamic'
            # if we don't have the renderer, swap it in, make a static image, then give it back to whoever had it.
            owner = _scene_using_renderer
            @set_dynamic_renderer()
            @set_static_renderer()
            owner?.set_dynamic_renderer()

        # possibly show the canvas warning.
        if dynamic_renderer_type == 'canvas'
            @opts.element.find(".webapp-3d-canvas-warning").show().tooltip()

    # show an "eval note" if we don't load the scene within a second.
    init_eval_note: () =>
        f = () =>
            if not @_init
                @opts.element.find(".webapp-3d-note").show()
        setTimeout(f, 1000)

    set_dynamic_renderer: () =>
        # console.log "dynamic renderer"
        if @renderer_type == 'dynamic'
            # already have it
            return
        @renderer = get_renderer(@, @opts.renderer)
        @renderer_type = 'dynamic'
        # place renderer in correct place in the DOM
        @opts.element.find(".webapp-3d-canvas").empty().append($(@renderer.domElement))
        if @opts.background == 'transparent'
            @renderer.setClearColor(0x000000, 0)
        else
            @renderer.setClearColor(@opts.background, 1)
        @renderer.setSize(@opts.width, @opts.height)
        if @controls?
            @controls.enabled = true
            if @last_canvas_pos?
                @controls.object.position.copy(@last_canvas_pos)
            if @last_canvas_target?
                @controls.target.copy(@last_canvas_target)
        if @opts.spin
            @animate(render:false)
        @render_scene(true)

    set_static_renderer: () =>
        # console.log "static renderer"
        if @renderer_type == 'static'
            # already have it
            return
        @static_image = @data_url()
        @renderer_type = 'static'
        if @controls?
            @controls.enabled = false
            @last_canvas_pos = @controls.object.position
            @last_canvas_target = @controls.target
        img = $("<img class='webapp-3d-static-renderer'>").attr(src:@static_image).width(@opts.width).height(@opts.height)
        @opts.element.find(".webapp-3d-canvas").empty().append(img)

    # On mouseover, we switch the renderer out to use webgl, if available, and also enable spin animation.
    init_on_mouseover: () =>
        @opts.element.mouseenter () =>
            @set_dynamic_renderer()

        @opts.element.mouseleave () =>
            @set_static_renderer()

        @opts.element.click () =>
            @set_dynamic_renderer()

    # initialize functions to create new vectors, which take into account the scene's 3d frame aspect ratio,
    # and also the change of coordinates from THREE.js coords to "math coordinates".
    init_aspect_ratio_functions: () =>
        if @opts.aspect_ratio?
            x = @opts.aspect_ratio[0]; y = @opts.aspect_ratio[1]; z = @opts.aspect_ratio[2]
            @vector3 = (a,b,c) => new THREE.Vector3( -y*b   , x*a   , z*c    )
            @vector  = (v)     => new THREE.Vector3( -y*v[1], x*v[0], z*v[2] )
            @aspect_ratio_scale = (v) =>           [ -y*v[1], x*v[0], z*v[2] ]
        else
            @vector3 = (a,b,c) => new THREE.Vector3( -b   ,     a,   c   )
            @vector  = (v)     => new THREE.Vector3( -v[1],   v[0],   v[2])
            @aspect_ratio_scale = (v) =>           [ -v[1],   v[0],   v[2]]

    show_canvas: () =>
        @init()
        @opts.element.find(".webapp-3d-note").hide()
        @opts.element.find(".webapp-3d-canvas").show()

    data_url: (opts) =>
        opts = defaults opts,
            type    : 'png'      # 'png' or 'jpeg' or 'webp' (the best)
            quality : undefined   # 1 is best quality; 0 is worst; only applies for jpeg or webp
        s = @renderer.domElement.toDataURL("image/#{opts.type}", opts.quality)
        # console.log("took #{misc.to_json(opts)} snapshot (length=#{s.length})")
        return s

    init_orbit_controls: () =>
        if not @camera?
            @add_camera(distance:@opts.camera_distance)

        # console.log 'set_orbit_controls'
        # set up camera controls
        @controls = new THREE.OrbitControls(@camera, @renderer.domElement)
        @controls.damping = 2
        @controls.enableKeys = false # see https://github.com/mrdoob/three.js/blob/master/examples/js/controls/OrbitControls.js#L962
        @controls.zoomSpeed = 0.4
        if @_center?
            @controls.target = @_center
        if @opts.spin
            if typeof(@opts.spin) == "boolean"
                @controls.autoRotateSpeed = 2.0
            else
                @controls.autoRotateSpeed = @opts.spin
            @controls.autoRotate = true

        @controls.addEventListener 'change', () =>
            if @renderer_type=='dynamic'
                @rescale_objects()
                @renderer.render(@scene, @camera)

    add_camera: (opts) =>
        opts = defaults opts,
            distance : 10

        if @camera?
            return

        view_angle = 45
        aspect     = @opts.width/@opts.height
        near       = 0.1
        far        = Math.max(20000, opts.distance*2)

        @camera    = new THREE.PerspectiveCamera(view_angle, aspect, near, far)
        @scene.add(@camera)
        @camera.position.set(opts.distance, opts.distance, opts.distance)
        @camera.lookAt(@scene.position)
        @camera.up = new THREE.Vector3(0,0,1)

    init_light: (color= 0xffffff) =>

        ambient = new THREE.AmbientLight(0x404040)
        @scene.add(ambient)

        color = 0xffffff
        d     = 10000000
        intensity = 0.5

        for p in [[d,d,d], [d,d,-d], [d,-d,d], [d,-d,-d],[-d,d,d], [-d,d,-d], [-d,-d,d], [-d,-d,-d]]
            directionalLight = new THREE.DirectionalLight(color, intensity)
            directionalLight.position.set(p[0], p[1], p[2]).normalize()
            @scene.add(directionalLight)

        @light = new THREE.PointLight(color)
        @light.position.set(0,d,0)

    add_text: (opts) =>
        o = defaults opts,
            pos              : [0,0,0]
            text             : required
            fontsize         : 12
            fontface         : 'Arial'
            color            : "#000000"   # anything that is valid to canvas context, e.g., "rgba(249,95,95,0.7)" is also valid.
            constant_size    : true  # if true, then text is automatically resized when the camera moves
            # WARNING: if constant_size, don't remove text from scene (or if you do, note that it is slightly inefficient still.)

        #console.log("add_text: #{misc.to_json(o)}")
        @show_canvas()
        # make an HTML5 2d canvas on which to draw text
        width   = 300  # this determines max text width; beyond this, text is cut off.
        height  = 150
        canvas = document.createElement( 'canvas' )
        canvas.width = width
        canvas.height = height
        context = canvas.getContext("2d")  # get the drawing context

        # set the fontsize and fix for our text.
        context.font = "Normal " + o.fontsize + "px " + o.fontface
        context.textAlign = 'center'

        # set the color of our text
        context.fillStyle = o.color

        # actually draw the text -- right in the middle of the canvas.
        context.fillText(o.text, width/2, height/2)

        # Make THREE.js texture from our canvas.
        texture = new THREE.Texture(canvas)
        texture.needsUpdate = true
        texture.minFilter = THREE.LinearFilter

        # Make a material out of our texture.
        spriteMaterial = new THREE.SpriteMaterial(map: texture)

        # Make the sprite itself.  (A sprite is a 3d plane that always faces the camera.)
        sprite = new THREE.Sprite(spriteMaterial)

        # Move the sprite to its position
        p = @aspect_ratio_scale(o.pos)
        sprite.position.set(p[0],p[1],p[2])

        # If the text is supposed to stay constant size, add it to the list of constant size text,
        # which gets resized on scene update.
        if o.constant_size
            if not @_text?
                @_text = [sprite]
            else
                @_text.push(sprite)

        # Finally add the sprite to our scene
        @scene.add(sprite)

        return sprite

    add_line: (opts) =>
        o = defaults opts,
            points     : required
            thickness  : 1
            color      : "#000000"
            arrow_head : false
        if o.points.length <= 1
            # nothing to do...
            return

        @show_canvas()

        if o.arrow_head
            # Draw an arrowhead using the ArrowHelper: https://github.com/mrdoob/three.js/blob/master/src/extras/helpers/ArrowHelper.js
            n    = o.points.length - 1
            orig = @vector(o.points[n-1])
            p1   = @vector(o.points[n])
            dir  = new THREE.Vector3(); dir.subVectors(p1, orig)
            length = dir.length()
            dir.normalize()
            headLength = Math.max(1, o.thickness/4.0) * 0.2 * length
            headWidth  = 0.2 * headLength
            @scene.add(new THREE.ArrowHelper(dir, orig, length, o.color, headLength, headWidth))

        # always render the full line, in case there are extra points, or the thickness isn't 1 (note that ArrowHelper has no line thickness option).
        geometry = new THREE.Geometry()
        for a in o.points
            geometry.vertices.push(@vector(a))
        @scene.add(new THREE.Line(geometry, new THREE.LineBasicMaterial(color:o.color, linewidth:o.thickness)))

    add_point: (opts) =>
        o = defaults opts,
            loc  : [0,0,0]
            size : 5
            color: "#000000"
        @show_canvas()
        if not @_points?
            @_points = []

        # IMPORTANT: Below we use sprites instead of the more natural/faster PointCloudMaterial.
        # Why?  Because usually people don't plot a huge number of points, and PointCloudMaterial is SQUARE.
        # By using sprites, our points are round, which is something people really care about.

        switch dynamic_renderer_type

            when 'webgl'
                width         = 50
                height        = 50
                canvas        = document.createElement('canvas')
                canvas.width  = width
                canvas.height = height

                context       = canvas.getContext('2d')  # get the drawing context
                centerX       = width/2
                centerY       = height/2
                radius        = 25

                context.beginPath()
                context.arc(centerX, centerY, radius, 0, 2*Math.PI, false)
                context.fillStyle = o.color
                context.fill()

                texture = new THREE.Texture(canvas)
                texture.needsUpdate = true
                texture.minFilter = THREE.LinearFilter
                spriteMaterial = new THREE.SpriteMaterial(map: texture)
                particle = new THREE.Sprite(spriteMaterial)

                p = @aspect_ratio_scale(o.loc)
                particle.position.set(p[0],p[1],p[2])
                @_points.push([particle, o.size/200])

            when 'canvas'
                # inspired by http://mrdoob.github.io/three.js/examples/canvas_particles_random.html
                PI2 = Math.PI * 2
                program = (context) ->
                    context.beginPath()
                    context.arc(0, 0, 0.5, 0, PI2, true)
                    context.fill()
                material = new THREE.SpriteCanvasMaterial
                    color   : new THREE.Color(o.color)
                    program : program
                particle = new THREE.Sprite(material)
                p = @aspect_ratio_scale(o.loc)
                particle.position.set(p[0],p[1],p[2])
                @_points.push([particle, 4*o.size/@opts.width])
            else
                throw Error("bug -- unkown dynamic_renderer_type = #{dynamic_renderer_type}")

        @scene.add(particle)

    add_obj: (myobj)=>
        @show_canvas()

        if myobj.type == 'index_face_set'
            if myobj.has_local_colors == 0
                has_local_colors = false
            else
                has_local_colors = true
                # then we will assume that every face is a triangle or a square
        else
            has_local_colors = false


        vertices = myobj.vertex_geometry
        for objects in [0...myobj.face_geometry.length]
            #console.log("object=", misc.to_json(myobj))
            face3 = myobj.face_geometry[objects].face3
            face4 = myobj.face_geometry[objects].face4
            face5 = myobj.face_geometry[objects].face5

            faces = myobj.face_geometry[objects].faces
            if not faces?
                faces = []

            # backwards compatibility with old scenes
            if face3?
                for k in [0...face3.length] by 3
                    faces.push(face3.slice(k,k+3))
            if face4?
                for k in [0...face4.length] by 4
                    faces.push(face4.slice(k,k+4))
            if face5?
                for k in [0...face5.length] by 6   # yep, 6 :-()
                    faces.push(face5.slice(k,k+6))

            geometry = new THREE.Geometry()

            for k in [0...vertices.length] by 3
                geometry.vertices.push(@vector(vertices.slice(k, k+3)))

            push_face3 = (a, b, c) =>
                geometry.faces.push(new THREE.Face3(a-1, b-1, c-1))
                #geometry.faces.push(new THREE.Face3(b-1, a-1, c-1))   # both sides of faces, so material is visible from inside -- but makes some things like look really crappy; disable.  Better to just set a property of the material/light, which fixes the same problem.

            push_face3_with_color = (a, b, c, col) =>
                face = new THREE.Face3(a-1, b-1, c-1)
                face.color.setStyle(col)
                geometry.faces.push(face)
                #geometry.faces.push(new THREE.Face3(b-1, a-1, c-1))   # both sides of faces, so material is visible from inside -- but makes some things like look really crappy; disable.  Better to just set a property of the material/light, which fixes the same problem.

            # *polygonal* faces defined by 4 vertices (squares), which for THREE.js we must define using two triangles
            push_face4 = (a, b, c, d) =>
                push_face3(a,b,c)
                push_face3(a,c,d)

            push_face4_with_color = (a, b, c, d, col) =>
                push_face3_with_color(a,b,c,col)
                push_face3_with_color(a,c,d,col)

            # *polygonal* faces defined by 5 vertices
            push_face5 = (a, b, c, d, e) =>
                push_face3(a, b, c)
                push_face3(a, c, d)
                push_face3(a, d, e)

            # *polygonal* faces defined by 6 vertices (see http://people.cs.clemson.edu/~dhouse/courses/405/docs/brief-obj-file-format.html)
            push_face6 = (a, b, c, d, e, f) =>
                push_face3(a, b, c)
                push_face3(a, c, d)
                push_face3(a, d, e)
                push_face3(a, e, f)

            # include all faces
            if has_local_colors
                for v in faces
                    switch v.length
                        when 4
                            push_face3_with_color(v...)
                        when 5
                            push_face4_with_color(v...)
                        else
                            console.log("WARNING: rendering colored face with #{v.length - 1} vertices not implemented")
                            push_face4_with_color(v[0], v[1], v[2], v[3], v[-1])   # might as well render most of the face...
            else
                for v in faces
                    switch v.length
                        when 3
                            push_face3(v...)
                        when 4
                            push_face4(v...)
                        when 5
                            push_face5(v...)
                        when 6
                            push_face6(v...)
                        else
                            console.log("WARNING: rendering face with #{v.length} vertices not implemented")
                            push_face6(v...)   # might as well render most of the face...

            geometry.mergeVertices()
            #geometry.computeCentroids()
            geometry.computeFaceNormals()
            #geometry.computeVertexNormals()
            geometry.computeBoundingSphere()

            #finding material key(mk)
            name = myobj.face_geometry[objects].material_name
            mk = 0
            for item in [0..myobj.material.length-1]
                if name == myobj.material[item].name
                    mk = item
                    break

            if @opts.wireframe or myobj.wireframe
                if myobj.color
                    color = myobj.color
                else
                    c = myobj.material[mk].color
                    color = "rgb(#{c[0]*255},#{c[1]*255},#{c[2]*255})"
                if typeof myobj.wireframe == 'number'
                    line_width = myobj.wireframe
                else if typeof @opts.wireframe == 'number'
                    line_width = @opts.wireframe
                else
                    line_width = 1

                material = new THREE.MeshBasicMaterial
                    wireframe          : true
                    color              : color
                    wireframeLinewidth : line_width
                    side               : THREE.DoubleSide
            else if not myobj.material[mk]?
                console.log("BUG -- couldn't get material for ", myobj)
                material = new THREE.MeshBasicMaterial
                    wireframe : false
                    color     : "#000000"
            else

                m = myobj.material[mk]

                if has_local_colors
                    material =  new THREE.MeshPhongMaterial
                        shininess   : "1"
                        wireframe   : false
                        transparent : m.opacity < 1
                        vertexColors: THREE.FaceColors
                else
                    material =  new THREE.MeshPhongMaterial
                        shininess   : "1"
                        wireframe   : false
                        transparent : m.opacity < 1
                    material.color.setRGB(m.color[0],    m.color[1],    m.color[2])
                material.specular.setRGB(m.specular[0], m.specular[1], m.specular[2])
                material.opacity = m.opacity
                material.side = THREE.DoubleSide

            mesh = new THREE.Mesh(geometry, material)
            mesh.position.set(0,0,0)
            @scene.add(mesh)

    # always call this after adding things to the scene to make sure track
    # controls are sorted out, etc.   Set draw:false, if you don't want to
    # actually *see* a frame.
    set_frame: (opts) =>
        o = defaults opts,
            xmin      : required
            xmax      : required
            ymin      : required
            ymax      : required
            zmin      : required
            zmax      : required
            color     : @opts.foreground
            thickness : .4
            labels    : true  # whether to draw three numerical labels along each of the x, y, and z axes.
            fontsize  : 14
            draw      : true
        @show_canvas()

        @_frame_params = o
        eps = 0.1
        x0 = o.xmin; x1 = o.xmax; y0 = o.ymin; y1 = o.ymax; z0 = o.zmin; z1 = o.zmax
        # console.log("set_frame: #{misc.to_json(o)}")
        if Math.abs(x1-x0)<eps
            x1 += 1
            x0 -= 1
        if Math.abs(y1-y0)<eps
            y1 += 1
            y0 -= 1
        if Math.abs(z1-z0)<eps
            z1 += 1
            z0 -= 1

        mx = (x0+x1)/2
        my = (y0+y1)/2
        mz = (z0+z1)/2
        @_center = @vector3(mx,my,mz)

        if @camera?
            d = 1.5*Math.max(@aspect_ratio_scale([x1-x0, y1-y0, z1-z0])...)
            @camera.position.set(mx+d, my+d, mz+d/2)
            # console.log("camera at #{misc.to_json([mx+d,my+d,mz+d])} pointing at #{misc.to_json(@_center)}")

        if o.draw
            if @frame?
                # remove existing frame
                for x in @frame
                    @scene.remove(x)
                delete @frame
            @frame = []
            v = [[[x0,y0,z0], [x1,y0,z0], [x1,y1,z0], [x0,y1,z0], [x0,y0,z0],
                  [x0,y0,z1], [x1,y0,z1], [x1,y1,z1], [x0,y1,z1], [x0,y0,z1]],
                 [[x1,y0,z0], [x1,y0,z1]],
                 [[x0,y1,z0], [x0,y1,z1]],
                 [[x1,y1,z0], [x1,y1,z1]]]
            for points in v
                line = @add_line
                    points    : points
                    color     : o.color
                    thickness : o.thickness
                @frame.push(line)

        if o.draw and o.labels

            if @_frame_labels?
                for x in @_frame_labels
                    @scene.remove(x)

            @_frame_labels = []

            l = (a,b) ->
                if not b?
                    z = a
                else
                    z = (a+b)/2
                z = z.toFixed(2)
                return (z*1).toString()

            txt = (x,y,z,text) =>
                @_frame_labels.push(@add_text(pos:[x,y,z], text:text, fontsize:o.fontsize, color:o.color, constant_size:false))

            offset = 0.15
            if o.draw
                e = (x1 - x0)*offset
                txt(x0 - e, y0, z0, l(z0))
                txt(x0 - e, y0, mz, "z = #{l(z0,z1)}")
                txt(x0 - e, y0, z1, l(z1))

                e = (x1 - x0)*offset
                txt(x1 + e, y0, z0, l(y0))
                txt(x1 + e, my, z0, "y = #{l(y0,y1)}")
                txt(x1 + e, y1, z0, l(y1))

                e = (y1 - y0)*offset
                txt(x1, y0 - e, z0, l(x1))
                txt(mx, y0 - e, z0, "x = #{l(x0,x1)}")
                txt(x0, y0 - e, z0, l(x0))

        v = @vector3(mx, my, mz)
        @camera.lookAt(v)
        if @controls?
            @controls.target = @_center
        @render_scene()

    add_3dgraphics_obj: (opts) =>
        opts = defaults opts,
            obj       : required
            wireframe : undefined
            set_frame : undefined
        @show_canvas()

        for o in opts.obj
            switch o.type
                when 'text'
                    @add_text
                        pos           : o.pos
                        text          : o.text
                        color         : o.color
                        fontsize      : o.fontsize
                        fontface      : o.fontface
                        constant_size : o.constant_size
                when 'index_face_set'
                    if opts.wireframe?
                        o.wireframe = opts.wireframe
                    @add_obj(o)
                    if o.mesh and not o.wireframe  # draw a wireframe mesh on top of the surface we just drew.
                        o.color='#000000'
                        o.wireframe = o.mesh
                        @add_obj(o)
                when 'line'
                    delete o.type
                    @add_line(o)
                when 'point'
                    delete o.type
                    @add_point(o)
                else
                    console.log("ERROR: no renderer for model number = #{o.id}")
                    return

        if opts.set_frame?
            @set_frame(opts.set_frame)

        @render_scene(true)


    animate: (opts={}) =>
        opts = defaults opts,
            fps       : undefined
            stop      : false
            mouseover : undefined  # ignored now
            render    : true
        #console.log("@animate #{@_animate_started}")
        if @_animate_started and not opts.stop
            return
        @_animate_started = true
        @_animate(opts)

    _animate: (opts) =>
        #console.log("anim?", @opts.element.length, @opts.element.is(":visible"))

        if @renderer_type == 'static'
            # will try again when we switch to dynamic renderer
            @_animate_started = false
            return

        if not @opts.element.is(":visible")
            if @opts.stop_when_gone? and not $.contains(document, @opts.stop_when_gone)
                # console.log("stop_when_gone removed from document -- quit animation completely")
                @_animate_started = false
            else if not $.contains(document, @opts.element[0])
                # console.log("element removed from document; wait 5 seconds")
                setTimeout((() => @_animate(opts)), 5000)
            else
                # console.log("check again after a second")
                setTimeout((() => @_animate(opts)), 1000)
            return

        if opts.stop
            @_stop_animating = true
            # so next time around will start
            return
        if @_stop_animating
            @_stop_animating = false
            @_animate_started = false
            return
        @render_scene(opts.render)
        delete opts.render
        f = () =>
            requestAnimationFrame((()=>@_animate(opts)))
        if opts.fps? and opts.fps
            setTimeout(f , 1000/opts.fps)
        else
            f()


    render_scene: (force=false) =>
        # console.log('render', @opts.element.length)
        # FUTURE: Render static
        if @renderer_type == 'static'
            console.log 'render static -- not implemented yet'
            return

        if not @camera?
            return # nothing to do yet

        @controls?.update()

        pos = @camera.position
        if not @_last_pos?
            new_pos = true
            @_last_pos = pos.clone()
        else if @_last_pos.distanceToSquared(pos) > .05
            new_pos = true
            @_last_pos.copy(pos)
        else
            new_pos = false

        if not new_pos and not force
            return

        # rescale all text in scene
        @rescale_objects()

        @renderer.render(@scene, @camera)

    _rescale_factor: () =>
        if not @_center?
            return undefined
        else
            return @camera.position.distanceTo(@_center) / 3

    rescale_objects: (force=false) =>
        s = @_rescale_factor()
        if not s? or (Math.abs(@_last_scale - s) < 0.000001 and not force)
            return
        @_last_scale = s
        if @_text?
            for sprite in @_text
                sprite.scale.set(s,s,s)
        if @_frame_labels?
            for sprite in @_frame_labels
                sprite.scale.set(s,s,s)
        if @_points?
            for z in @_points
                c = z[1]
                z[0].scale.set(s*c,s*c,s*c)


exports.render_3d_scene = (opts) ->
    opts = defaults opts,
        url     : undefined   # url from which to download (via ajax) a JSON string that parses to {opts:?,obj:?}
        scene   : undefined   # {opts:?, obj:?}
        element : required    # DOM element
        cb      : undefined   # cb(err, scene object)
    # Render a 3-d scene
    #console.log("render_3d_scene: url='#{opts.url}'")

    if not opts.scene? and not opts.url?
        opts.cb?("one of url or scene must be defined")
        return

    scene_obj = undefined
    e = $(".webapp-3d-templates .webapp-3d-loading").clone()
    opts.element.append(e)
    async.series([
        (cb) =>
            if opts.scene?
                cb()
            else
                f = (cb) ->
                    $.ajax(
                        url     : opts.url
                        timeout : 30000
                        success : (data) ->
                            try
                                opts.scene = misc.from_json(data)
                                cb()
                            catch e
                                #console.log("ERROR")
                                cb(e)
                    ).fail () ->
                        #console.log("FAIL")
                        cb(true)
                misc.retry_until_success
                    f         : f
                    max_tries : 10
                    max_delay : 5
                    cb        : (err) ->
                        if err
                            cb("error downloading #{opts.url}")
                        else
                            cb()
        (cb) =>
            e.remove()
            # do this initialization *after* we create the 3d renderer
            init = (err, s) ->
                if err
                    cb(err)
                else
                    scene_obj = s
                    s.init()
                    s.add_3dgraphics_obj
                        obj : opts.scene.obj
                    s.init_done()
                    cb()
            # create the 3d renderer
            opts.scene.opts.cb = init
            opts.element.webapp_threejs(opts.scene.opts)
    ], (err) ->
        opts.cb?(err, scene_obj)
    )



# jQuery plugin for making a DOM object into a 3d renderer

$.fn.webapp_threejs = (opts={}) ->
    @each () ->
        # console.log("applying official .webapp_threejs plugin")
        elt = $(this)
        e = $(".webapp-3d-templates .webapp-3d-viewer").clone()
        elt.empty().append(e)
        e.find(".webapp-3d-canvas").hide()
        opts.element = e
        opts.container = elt

        # WARNING -- this explicit reference is brittle -- it is just an animation efficiency, but still...
        opts.stop_when_gone = e.closest(".webapp-editor-codemirror")[0]

        f = () ->
            obj = new WebappThreeJS(opts)
            elt.data('webapp-threejs', obj)
        if not THREE?
            load_threejs (err) =>
                if not err
                    f()
                else
                    msg = "Error loading THREE.js -- #{err}"
                    if not opts.cb?
                        console.log(msg)
                    else
                        opts.cb?(msg)
        else
            f()
<|MERGE_RESOLUTION|>--- conflicted
+++ resolved
@@ -131,16 +131,10 @@
         @opts.element.find(".webapp-3d-canvas").css('background':@opts.background)
 
         if not @opts.foreground?
-<<<<<<< HEAD
-            c = @opts.element.find(".webapp-3d-canvas").css('background')
-            if not c? or c.indexOf(')') == -1
-                @opts.foreground = "#000"  # e.g., on firefox - this is best we can do for now
-=======
             if @opts.background == 'transparent'
                 @opts.foreground = 'gray'
->>>>>>> 5bcf8519
             else
-                c = @opts.element.find(".salvus-3d-canvas").css('background')
+                c = @opts.element.find(".webapp-3d-canvas").css('background')
                 if not c? or c.indexOf(')') == -1
                     @opts.foreground = "#000"  # e.g., on firefox - this is best we can do for now
                 else

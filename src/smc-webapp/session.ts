--- conflicted
+++ resolved
@@ -8,13 +8,9 @@
 const { webapp_client } = require("./webapp_client");
 const misc_page = require("./misc_page");
 import { AppRedux } from "./app-framework";
-<<<<<<< HEAD
-import * as LS from "misc/local-storage";
 import { COCALC_MINIMAL } from "./fullscreen";
 import { callback2 } from "../smc-util/async-utils";
-=======
 import * as LS from "./misc/local-storage";
->>>>>>> 6e306c1d
 
 exports.session_manager = (name, redux) => {
   const sm = new SessionManager(name, redux);

--- conflicted
+++ resolved
@@ -738,14 +738,11 @@
             mode              : undefined   # ignored
             default_font_size : 14          # set in editor.coffee
             cb                : undefined   # optional
-<<<<<<< HEAD
         @project_id = @parent.project_id
-=======
 
         ## window.j = @ ## DEBUGGING
 
         @editor = @parent.editor
->>>>>>> b1e08e5d
         @read_only = opts.read_only
         @element = templates.find(".smc-jupyter-notebook").clone()
         @element.data("jupyter_notebook", @)
@@ -911,16 +908,11 @@
             redux.getProjectActions(@project_id).set_active_tab('files')
             return false
 
-<<<<<<< HEAD
-        @font_size_decr = @element.find("a[href=\"#font-size-decrease\"]").click () =>
-=======
         @element.find("a[href=#undo]").click(@undo)
         @element.find("a[href=#redo]").click(@redo)
-
-        @font_size_decr = @element.find("a[href=#font-size-decrease]").click () =>
->>>>>>> b1e08e5d
             @font_size_change(-1)
 
+        @font_size_decr = @element.find("a[href=\"#font-size-decrease\"]").click () =>
         @font_size_incr = @element.find("a[href=\"#font-size-increase\"]").click () =>
             @font_size_change(1)
 

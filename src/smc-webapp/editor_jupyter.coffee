##############################################################################
#
#    CoCalc: Collaborative Calculation in the Cloud
#
#    Copyright (C) 2014 -- 2016, SageMath, Inc.
#
#    This program is free software: you can redistribute it and/or modify
#    it under the terms of the GNU General Public License as published by
#    the Free Software Foundation, either version 3 of the License, or
#    (at your option) any later version.
#
#    This program is distributed in the hope that it will be useful,
#    but WITHOUT ANY WARRANTY; without even the implied warranty of
#    MERCHANTABILITY or FITNESS FOR A PARTICULAR PURPOSE.  See the
#    GNU General Public License for more details.
#
#    You should have received a copy of the GNU General Public License
#    along with this program.  If not, see <http://www.gnu.org/licenses/>.
#
###############################################################################
# Jupyter Notebook Synchronization
#
# There are multiple representations of the notebook.
#
#    - @doc      = syncstring version of the notebook (uses SMC sync functionality)
#    - @nb       = the visible view stored in the browser DOM
#    - @filename = the .ipynb file on disk
#
# In addition, every other browser opened viewing the notebook has it's own @doc and @nb, and
# there is a single upstream copy of @doc in the local_hub daemon.
#
# The user edits @nb.  Periodically we check to see if any changes were made (@nb.dirty) and
# if so, we copy the state of @nb to @doc's live.
#
# When @doc changes do to some other user changing something, we compute a diff that tranforms
# the live notebook from its current state to the state that matches the new version of @doc.
# See the function set_nb below.  Incidentally, I came up with this approach from scratch after
# trying a lot of ideas, though in hindsite it's exactly the same as what React.js does (though
# I didn't know about React.js at the time).
###############################################################################

###
NOTE: There's a lot of this in the main code below:

        if @state != 'ready'
            return

Obviously, a better solution would involve two different classes, where this
guarding of methods so they are no-ops when the relevant attributes aren't
yet initialized would no longer be necessary.
###

# How long to try to download Jupyter notebook before giving up with an error.  Load times in excess of
# a minute can happen; this may be the SMC proxy being slow - not sure yet... but at least
# things should be allowed to work.
JUPYTER_LOAD_TIMEOUT_S = 60*10

$                    = window.$

{EventEmitter}       = require('events')

async                = require('async')
stringify            = require('json-stable-stringify')

misc                 = require('smc-util/misc')
{defaults, required} = misc
{dmp}                = require('smc-util/syncstring')
{webapp_client}      = require('./webapp_client')
{redux}              = require('./smc-react')
syncdoc              = require('./syncdoc')
misc_page            = require('./misc_page')

templates            = $(".smc-jupyter-templates")
editor_templates     = $("#webapp-editor-templates")

exports.IPYTHON_SYNCFILE_EXTENSION = IPYTHON_SYNCFILE_EXTENSION = ".sage-jupyter"

# Given a filename 'foo/bar/xyz.ipynb', return 'foo/bar/.xyz.ipynb.sage-jupyter'
exports.syncdb_filename = syncdb_filename = (ipynb_filename) ->
    misc.meta_file(ipynb_filename, 'jupyter')

###
Attempt a more generic well defined approach to sync

- Make an object with this API:

    - set
    - set_cursors
    - get
    - event:
       - 'ready'
       - 'error'
       - 'change'
       - 'cursor' - cursor info
       - 'info'   - user requests info (clicking on jupyter logo)
       - 'save'   - user requests save

States:

  - 'loading'
  - 'ready'
  - 'error'
  - 'closed'

The states of the editor :

  - 'init'   : started initializing
  - 'loading': is loading initial page
  - 'ready'  : page loaded and working
  - 'error'  : tried to load but failed
  - 'closed' : all resources freed

            [failed]  --> [closed]
               /|\           /|\
                |             |
               \|/            |
 [init] --> [loading] --> [ready]


Then something that takes in an object with the above API, and makes it sync.

Idea of how things work.  We view the Jupyter notebook as a black box that
lives in the DOM, which will tell us when it changes, and from which we can
get a JSON-able object representation, and we can set it from such a
representation efficiently without breaking cursors.  Jupyter does *NOT* provide
that functionality, so we implement something like that (you can think of
our approach as "inspired by React.js", but I just came up with it out of
pain and necessity in 2013 long before I heard of React.js).

Here's what happens:

First, assume that the syncstring and the DOM are equal.
There are two event-driven cases in which we handle
that the DOM and syncstring are out of sync.  After each
case, which is handled synchronously, the syncstring and
DOM are equal again.

Case 1: DOM change
 - we set the syncstring equal to the DOM.
 ==> now the syncstring equals the DOM, and syncstring is valid

Case 2: syncstring change
 - if DOM changed since last case 1 or 2, compute patch that transforms
   DOM from last state we read from
   DOM to current DOM state, and apply that patch to current syncstring.
 - modify syncstring to ensure it defines a valid state of the editor.
 - set DOM equal to syncstring
 ==> now the syncstring equals the DOM, and the syncstring is valid

The reason for the asymmetry is that (1) Jupyter doesn't give us a way
to be notified the moment the DOM changes, (2) even if it did, doing
case 1 every keystroke would be inefficient, (3) under the hood
syncstring also does the same sort of merging process.

###

underscore = require('underscore')

class JupyterWrapper extends EventEmitter
    constructor: (@element, @server_url, @filename, @read_only, @project_id, timeout, cb) ->
        @blobs = {}
        @blobs_pending = {}
        @state = 'loading'
        @iframe_uuid = misc.uuid()
        @iframe = $("<iframe name=#{@iframe_uuid} id=#{@iframe_uuid} style='position:fixed'>")
            .attr('src', "#{@server_url}#{misc.encode_path(@filename)}")
            .attr('frameborder', '0')
            .attr('scrolling', 'no').hide()

        # Unlike a normal DOM element, iframes can't be moved in and out of the DOM or have parents
        # changed without refreshing like crazy.  Due to react and _wanting_ to do all sizing via CSS,
        # we hide/show the iframe at the end of the page, and position it fixed on top of the @element
        # whenever the @element resizes.
        $("body").append(@iframe)

        # wait until connected -- it is ***critical*** to wait until
        # the kernel is connected before doing anything else!
        start = new Date()
        max_time_ms = timeout*1000 # try for up to this long
        f = () =>
            @frame ?= window.frames[@iframe_uuid]
            if not @frame
                setTimeout(f, 250)
                return
            try
                # See https://github.com/sagemathinc/cocalc/issues/1262 -- this is especially broken on Firefox.
                @frame.require("notebook/js/outputarea").OutputArea.prototype._should_scroll = ->  # no op
            catch
                # nothing.
            innerHTML = @frame?.document?.body?.innerHTML

            if new Date() - start >= max_time_ms
                @state = 'error'
                @error = 'timeout loading'
                console.log 'Jupyter -- timeout loading'
                cb(@error)
            else
                # NOTE: we can't use '@nb.events.one "notebook_loaded.Notebook"', since we can't attach
                # to that event until events loads, and by then we may have missed the one event.
                # Also, I've observed that @frame.IPython.notebook._fully_loaded does not imply the
                # kernels are connected.
                if @frame?.IPython?.notebook?
                    @monkey_patch_frame()
                if @frame?.IPython?.notebook?.kernel?.is_connected() and @frame.IPython.notebook._fully_loaded
                    # kernel is connected; now patch the Jupyter notebook page (synchronous)
                    @nb = @frame.IPython.notebook
                    if not @read_only and not @nb.writable
                        # read_only set to false, but in fact file is read only according to jupyter
                        # server, so we switch to read_only being true.
                        @read_only = true
                    if @read_only
                        # read only -- kill any channels to backend to make evaluation impossible.
                        # Also, ignore any changes to the DOM (shouldn't happen)
                        @nb.kernel.stop_channels()
                        @set_all_cells_read_only()
                    else
                        # not read only -- check for changes to the dump periodically.
                        # It would be dramatically better if Jupyter had an event it would
                        # fire on all changes, but this is what we have.
                        @dirty_interval = setInterval(@check_dirty, 250)
                        @nb.events.on('spec_changed.Kernel', => @nb.dirty = true)
                        @init_cursor()
                    @disable_autosave()
                    @remove_modal_backdrop()
                    @state = 'ready'
                    @emit('ready')
                    cb()
                else
                    console.log 'Jupyter -- not yet fully connected'
                    if @state != 'closed'
                        setTimeout(f, 1000)
        f()

    dbg: (f) =>
        return (m) -> webapp_client.dbg("JupyterWrapper.#{f}:")(misc.to_json(m))

    # Position the iframe to exactly match the underlying element; I'm calling this
    # "refresh" since that's the name of the similar method for CodeMirror.
    refresh: =>
        if @element.is(':visible')
            @iframe.show()
            @iframe.exactly_cover(@element)
        else
            @iframe.hide()

    close: () =>
        if @state == 'closed'
            return
        if @dirty_interval?
            clearInterval(@dirty_interval)
            delete @dirty_interval
        @element.html('')
        @iframe.remove()
        @removeAllListeners()
        delete @blobs
        delete @blobs_pending
        @state = 'closed'

    # save notebook file from DOM to disk
    save: (cb) =>
        # could be called when notebook is being initialized before nb is defined.
        @nb?.save_notebook(false).then(cb)

    disable_autosave: () =>
        # We have our own auto-save system
        @nb.set_autosave_interval(0)

    monkey_patch_frame: () =>
        if @_already_monkey_patched
            return
        if not @frame? or not @frame.window? or not @frame.CodeMirror?
            # If the user closes the entire window at the exact right moment, they can
            # get in a state where @frame is defined, but window is not.
            return
        @_already_monkey_patched = true
        misc_page.cm_define_diffApply_extension(@frame.CodeMirror)
        misc_page.cm_define_testbot(@frame.CodeMirror)
        @monkey_patch_logo()
        if @read_only
            @monkey_patch_read_only()
        @monkey_patch_ui()
        @monkey_patch_methods()

        # Jupyter's onbeforeunload does a bunch of stuff we don't want, e.g., it's own autosave, complaints
        # about kernel computations, possibly killing the kernel at some point, etc.  Also, having this at
        # all always seems to cause a dialog to pop up, even if the user doesn't want one according to smc's
        # own prefs.
        @frame.window.onbeforeunload = null
        # when active, periodically reset the idle timer's reset time in client_browser.Connection
        # console.log 'iframe', @iframe
        @iframe.contents().find("body").on("click mousemove keydown focusin", webapp_client.idle_reset)

    remove_modal_backdrop: =>
        # For mysterious reasons, this modal-backdrop div
        # gets left on Firefox, which makes it impossible to use.
        @frame.jQuery(".modal-backdrop").remove()

    install_custom_undo_redo: (undo, redo) =>
        @frame.CodeMirror.prototype.undo = undo
        @frame.CodeMirror.prototype.redo = redo

    monkey_patch_ui: () =>
        if not @frame? or not @iframe?[0]?.contentWindow?
            # If the user closes the entire window at the exact right moment, they can
            # cause some of what we monkey patch below to not be defined.
            return

        # FUTURE: Proper file rename with sync not supported yet
        # needs to work with sync system)
        @frame.$("#notebook_name").unbind('click').css("line-height",'0em')

        # Get rid of file menu, which weirdly and wrongly for sync replicates everything.
        for cmd in ['new', 'open', 'copy', 'rename']
            @frame.$("#" + cmd + "_notebook").hide()

        @frame.$("#save_checkpoint").hide()
        @frame.$("#restore_checkpoint").hide()
        @frame.$("#save-notbook").hide()   # in case they fix the typo
        @frame.$("#save-notebook").hide()  # in case they fix the typo

        @frame.$(".checkpoint_status").hide()
        @frame.$(".autosave_status").hide()

        @frame.$("#menus").find("li:first").find(".divider").hide()

        # This makes the ipython notebook take up the full horizontal width, which is more
        # consistent with the rest of SMC.   Also looks better on mobile.
        @frame.$('<style type=text/css></style>').html(".container{width:98%; margin-left: 0;}").appendTo(@frame.$("body"))

        if not require('./feature').IS_MOBILE
            @frame.$("#site").css("padding-left", "20px")

        if not @read_only
            $(@iframe[0].contentWindow.document).keydown (evt) =>
                if evt.ctrlKey or evt.metaKey or evt.altKey
                    if evt.keyCode == 83 # s
                        @emit('save')
                        evt.preventDefault()
                        evt.stopPropagation()
                        return false

    monkey_patch_logo: () =>
        @frame.$("#ipython_notebook").find("a").click () =>
            @emit('info')
            return false

    monkey_patch_read_only: () =>
        $(@frame.document).find("#menubar").hide()   # instead do this if want to preserve kernel -- find('.nav').hide()
        $(@frame.document).find("#maintoolbar").hide()
        $(@frame.document).find(".current_kernel_logo").hide()

    monkey_patch_methods: () =>
        # Some of the stupid Jupyter methods don't properly set the dirty flag. It's just flat out bugs that they don't
        # care about, evidently.  However, they VERY MUCH matter when doing sync.
        Notebook = @frame.require("notebook/js/notebook").Notebook
        Notebook.prototype.smc_move_selection_down = Notebook.prototype.move_selection_down
        Notebook.prototype.move_selection_down = () ->
            this.smc_move_selection_down()
            this.dirty = true
        Notebook.prototype.smc_move_selection_up = Notebook.prototype.move_selection_up
        Notebook.prototype.move_selection_up = () ->
            this.smc_move_selection_up()
            this.dirty = true
        # See https://github.com/sagemathinc/cocalc/issues/1262 -- this is especially broken on Firefox.
        @frame.require("notebook/js/outputarea").OutputArea.prototype._should_scroll = ->  # no op

    font_size_set: (font_size) =>
        # initialization, if necessary
        if @frame.$(".smc-override").length == 0
            @frame.$('<style type="text/css" class="smc-override"></style>').appendTo(@frame.$("body"))
        # notebook: main part, "pre" the code blocks, and pager the "help" window at the bottom
        @frame.$(".smc-override").html("""
        #notebook       { font-size: #{font_size}px !important; }
        .CodeMirror pre { font-size: #{font_size}px !important; }
        div#pager       { font-size: #{font_size}px !important; }
        """)

    check_dirty: () =>
        if @nb.dirty and @nb.dirty != 'clean'
            # nb.dirty is used internally by IPython so we shouldn't change it's truthiness.
            # However, we still need a way in Sage to know that the notebook isn't dirty anymore.
            @nb.dirty = 'clean'
            @emit('change')

    set0: (obj) =>
        obj =
            content : obj
            name    : @nb.notebook_name
            path    : @nb.notebook_path
        @nb.fromJSON(obj)
        if @read_only
            @set_all_cells_read_only()

    set_all_cells_read_only: () =>
        for i in [0...@nb.ncells()]
            @nb.get_cell(i).code_mirror.setOption('readOnly',true)

    get0: () =>
        return @nb.toJSON()

    # Transform the visible displayed notebook view into what is described by the string doc.
    # If not read_only: returns
    #
    #      {live: string that actually got set -- may differ due to errors or factoring out images,
    #       parse_errors: true/false -- will be true if there were errors parsing the input doc.}
    #
    # If read_only: what happens on set is not guaranteed to be at all correct
    # when document is read_only, e.g., then we do not change metadata, since
    # Jupyter starts spawning kernels, and we can't stop that.
    set: (doc) =>
        if @state != 'ready'
            throw Error("state must be ready")

        #dbg = @dbg("set")
        #dbg()
        if typeof(doc) != 'string'
            throw Error("BUG -- set: doc must be of type string")

        parse_errors = false

        # What we want visible document to look like
        goal = doc.split('\n')

        # What the actual visible document looks like.  We assume that live is valid.
        live = @get().split('\n')

        # What we actually set document to (construct during this function)
        next = ''

        if not @read_only
            # Metadata -- only do if not read only
            try
                metadata = JSON.parse(goal[0])
                last_metadata = JSON.parse(live[0])
                if not underscore.isEqual(metadata?.kernelspec, last_metadata.kernelspec)
                    # validate and make the change
                    spec = metadata?.kernelspec
                    if spec? and typeof(spec.name) == 'string' and typeof(spec.language) == 'string' and typeof(spec.display_name) == 'string'
                        @nb.kernel_selector.set_kernel(spec)
                        next += goal[0]
                    else
                        next += live[0]
                else
                    next += live[0]
            catch err
                # Make not change to kernel metadata, and instead set next to be what is live in DOM.
                console.warn("Error parsing metadata line: '#{goal[0]}', #{err}")
                metadata = live[0]
                next += live[0]
                parse_errors = true
                # In this case we ignore metadata entirely; it'll get fixed when @get()
                # returns current valid metadata below.


        # Cells are all lines after first
        v0             = live.slice(1)
        v1             = goal.slice(1)

        # Map cells to unique unicode characters
        string_mapping = new misc.StringCharMapping()
        v0_string      = string_mapping.to_string(v0)
        v1_string      = string_mapping.to_string(v1)

        #console.log("v0_string='#{v0_string}'")
        #console.log("v1_string='#{v1_string}'")

        # Compute how to transform current cell list into new one via sequence of
        # operations involving inserts and deletes (a diff).
        diff           = dmp.diff_main(v0_string, v1_string)

        #dbg(["diff", diff])
        index = 0
        i = 0
        while i < diff.length
            chunk = diff[i]
            op    = chunk[0]  # -1 = delete, 0 = leave unchanged, 1 = insert
            val   = chunk[1]
            if op == 0
                # skip over  cells
                index += val.length
            else if op == -1
                if i < diff.length - 1 and diff[i+1][0] == 1 and diff[i+1][1].length == val.length
                    # Replace Cell:  insert and delete
                    # A common special case arises when one is editing a single cell, which gets represented
                    # here as deleting then inserting.  Replacing is far more efficient than delete and add,
                    # due to the overhead of creating codemirror instances (presumably).  Also, we can
                    # maintain the user cursors and local-to-that-cell undo history.
                    for x in diff[i+1][1]
                        obj = undefined
                        try
                            obj = @line_to_cell(string_mapping._to_string[x])
                        catch err
                            console.warn("failed to parse '#{misc.trunc(string_mapping._to_string[x],300)}'. #{err}")
                            parse_errors = true
                        #old_val = stringify(@nb.get_cell(index).toJSON())  # for debugging only
                        if obj?
                            @mutate_cell(index, obj)
                        new_val = @cell_to_line(@nb.get_cell(index), false)
                        # Failure below expected in case of blobs:
                        #if new_val != string_mapping._to_string[x]
                        #    console.warn("setting failed -- \n'#{misc.trunc(string_mapping._to_string[x],300)}'\n'#{misc.trunc(new_val,300)}'")
                        #console.log("mutate: '#{old_val}' --> '#{new_val}'")
                        next  += '\n' + new_val
                        index += 1
                    i += 1 # skip over next chunk
                else
                    # Deleting cell
                    for j in [0...val.length]
                        @delete_cell(index)
            else if op == 1
                # Create new cells
                for x in val
                    obj = undefined
                    try
                        obj = @line_to_cell(string_mapping._to_string[x])
                    catch err
                        console.warn("failed to parse '#{string_mapping._to_string[x]}'. #{err}")
                        parse_errors = true
                    if obj?
                        @insert_cell(index, obj)
                        new_val = stringify(@nb.get_cell(index).toJSON())
                        # Failure below expected in case of blobs:
                        #if new_val != string_mapping._to_string[x]
                        #    console.warn("setting failed -- \n'#{misc.trunc(string_mapping._to_string[x],300)}'\n'#{misc.trunc(new_val,300)}'")
                        next  += '\n' + new_val
                        #console.log("insert: '#{new_val}'")
                        index += 1
            else
                console.warn("BUG -- invalid diff!", diff)
            i += 1

        if @read_only
            return
        # For now, we just re-get to guarantee that the result is definitely what is in the DOM.
        # This is not efficient; to would be better to algorithmically determine this based on
        # what happens above.  However, works for sure for now is better than "works in theory".
        res = @get()
        # Check below is commented out, since the result may be different since we now
        # factor blobs out.  Write a string with blobs, get something back without.
        #if doc != res
        #    console.log("tried to set to '#{doc}' but got '#{res}'")
        #    console.log("diff: #{misc.to_json(dmp.diff_main(doc, res))}")
        return {live: res, parse_errors:parse_errors}

    set_cell: (index, obj) =>
        dbg = @dbg("set_cell")
        dbg(index, obj)
        cell = @nb.get_cell(index)
        cm = cell.code_mirror
        cm_setValueNoJump(cm, obj.source) #
        # Add a new one then deleting existing -- correct order avoids flicker/jump
        new_cell = @nb.insert_cell_at_index(obj.cell_type, index)
        new_cell.fromJSON(obj)
        # Swap the codemirror, so we preserve cursors and local history.
        cell.code_mirror = new_cell.code_mirror
        new_cell.code_mirror = cm
        @nb.delete_cell(index + 1)
        # FUTURE: make readonly

    init_cell_cursor: (cell, index) =>
        if @read_only or cell._smc_init_cell_cursor == index
            # cursor activity already initialized (or read_only so don't care)
            return
        if cell._smc_init_cell_cursor? and cell._smc_init_cell_cursor != index
            cell._smc_init_cell_cursor = index
            return
        cell.code_mirror?.on 'cursorActivity', (cm) =>
            if cm._setValueNoJump   # if true, this is being caused by external setValueNoJump
                return
            @emit('cursor', ({x:c.anchor.ch, y:c.anchor.line, i:cell._smc_init_cell_cursor} for c in cm.listSelections()))
        cell._smc_init_cell_cursor = index

    # Move the cursor with given color to the given pos.
    draw_other_cursors: (account_id, locs) =>
        # ensure @_cursors is defined; this is map from key to ...?
        #console.log("draw_other_cursors(#{account_id}, #{misc.to_json(locs)})")
        @_cursors ?= {}
        @_users   ?= redux.getStore('users')  # TODO -- obviously not like this...
        x = @_cursors[account_id]
        if not x?
            x = @_cursors[account_id] = []
        # First draw/update all current cursors
        for [i, loc] in misc.enumerate(locs)
            pos   = {line:loc.y, ch:loc.x}
            index = loc.i # cell index
            data  = x[i]
            name  = misc.trunc(@_users.get_first_name(account_id), 10)
            color = @_users.get_color(account_id)
            if not data?
                cursor = templates.find(".smc-jupyter-cursor").clone().show()
                cursor.css({'z-index':5})
                cursor.find(".smc-jupyter-cursor-label").css( top:'-1.8em', 'padding-left':'.5ex', 'padding-right':'.5ex', left:'.9ex', 'padding-top':'.6ex', position:'absolute', width:'16ex')
                cursor.find(".smc-jupyter-cursor-inside").css(top:'-1.2em', left:'.9ex', position:'absolute')
                data = x[i] = {cursor: cursor}
            if name != data.name
                data.cursor.find(".smc-jupyter-cursor-label").text(name)
                data.name = name
            if color != data.color
                data.cursor.find(".smc-jupyter-cursor-inside").css('border-left': "1px solid #{color}")
                data.cursor.find(".smc-jupyter-cursor-label" ).css(background: color)
                data.color = color

            # Place cursor in the editor in the right spot
            #console.log("put cursor into cell #{index} at pos #{misc.to_json(pos)}", data.cursor)
            @nb.get_cell(index)?.code_mirror?.addWidget(pos, data.cursor[0], false)

            # Update cursor fade-out
            # LABEL: first fade the label out over 6s
            data.cursor.find(".smc-jupyter-cursor-label").stop().animate(opacity:1).show().fadeOut(duration:6000)
            # CURSOR: then fade the cursor out (a non-active cursor is a waste of space) over 20s.
            data.cursor.find(".smc-jupyter-cursor-inside").stop().animate(opacity:1).show().fadeOut(duration:20000)

        if x.length > locs.length
            # Next remove any cursors that are no longer there (e.g., user went from 5 cursors to 1)
            for i in [locs.length...x.length]
                #console.log('removing cursor ', i)
                x[i].cursor.remove()
            @_cursors[account_id] = x.slice(0, locs.length)

    init_cursor: () =>
        index = 0
        for cell in @nb.get_cells()
            @init_cell_cursor(cell, index)
            index += 1

    mutate_cell: (index, obj) =>
        # dbg = @dbg("mutate_cell")([index, obj])
        ###
        NOTE: If you need to work on this function, here's how to get an instance
        of this class. In the Javascript console, get access to this editor.  I typically
        do this by putting a line of code like window.w = @ in the constructor
        for class JupyterNotebook.

        For example, this then gets the first cell:

            w.dom.nb.get_cell(0)

        (and w.dom.nb.get_cell(0).element is the underlying DOM element)

        You can then mess around with this until you get it to work.
        ###

        cell = @nb.get_cell(index)
        obj0 = cell.toJSON()
        do_rerender_cell = false
        if cell.cell_type != obj.cell_type
            switch obj.cell_type
                when 'markdown'
                    @nb.to_markdown(index)
                when 'code'
                    @nb.to_code(index)
                when 'raw'
                    @nb.to_raw(index)
                when 'heading'
                    @nb.to_heading(index)
        if cell.code_mirror? and obj0.source != obj.source
            # source differs
            cm_setValueNoJump(cell.code_mirror, obj.source)
            cell.auto_highlight()
        if cell.set_input_prompt? and obj0.execution_count != obj.execution_count
            cell.set_input_prompt(obj.execution_count ? '*')
        if cell.output_area? and (not underscore.isEqual(obj0.outputs, obj.outputs) or not underscore.isEqual(obj0.metadata, obj.metadata))
            cell.output_area.clear_output(false, true)
            cell.output_area.trusted = !!obj.metadata.trusted
            cell.output_area.fromJSON(obj.outputs ? [], obj.metadata)

        if cell.cell_type == 'markdown' and cell.rendered
            do_rerender_cell = true

        # Handle slideshow metadata values.
        # See setter in ipython/notebook/js/celltoolbarpresets/slideshow.js
        # and usage of setter in ipython/notebook/js/celltoolbar.js
        if obj.metadata?.slideshow? and not underscore.isEqual(obj0.metadata.slideshow, obj.metadata.slideshow)
            # 1. mutate the DOM
            select = cell.element.find(".celltoolbar select")
            select.val(obj.metadata.slideshow.slide_type)
            # 2. update cell metadata
            cell.metadata.slideshow = obj.metadata?.slideshow

        if do_rerender_cell
            cell.rendered = false  # hack to force it to actually re-render
            cell.render()

        @init_cell_cursor(cell, index)

    delete_cell: (index) =>
        #@dbg("delete_cell")(index)
        @nb._unsafe_delete_cell(index)

    insert_cell: (index, obj) =>
        #@dbg("insert_cell")(index)
        new_cell = @nb.insert_cell_at_index(obj.cell_type, index)
        @mutate_cell(index, obj)
        if @read_only
            new_cell.code_mirror.setOption('readOnly',true)

    # Convert the visible displayed notebook into a textual sync-friendly string
    get: (to_db) =>
        doc = stringify(@nb.metadata)   # line 0 is metadata
        for cell in @nb.get_cells()
            doc += '\n' + @cell_to_line(cell, to_db)
        return doc

    line_to_cell: (line) =>
        obj = JSON.parse(line)
        if obj.cell_type == 'code' and obj.outputs?
            for out in obj.outputs
                if out.data?
                    for k, v of out.data
                        if is_smc_subs(v)
                            blob = @load_blob(from_smc_subs(v))
                            if blob?
                                out.data[k] = blob
        return obj

    cell_to_line: (cell, to_db) =>
        obj = cell.toJSON()
        if obj.cell_type == 'code' and obj.outputs?
            obj.outputs = misc.deep_copy(obj.outputs)
            for out in obj.outputs
                if out.data?
                    for k, v of out.data
                        if do_smc_subs(v)
                            out.data[k] = to_smc_subs(@save_blob(v, to_db))
        return stringify(obj)

    save_blob: (blob, to_db) =>
        if not @blobs?
            return
        id = misc.uuidsha1(blob)
        if @blobs[id]
            return id
        @blobs[id] = blob
        if to_db
            query =
                blobs :
                    id         : id
                    blob       : blob
                    project_id : @project_id
            #console.log("saving blob with id #{id} to database")
            webapp_client.query
                query : query
                cb : (err, resp) =>
                    #console.log("saving blob got response: #{err}, #{misc.to_json(resp)}")
                    if err
                        console.warn("error saving: #{err}")
        return id

    load_blob: (id) =>
        if not @blobs?
            return
        blob = @blobs[id]
        if blob?
            return blob
        else
            # Async fetch blob from the database.
            @blobs_pending[id] = true
            webapp_client.query
                query :
                    blobs :
                        id   : id
                        blob : null
                cb: (err, resp) =>
                    if @state == 'closed' or not @blobs?
                        return
                    delete @blobs_pending[id]
                    if err
                        console.warn("unable to get blob with id #{id}")
                    else
                        blob = resp.query?.blobs?.blob
                        if blob?
                            @blobs[id] = blob
                            @_update_cells_with_blob(id)
                        else
                            console.warn("no blob with id #{id}")
            return # blob not yet known

    _update_cells_with_blob: (id) =>
        # Find any cells with the given id in them and re-render them with
        # the blob properly substituted in.
        index = 0
        subs = to_smc_subs(id)
        for cell in @nb.get_cells()
            outputs = cell.output_area?.outputs
            if outputs?
                done = false
                for out in outputs
                    if done
                        break
                    if out.data?
                        for k, v of out.data
                            if v == subs
                                @mutate_cell(index, @line_to_cell(@cell_to_line(cell)))
                                done = true
                                break
            index += 1
        return



exports.jupyter_notebook = (parent, filename, opts) ->
    return (new JupyterNotebook(parent, filename, opts)).element

class JupyterNotebook extends EventEmitter
    constructor: (@parent, @filename, opts={}) ->
        opts = @opts = defaults opts,
            read_only         : false
            mode              : undefined   # ignored
            default_font_size : 14          # set in editor.coffee
            cb                : undefined   # optional
        if $.browser.firefox
<<<<<<< HEAD
            @element = $("<div class='alert alert-info' style='margin: 15px;'>Unfortunately, Jupyter notebooks are <a href='https://github.com/sagemathinc/cocalc/issues/1537' target='_blank'>not currently supported</a> in CoCalc using Firefox.<br>Please use <a href='https://www.google.com/chrome/browser/desktop/index.html' target='_blank'>Google Chrome</a> or Safari.</div>")
=======
            @element = $("<div class='alert alert-info' style='margin: 15px;'>Jupyter classic does not work on Firefox; please switch to the modern Jupyter notebook server.</div>")
>>>>>>> 3ce1f67b
            @element.data("jupyter_notebook", @)
            @modern()
            opts.cb?()
            return
        @project_id = @parent.project_id
        @editor = @parent.editor
        @read_only = opts.read_only
        @element = templates.find(".smc-jupyter-notebook").clone()
        @element.data("jupyter_notebook", @)

        @_other_cursor_timeout_s = 30  # only show active other cursors for this long

        # Jupyter is proxied via the following canonical URL:
        @server_url = "#{window.app_base_url}/#{@project_id}/port/jupyter/notebooks/"

        # special case/hack for developing SMC-in-SMC
        if window.app_base_url.indexOf('/port/') != -1
            # Hack until we can figure out how to proxy websockets through a proxy
            # (things just get too complicated)...
            console.warn("Jupyter: assuming that SMC is being run from a project installed in the ~/smc directory!!")
            i = window.app_base_url.lastIndexOf('/')
            @server_url = "#{window.app_base_url.slice(0,i)}/jupyter/notebooks/smc/src/data/projects/#{@project_id}/"

        s = misc.path_split(@filename)
        @path = s.head
        @file = s.tail

        # filename for our sync-friendly representation of the Jupyter notebook
        @syncdb_filename = syncdb_filename(@filename)

        # where we will put the page itself
        @notebook = @element.find(".smc-jupyter-notebook-notebook")

        # Load the notebook and transition state to either 'ready' or 'failed'
        @state = 'init'
        @ensure_nonempty () =>
            @load(opts.cb)

    dbg: (f) =>
        return (m) -> webapp_client.dbg("JupyterNotebook.#{f}:")(misc.to_json(m))

    destroy: () =>
        @close()

    close: () =>
        if @state == 'closed'
            return
        @removeAllListeners()
        @dom?.close()
        delete @dom
        @syncstring?.close()
        delete @syncstring
        @state = 'closed'

    ensure_nonempty: (cb) =>
        webapp_client.exec
            command    : 'smc-jupyter-ensure-nonempty'
            project_id : @project_id
            path       : @path
            args       : [@file]
            cb         : cb

    load: (cb) =>
        if @state != 'init' and @state != 'failed'
            cb?("load BUG: @state must be init or failed")
            return

        @state = 'loading'
        async.parallel [@init_syncstring, @init_dom, @ipynb_timestamp], (err) =>
            @element.find(".smc-jupyter-startup-message").hide()
            @element.find(".smc-jupyter-notebook-buttons").show()

            if not err and not @dom?.nb?
                # I read through all code and there is "no possible way" this can
                # happen.  Except it does and would cause a traceback later:
                # https://github.com/sagemathinc/smc/issues/1775
                # This is just a lame hack, rather than really understanding the issue,
                # as this code is going to be deleted in a week or two anyways.
                err = "failed to properly initialize notebook"

            if err
                @state = 'failed'
            else
                if @state == 'closed'
                    # This could happen in case the user closes the tab before initialization is complete.
                    return
                @init_dom_change()
                @init_syncstring_change()
                @init_dom_events()
                @init_buttons()
                @dom.install_custom_undo_redo(@undo, @redo)
                @font_size_init()
                @state = 'ready'
                if not @read_only and @syncstring.live() == ""
                    # First time to initialize the syncstring, so any images in the jupyter
                    # file definitely not saved to the blob store, so we pass true to save
                    # them all.
                    live = @dom.get(true)
                else
                    # Initialize local cache with all images in the document -- but don't send them to
                    # the backend blob store again, hence we pass false.
                    live = @dom.get(false)
                if not @read_only
                    # make either the syncstring or the file on disk the canonical one,
                    # depending on the time stamp.
                    if @syncstring_timestamp() > @_ipynb_load_timestamp
                        @dom.set(@syncstring.live())
                    else
                        @syncstring.live(live)
                        @syncstring.sync()
            @emit(@state)
            @show()
            cb?(err)

    init_syncstring: (cb) =>
        dbg = @dbg("init_syncstring")
        if @state != 'loading'
            dbg("illegal state")
            cb("init_syncfile BUG: @state must be loading")
            return
        if @read_only
            dbg("read only")
            cb()
            return
        if @syncstring?
            dbg("syncstring already initialized")
            cb()
            return
        dbg("initializing synchronized string '#{@syncdb_filename}'")
        syncdoc.synchronized_string
            project_id : @project_id
            filename   : @syncdb_filename
            cursors    : true
            cb         : (err, s) =>
                @syncstring = s
                cb(err)

    init_dom: (cb) =>
        if @state != 'loading'
            cb("init_dom BUG: @state must be loading")
            return

        async.series([
            (cb) =>
                console.log 'Jupyter: checking for url to be ready'
                # Use jquery until the server url loads properly (not an error), then load the iframe.
                # We do this -- which seems inefficient -- because trying to detect errors inside
                # the iframe properly is difficult.
                # $ 3.0 removed some deprecated methods. http://api.jquery.com/jquery.ajax/
                misc.retry_until_success
                    f        : (cb) => $.ajax({url:@server_url}).fail(=>cb(true)).done(=>cb())
                    max_time : 60*1000  # try for at most 1 minute
                    cb       : cb
            (cb) =>
                console.log 'Jupyter: loading iframe'
                @notebook.css('opacity',0.75)
                done = (err) =>
                    @notebook.css('opacity',1)
                    if err
                        @dom?.close()
                        delete @dom
                        cb(err)
                    else
                        if @dom.read_only
                            # DOM gets extra info about @read_only status of file from jupyter notebook server.
                            @read_only = true
                        cb()
                @dom = new JupyterWrapper(@notebook, @server_url, @filename,
                                          @read_only, @project_id, JUPYTER_LOAD_TIMEOUT_S, done)
        ], cb)

    init_buttons: () =>
        if @_init_buttons_already_done
            return
        @_init_buttons_already_done = true

        # info button
        @element.find("a[href=\"#info\"]").click(@info)

        # switch to modern button
        @element.find("a[href=\"#modern\"]").click(@modern)

        # time travel/history
        @element.find("a[href=\"#history\"]").click(@show_history_viewer)

        # save button
        if @read_only
            @element.find("a[href=\"#save\"]").addClass('disabled')
        else
            @save_button = @element.find("a[href=\"#save\"]").click(@save)

        # publish button
        @publish_button = @element.find("a[href=\"#publish\"]").click(@publish_ui)

        @refresh_button = @element.find("a[href=\"#refresh\"]").click(@refresh)

        @element.find("a[href=\"#undo\"]").click(@undo)
        @element.find("a[href=\"#redo\"]").click(@redo)

        @font_size_decr = @element.find("a[href=\"#font-size-decrease\"]").click () =>
            @font_size_change(-1)
        @font_size_incr = @element.find("a[href=\"#font-size-increase\"]").click () =>
            @font_size_change(1)

    init_dom_events: () =>
        if @state == 'closed'
            return
        @dom.on('info', @info)
        if not @read_only
            @dom.on 'cursor', (locs) =>
                @syncstring._syncstring.set_cursor_locs(locs)
            @syncstring._syncstring.on('cursor_activity', @render_cursor)
            @dom.on('save', @save)

    render_cursor: (account_id) =>
        if @state != 'ready'
            return
        if account_id == webapp_client.account_id
            return
        x = @syncstring._syncstring.get_cursors()?.get(account_id)
        # important: must use server time to compare, not local time.
        if webapp_client.server_time() - x?.get('time') <= @_other_cursor_timeout_s*1000
            locs = x.get('locs')?.toJS()
            if locs?
                try
                    @dom.draw_other_cursors(account_id, locs)
                catch err
                    # This can happen during initialization in some edge cases,
                    # where Jupyter itself raises an exception.  So just ignore it
                    # (no cursor appearing temporarily is harmless).

    _handle_dom_change: () =>
        if @state != 'ready'
            return
        new_ver = @dom.get(true)  # true = save any newly created images to blob store.
        @_last_dom = new_ver
        @syncstring.live(new_ver)
        @syncstring.sync () =>
            @update_save_state()

    # listen for and handle changes to the live document
    init_dom_change: () =>
        if @read_only
            # read-only mode: ignore any DOM changes
            return
        if not @dom?
            return
        #dbg = @dbg("dom_change")
        @_last_dom = @dom.get()
        handle_dom_change = () => @_handle_dom_change()

        # DEBOUNCE:
        # We debounce so that no matter what the live doc has to be still for a while before
        # we handle any changes to it.  Since handling changes can be VERY expensive for Jupyter,
        # do to our approach from the outside (not changing the Jupyter code itself), this avoids
        # slowing the user down.  Making the debounce value large is also useful for
        # testing edge cases of the sync algorithm.
        @dom.on('change', underscore.debounce(handle_dom_change, 1500))

    # listen for changes to the syncstring
    init_syncstring_change: () =>
        #dbg = @dbg("syncstring_change"); dbg()
        if @read_only or @state == 'closed'
            return
        last_syncstring = @syncstring.live()
        handle_syncstring_change = () =>
            if @state == 'closed'
                return
            #console.log 'handle_syncstring_change'
            if @dom?.state != 'ready'
                # there is nothing we can do regarding setting it if the document is broken/closed.
                return
            live = @syncstring.live()
            if last_syncstring != live
                last_syncstring = live
                # It really did change.
                #console.log("syncstring changed to '#{live}'")
                # Get current state of the DOM.  We do this even if not "dirty" -- we always get,
                # just to be absolutely sure, as this is critical to get right to avoid any data loss.
                if @dom.get(true) != live
                    # The actual current DOM is different than what we need to set it to be
                    # equal to, so... we mutate it to equal live.
                    info = @dom.set(live)
                    @_parse_errors = info.parse_errors
                    @_last_dom = result = info.live  #  what really got set.
                    if result != live
                        # It is entirely possible, due to weirdness of jupyter or corruption of the
                        # state of syncstring that setting doesn't result in a DOM that equals what
                        # we want.  We do NOT just change the syncstring, since that can lead to
                        # crazy feedback loops.  Instead, we just note this.  If the user actively
                        # does edit the DOM further, their change will then propogate back out.
                        # In particular, if the user then makes a change to this notebook, the fixed
                        # version of the syncstring will propogate automatically.  If
                        # they don't, it stays broken.  Having this notebook *fix*
                        # automatically DOES NOT WORK... because if there are multiple
                        # notebooks open at once, they will all fix at once, which
                        # breaks things (due to patch merge)!  Ad infinitum!!
                        console.warn("Jupyter sync: inconsistency during sync")

        # CRITICAL: We absolutely cannot throttle incoming syncstring changes.  If we
        # did then when saving our own changes, we throw away changes already in the stream,
        # JSON corruption increases, etc.  DO NOT THROTTLE.
        ## DO NOT DO THIS -- @syncstring.on('sync', underscore.throttle(handle_syncstring_change, 2000))
        @syncstring.on('sync', handle_syncstring_change)

        # CRITICAL: if the upstream syncstring is about to change, we *must*
        # save our current state before accepting those changes.  Or local
        # work will be lost.
        @syncstring._syncstring.on "before-change", =>
            #console.log("syncstring before-change")
            # CRITICAL: We also *only* do this if there wasn't a parse error
            # when *last* set'ing.  This avoids the horrendously painful situation
            # where every client tries to "fix" a JSON parse error at once, which
            # simultaneously breaks everything even worse! Ad infinitum.  What this
            # does is make it so that if a client received a broken syncstring, and
            # sits there doing NOTHING, then they will not try to fix it.  Only a
            # client very actively doing editing (or changes from output -- which can only
            # happen in one cell), will thus do this set.  All others will stay calm
            # and let the active clients sort things out.  Since multiple users are very
            # unlikely to be heavily active at exactly the same time, especially when things
            # have gone to hell, this works in practice well.
            # There are other algorithms that involve electing leaders or some other
            # consensus protocol, to decide who fixes issues, but they would all but
            # much more complicated and brittle.
            # For testing, I do
            #    smc.editors['tmp/break.ipynb'].wrapped.testbot({n:60})
            # in a console on at least one open notebook, then open tmp/.break.ipynb.jupyter-sync
            # directly and corrupt it in all kinds of ways.
            if not @_parse_errors
                @_handle_dom_change()

    ipynb_timestamp: (cb) =>
        #dbg = @dbg("ipynb_timestamp")
        #dbg("get when .ipynb file last *modified*")
        get_timestamp
            project_id : @project_id
            path       : @filename
            cb         : (err, timestamp) =>
                if not err
                    @_ipynb_load_timestamp = timestamp
                else
                    @_ipynb_load_timestamp = 0
                cb()

    syncstring_timestamp: () =>
        #dbg = @dbg("syncstring_timestamp")
        #dbg("get when .ipynb file last modified")
        if @state != 'ready'
            throw Error("BUG -- syncstring_timestamp -- state must be ready (but it is '#{@state}')")
        return @syncstring._syncstring.last_changed() - 0

    show: =>
        @element.show()
        @dom?.refresh()

    hide: =>
        @element.hide()
        @dom?.refresh()

    info: () =>
        t = "<h3><i class='fa fa-question-circle'></i> About <a href='https://jupyter.org/' target='_blank'>Jupyter Notebook</a></h3>"
        t += "<h4>Enhanced with CoCalc Sync</h4>"
        t += "You are editing this document using the Jupyter Notebook enhanced with realtime synchronization and history logging."
        t += "<h4>Use Sage by pasting this into a cell</h4>"
        t += "<pre>%load_ext sage</pre>"
        #t += "<h4>Connect to this Jupyter kernel in a terminal</h4>"
        #t += "<pre>ipython console --existing #{@kernel_id}</pre>"
        t += "<h4>Pure Jupyter notebooks</h4>"
        t += "You can <a target='_blank' href='#{@server_url}#{@filename}'>open this notebook in a vanilla Jupyter Notebook server without sync</a> (this link works only for project collaborators).  "
        #t += "<br><br>To start your own unmodified Jupyter Notebook server that is securely accessible to collaborators, type in a terminal <br><br><pre>ipython-notebook run</pre>"

        # this is still a problem, but removed to avoid overwhelming user.
        #t += "<h4>Known Issues</h4>"
        #t += "If two people edit the same <i>cell</i> simultaneously, the cursor will jump to the start of the cell."
        bootbox.alert(t)
        return false

    modern: () =>
        t = "<h3><i class='fa fa-exchange'></i> Switch to the Modern Notebook</a></h3>"
        t += "<br><br>Unfortunately, Jupyter classic does not work on Firefox; please switch back to the modern Jupyter notebook server (or use Google Chrome or Safari).<br><br>The modern Jupyter Notebook has <a href='http://blog.sagemath.com/jupyter/2017/05/05/jupyter-rewrite-for-smc.html' target='_blank'>many improvements</a> over the classical notebook, which you are currently using.  However, certain features are still not fully supported (notably, interactive widgets).  You can try opening your notebooks using the modern notebook.  If it doesn't work for you, you can easily switch to the Classical Jupyter Notebook (please let us know what is missing so we can add it!). NOTE: multiple people simultaneously editing a notebook, with some using classical and some using the new mode, will NOT work well!"
        t += "<br><hr>"
        t += "<a href='#jupyter-switch-to-modern-notebook' class='btn btn-warning'>Switch to Modern Notebook</a>"
        bootbox.alert(t)

        $("a[href='#jupyter-switch-to-modern-notebook']").click () =>
            bootbox.hideAll()
            @save()
            a = redux.getProjectActions(@project_id)
            a.close_file(@filename)
            redux.getTable('account').set(editor_settings: {jupyter_classic : false})
            a.open_file(path : @filename)
        return false

    show_history_viewer: () =>
        path = misc.history_path(@filename)
        #@dbg("show_history_viewer")(path)
        redux.getProjectActions(@project_id).open_file
            path       : path
            foreground : true

    # Whether or not the syncstring has unsaved changes.  This ignores
    # the Jupyter/DOM, since taking into account the DOM would make
    # this way too expensive (and any changes there will quickly get saved
    # to the syncstring, or don't matter).
    has_unsaved_changes: () =>
        if @state != 'ready'
            return
        return @syncstring._syncstring.has_unsaved_changes()

    update_save_state: () =>
        if @state != 'ready'
            return
        if @has_unsaved_changes()
            @save_button.removeClass('disabled')
        else
            @save_button.addClass('disabled')

    save: (cb) =>
        if @state != 'ready' or not @save_button?  # save button isn't defined when document is readonly.
            cb?()
            return
        @save_button.icon_spin(start:true, delay:5000)
        async.parallel [@dom.save, @syncstring.save], (err) =>
            if @state != 'ready'
                return
            @save_button.icon_spin(false)
            @update_save_state()
            cb?(err)

    nbconvert: (opts) =>
        opts = defaults opts,
            format : required
            cb     : undefined
        if @state != 'ready'
            opts.cb?('not ready')
            return
        webapp_client.exec
            path        : @path
            project_id  : @project_id
            command     : 'sage'
            args        : ['-ipython', 'nbconvert', @file, "--to=#{opts.format}"]
            bash        : false
            err_on_exit : true
            timeout     : 30
            cb          : (err, output) =>
                #console.log("nbconvert finished with err='#{err}, output='#{misc.to_json(output)}'")
                opts.cb?(err)

    publish_ui: () =>
        if @state != 'ready'
            return
        url = document.URL
        url = url.slice(0,url.length-5) + 'html'
        dialog = templates.find(".smc-jupyter-publish-dialog").clone()
        dialog.modal('show')
        dialog.find(".btn-close").off('click').click () ->
            dialog.modal('hide')
            return false
        status = (mesg, percent) =>
            dialog.find(".smc-jupyter-publish-status").text(mesg)
            p = "#{percent}%"
            dialog.find(".progress-bar").css('width',p).text(p)

        @publish status, (err) =>
            dialog.find(".smc-jupyter-publish-dialog-publishing")
            if err
                dialog.find(".smc-jupyter-publish-dialog-fail").show().find('span').text(err)
            else
                dialog.find(".smc-jupyter-publish-dialog-success").show()
                url_box = dialog.find(".smc-jupyter-publish-url")
                url_box.val(url)
                url_box.click () ->
                    $(this).select()

    publish: (status, cb) =>
        if @state != 'ready'
            cb?('not ready')
            return
        @publish_button.find("fa-refresh").show()
        async.series([
            (cb) =>
                status?("saving",0)
                @save(cb)
            (cb) =>
                status?("running nbconvert",30)
                @nbconvert
                    format : 'html'
                    cb     : (err) =>
                        cb(err)
            (cb) =>
                status?("making '#{@filename}' public", 70)
                redux.getProjectActions(@project_id).set_public_path(@filename, "Jupyter notebook #{@filename}")
                html = @filename.slice(0,@filename.length-5)+'html'
                status?("making '#{html}' public", 90)
                redux.getProjectActions(@project_id).set_public_path(html, "Jupyter html version of #{@filename}")
                cb()
            ], (err) =>
            status?("done", 100)
            @publish_button.find("fa-refresh").hide()
            cb?(err)
        )

    refresh: (cb) =>
        @dom?.close()
        delete @dom
        @state = 'init'
        @load(cb)

    font_size_init: () =>
        # NOTE: @parent.local_storage may not be defined, e.g., for the history viewer!
        font_size = @parent.local_storage?("font_size") ? @opts.default_font_size
        @dom.font_size_set(font_size)
        @element.data("font_size", font_size)

    font_size_change: (delta) =>
        if @state != 'ready'
            return
        font_size = @element.data("font_size")
        # console.log("font_size_change #{delta} applied to #{font_size}")
        if font_size?
            font_size += delta
            @dom.font_size_set(font_size)
            @parent.local_storage("font_size", font_size)
            @element.data("font_size", font_size)

    undo: () =>
        if @state != 'ready'
            return
        if not @syncstring.in_undo_mode()
            @_handle_dom_change()
        else if @dom.get(true) != @_last_dom  # expensive but I don't know how to handle this case otherwise since dirty checking so hard...
            @exit_undo_mode()
            @_handle_dom_change()
        @syncstring.undo()

    redo: () =>
        if @state != 'ready'
            return
        @syncstring.redo()

    exit_undo_mode: () =>
        if @state != 'ready'
            return
        @syncstring.exit_undo_mode()

    ###
    Used for testing.  Call this to have a "robot" count from 1 up to n
    in the given cell.   Will call sync after adding each number.   The
    test to do is to have several of these running at once and make
    sure all numbers are entered.  Also, try typing while this is running.
    Use like this:
            smc.editors['tmp/bot.ipynb'].wrapped.testbot()
    A good way to test is to start one of these running on one machine,
    then just try to use the same notebook on another machine.  The
    constant arrivable and merging in of new content will properly stress
    the system.
    ###
    testbot: (opts) =>
        opts = defaults opts,
            n     : 30
            delay : 1000
            index : @dom?.nb?.get_selected_index() ? 0
        cell = @dom?.nb?.get_cell(opts.index)
        if not cell?
            console.warn("no available cell to test")
        cell.code_mirror.testbot
            n     : opts.n
            delay : opts.delay
            f     : @_handle_dom_change

get_timestamp = (opts) ->
    opts = defaults opts,
        project_id : required
        path       : required
        cb         : required
    webapp_client.exec
        project_id : opts.project_id
        command    : "stat"   # %Z below = time of last change, seconds since Epoch; use this not %Y since often users put file in place, but with old time
        args       : ['--printf', '%Z ', opts.path]
        timeout    : 15
        err_on_exit: false
        cb         : (err, output) =>
            if err
                opts.cb(err)
            else if output.stderr.indexOf('such file or directory') != -1
                # file doesn't exist
                opts.cb(undefined, 0)
            else
                opts.cb(undefined, parseInt(output.stdout)*1000)

cm_setValueNoJump = (cm, value) ->
    r = cm.getOption('readOnly')
    if not r
        cm.setOption('readOnly', true)
    cm._setValueNoJump = true  # so the cursor events that happen as a direct result of this setValue know.
    cm.diffApply(dmp.diff_main(cm.getValue(), value))
    if not r
        cm.setOption('readOnly', false)
    delete cm._setValueNoJump

###
nbviewer -- used for publishing Jupyter notebooks
###

exports.jupyter_nbviewer = (editor, filename, content, opts) ->
    X = new JupyterNBViewer(editor, filename, content, opts)
    element = X.element
    element.data('jupyter_nbviewer', X)
    return element

class JupyterNBViewer
    constructor: (@project_id, @filename, @content, opts) ->
        @element = templates.find(".smc-jupyter-nbviewer").clone()
        @ipynb_filename = @filename.slice(0,@filename.length-4) + 'ipynb'
        @ipynb_html_src = "#{window.app_base_url}/#{@project_id}/raw/#{@filename}"
        @init_buttons()

    show: () =>
        if not @iframe?
            @iframe = @element.find(".smc-jupyter-nbviewer-content").find('iframe')
            # We do this, since otherwise just loading the iframe using
            #      @iframe.contents().find('html').html(@content)
            # messes up the parent html page, e.g., foo.modal() is gone.
            # setting the content this way, works in Chrome, but not FF
            #@iframe.contents().find('body').first().html(@content)
            # FIXME although really bad overhead, this is a quick fix for FF
            # callback, run after "load" event below this line
            @iframe.load ->
                # could become undefined due to other things happening...
                @iframe?.contents().find("body").on("click mousemove keydown focusin", webapp_client.idle_reset)
            @iframe.attr('src', @ipynb_html_src)

    init_buttons: () =>
        @element.find('a[href=\"#copy\"]').click () =>
            actions = redux.getProjectActions(@project_id)
            actions.set_active_tab('files')
            actions.set_all_files_unchecked()
            actions.set_file_checked(@ipynb_filename, true)
            actions.set_file_action('copy')
            return false

        @element.find('a[href=\"#download\"]').click () =>
            actions = redux.getProjectActions(@project_id)
            actions.set_active_tab('files')
            actions.set_all_files_unchecked()
            actions.set_file_checked(@ipynb_filename, true)
            actions.set_file_action('download')
            return false

###
Functions used for defining how we replace large strings in Jupyter cell
output with sha1-uuid blobs.  In short, we replace any sufficiently
large string (as defined by SMC_SUBS_THRESH) with smc-blob::uuid, where
uuid is derived from the sha1 hash of that string.

WARNING: If you change this mapping all deployed Jupyter notebooks that used it
will have their history broken, in that images will no longer appear.
###

SMC_SUBS_PREFIX = "smc-blob::"
SMC_SUBS_THRESH = 500 # must be bigger than 36 + SMC_SUBS_PREFIX.length!

do_smc_subs = (s) ->
    return typeof(s) == 'string' and s.length > SMC_SUBS_THRESH

is_smc_subs = (s) ->
    n = SMC_SUBS_PREFIX.length
    return typeof(s) == 'string' and s.slice(0,n) == SMC_SUBS_PREFIX and misc.is_valid_uuid_string(s.slice(n))

to_smc_subs = (uuid) ->
    return "#{SMC_SUBS_PREFIX}#{uuid}"

from_smc_subs = (s) ->
    return s.slice(SMC_SUBS_PREFIX.length)<|MERGE_RESOLUTION|>--- conflicted
+++ resolved
@@ -809,11 +809,7 @@
             default_font_size : 14          # set in editor.coffee
             cb                : undefined   # optional
         if $.browser.firefox
-<<<<<<< HEAD
-            @element = $("<div class='alert alert-info' style='margin: 15px;'>Unfortunately, Jupyter notebooks are <a href='https://github.com/sagemathinc/cocalc/issues/1537' target='_blank'>not currently supported</a> in CoCalc using Firefox.<br>Please use <a href='https://www.google.com/chrome/browser/desktop/index.html' target='_blank'>Google Chrome</a> or Safari.</div>")
-=======
             @element = $("<div class='alert alert-info' style='margin: 15px;'>Jupyter classic does not work on Firefox; please switch to the modern Jupyter notebook server.</div>")
->>>>>>> 3ce1f67b
             @element.data("jupyter_notebook", @)
             @modern()
             opts.cb?()

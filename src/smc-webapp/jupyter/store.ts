--- conflicted
+++ resolved
@@ -9,14 +9,8 @@
 import { Set } from "immutable";
 const { export_to_ipynb } = require("./export-to-ipynb");
 
-<<<<<<< HEAD
 import * as nbgrader from "./nbgrader";
 
-// TODO: seperate front specific code that uses this stuff
-declare const localStorage: any;
-
-=======
->>>>>>> 904e5aff
 // Used for copy/paste.  We make a single global clipboard, so that
 // copy/paste between different notebooks works.
 let global_clipboard: any = undefined;

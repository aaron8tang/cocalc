--- conflicted
+++ resolved
@@ -8,8 +8,6 @@
 import { Map as ImmutableMap, fromJS } from "immutable";
 import { Button } from "react-bootstrap";
 
-// TODO: import jquery
-declare const $: any;
 
 // TODO: use imports
 const misc = require("smc-util/misc");
@@ -95,15 +93,12 @@
       nextProps.cm_options !== this.props.cm_options ||
       (nextProps.is_markdown_edit !== this.props.is_markdown_edit &&
         nextProps.cell.get("cell_type") === "markdown") ||
-<<<<<<< HEAD
-=======
       nextProps.is_focused !== this.props.is_focused ||
       nextProps.is_current !== this.props.is_current ||
       nextProps.font_size !== this.props.font_size ||
       nextProps.complete !== this.props.complete ||
       nextProps.is_readonly !== this.props.is_readonly ||
       nextProps.cell_toolbar !== this.props.cell_toolbar ||
->>>>>>> eef16d26
       (nextProps.cell_toolbar === "slideshow" &&
         nextProps.cell.get("slide") !== this.props.cell.get("slide")) ||
       misc.is_different(this.props, nextProps, [

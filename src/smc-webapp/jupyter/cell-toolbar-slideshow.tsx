--- conflicted
+++ resolved
@@ -24,13 +24,8 @@
 ));
 
 interface SlideshowProps {
-<<<<<<< HEAD
-  actions: any;
-  cell: ImmutableMap<string, any>; // TODO: what is this
-=======
   actions: JupyterActions;
   cell: ImmutableMap<string, any>;
->>>>>>> 50426729
 }
 
 export class Slideshow extends Component<SlideshowProps> {

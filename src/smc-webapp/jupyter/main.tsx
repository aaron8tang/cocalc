/*
Top-level react component, which ties everything together
*/

import { React, Component, Rendered, rclass, rtypes } from "../app-framework"; // TODO: this will move
import * as immutable from "immutable";
const { ErrorDisplay, Loading } = require("../r_misc");
// React components that implement parts of the Jupyter notebook.
const { TopMenubar } = require("./top-menubar");
const { TopButtonbar } = require("./top-buttonbar");
const { CellList } = require("./cell-list");
const { Introspect } = require("./introspect");
const { Kernel, Mode } = require("./status");
const { About } = require("./about");
const { NBConvert } = require("./nbconvert");
const { InsertImage } = require("./insert-image");
const { EditAttachments } = require("./edit-attachments");
const { EditCellMetadata } = require("./edit-cell-metadata");
const { FindAndReplace } = require("./find-and-replace");
const { ConfirmDialog } = require("./confirm-dialog");
const { KernelSelector } = require("./select-kernel");
const { KeyboardShortcuts } = require("./keyboard-shortcuts");
const { JSONView } = require("./json-view");
const { RawEditor } = require("./raw-editor");
const { ExamplesDialog } = require("smc-webapp/assistant/dialog");
import { Kernel as KernelType, Kernels as KernelsType } from "./util";

const KERNEL_STYLE: React.CSSProperties = {
  position: "absolute",
  right: 0,
  paddingLeft: "5px",
<<<<<<< HEAD
  backgroundColor: "#eee"
=======
  backgroundColor: "#eee",
  height: "32px",
  display: "block",
  overflow: "hidden",
  borderLeft: "1px solid #aaa",
  whiteSpace: "nowrap"
>>>>>>> 035e22b9
};

interface JupyterEditorProps {
  // OWN PROPS
  error?: string;
  actions: any;
  // REDUX PROPS
  name: string; // TODO: is this correct?
  view_mode?: any; // rtypes.oneOf(['normal', 'json', 'raw'])
  kernel?: string; // string name of the kernel
  kernels?: KernelsType;
  site_name: string;
  // error?: string; // TODO: repeated?
  fatal?: string; // *FATAL* error; user must edit file to fix.
  toolbar?: boolean;
  has_unsaved_changes?: boolean;
  cell_list?: immutable.List<any>; // list of ids of cells in order
  cells?: immutable.Map<any, any>; // map from ids to cells
  cur_id?: string;
  sel_ids: immutable.Set<any>; // set of selected cells
  mode: any; // oneOf(['edit', 'escape']).isRequired;
  font_size?: number;
  md_edit_ids: immutable.Set<any>; // ids of markdown cells in edit mode
  cm_options?: immutable.Map<any, any>; // settings for all the codemirror editors
  project_id?: string;
  directory?: string;
  version?: any;
  complete?: immutable.Map<any, any>; // status of tab completion
  introspect?: immutable.Map<any, any>; // status of introspection
  is_focused?: boolean;
  more_output?: immutable.Map<any, any>;
  about?: boolean;
  backend_kernel_info?: immutable.Map<any, any>;
  confirm_dialog?: immutable.Map<any, any>;
  find_and_replace?: boolean;
  keyboard_shortcuts?: immutable.Map<any, any>;
  scroll?: number | string;
  nbconvert?: immutable.Map<any, any>; // backend convert state
  nbconvert_dialog?: immutable.Map<any, any>; // frontend modal dialog state
  path?: string;
  cell_toolbar?: string;
  insert_image?: boolean; // show insert image dialog
  edit_attachments?: string;
  edit_cell_metadata?: immutable.Map<any, any>;
  editor_settings: immutable.Map<any, any>;
  raw_ipynb?: immutable.Map<any, any>;
  metadata?: immutable.Map<any, any>;
  trust?: boolean;
<<<<<<< HEAD
  student_mode?: boolean;
=======
  kernel_info: immutable.Map<any, any>;
  check_select_kernel_init: boolean;
  show_kernel_selector?: boolean;
  kernel_selection?: immutable.Map<string, any>;
  kernels_by_name?: immutable.OrderedMap<string, immutable.Map<string, string>>;
  kernels_by_language?: immutable.OrderedMap<string, immutable.List<string>>;
  default_kernel?: string;
  closestKernel?: KernelType;
>>>>>>> 035e22b9
}

class JupyterEditor0 extends Component<JupyterEditorProps> {
  public static reduxProps({ name }) {
    return {
      [name]: {
        view_mode: rtypes.oneOf(["normal", "json", "raw"]),
        kernel: rtypes.string, // string name of the kernel
        kernels: rtypes.immutable.List,
        error: rtypes.string,
        fatal: rtypes.string, // *FATAL* error; user must edit file to fix.
        toolbar: rtypes.bool,
        has_unsaved_changes: rtypes.bool,
        cell_list: rtypes.immutable.List, // list of ids of cells in order
        cells: rtypes.immutable.Map, // map from ids to cells
        cur_id: rtypes.string,
        sel_ids: rtypes.immutable.Set.isRequired, // set of selected cells
        mode: rtypes.oneOf(["edit", "escape"]).isRequired,
        font_size: rtypes.number,
        md_edit_ids: rtypes.immutable.Set.isRequired, // ids of markdown cells in edit mode
        cm_options: rtypes.immutable.Map, // settings for all the codemirror editors
        project_id: rtypes.string,
        directory: rtypes.string,
        version: rtypes.object,
        complete: rtypes.immutable.Map, // status of tab completion
        introspect: rtypes.immutable.Map, // status of introspection
        is_focused: rtypes.bool,
        more_output: rtypes.immutable.Map,
        about: rtypes.bool,
        backend_kernel_info: rtypes.immutable.Map,
        confirm_dialog: rtypes.immutable.Map,
        find_and_replace: rtypes.bool,
        keyboard_shortcuts: rtypes.immutable.Map,
        scroll: rtypes.oneOfType([rtypes.number, rtypes.string]),
        nbconvert: rtypes.immutable.Map, // backend convert state
        nbconvert_dialog: rtypes.immutable.Map, // frontend modal dialog state
        path: rtypes.string,
        cell_toolbar: rtypes.string,
        insert_image: rtypes.bool, // show insert image dialog
        edit_attachments: rtypes.string,
        edit_cell_metadata: rtypes.immutable.Map,
        raw_ipynb: rtypes.immutable.Map,
        metadata: rtypes.immutable.Map,
        trust: rtypes.bool,
<<<<<<< HEAD
        student_mode: rtypes.bool
      }
=======
        kernel_info: rtypes.immutable.Map,
        check_select_kernel_init: rtypes.bool,
        show_kernel_selector: rtypes.bool,
        kernel_selection: rtypes.immutable.Map,
        kernels_by_name: rtypes.immutable.Map,
        kernels_by_language: rtypes.immutable.Map,
        default_kernel: rtypes.string,
        closestKernel: rtypes.immutable.Map
      },
      customize: { site_name: rtypes.string },
      account: { editor_settings: rtypes.immutable.Map }
>>>>>>> 035e22b9
    };
  }

  render_error() {
    if (this.props.error) {
      return (
        <ErrorDisplay
          error={this.props.error}
          style={{ margin: "1ex" }}
          onClose={() => this.props.actions.set_error(undefined)}
        />
      );
    }
  }

  render_fatal() {
    if (this.props.fatal) {
      return (
        <div>
          <h2 style={{ marginLeft: "10px" }}>Fatal Error loading ipynb file</h2>

          <ErrorDisplay error={this.props.fatal} style={{ margin: "1ex" }} />
        </div>
      );
    }
  }

  render_kernel() {
    return (
      <span style={KERNEL_STYLE}>
        <Kernel name={this.props.name} actions={this.props.actions} />
        <Mode name={this.props.name} />
      </span>
    );
  }

  render_menubar() {
    return <TopMenubar actions={this.props.actions} name={this.props.name} />;
  }

  render_buttonbar() {
    return <TopButtonbar actions={this.props.actions} name={this.props.name} />;
  }

  render_heading() {
    return (
      <div
        style={{
          boxShadow: "0px 0px 12px 1px rgba(87, 87, 87, 0.2)",
          zIndex: 100
        }}
      >
        {this.render_kernel()}
        {this.render_menubar()}
        {this.props.toolbar ? this.render_buttonbar() : undefined}
      </div>
    );
  }

  render_loading(): Rendered {
    return (
      <Loading
        style={{
          fontSize: "24pt",
          textAlign: "center",
          marginTop: "15px",
          color: "#888"
        }}
      />
    );
  }

  render_cells() {
    if (
      this.props.cell_list == null ||
      this.props.font_size == null ||
      this.props.cm_options == null ||
      this.props.kernels == null
    ) {
      return (
        <Loading
          style={{
            fontSize: "24pt",
            textAlign: "center",
            marginTop: "15px",
            color: "#888"
          }}
        />
      );
    }
    return (
      <CellList
        actions={this.props.actions}
        cell_list={this.props.cell_list}
        cells={this.props.cells}
        font_size={this.props.font_size}
        sel_ids={this.props.sel_ids}
        md_edit_ids={this.props.md_edit_ids}
        cur_id={this.props.cur_id}
        mode={this.props.mode}
        cm_options={this.props.cm_options}
        project_id={this.props.project_id}
        directory={this.props.directory}
        scrollTop={this.props.actions.store.get_scroll_state()}
        complete={this.props.complete}
        is_focused={this.props.is_focused}
        more_output={this.props.more_output}
        scroll={this.props.scroll}
        cell_toolbar={this.props.cell_toolbar}
        trust={this.props.trust}
        student_mode={this.props.student_mode}
      />
    );
  }

  render_introspect() {
    if (this.props.introspect == null) {
      return;
    }
    return (
      <Introspect
        actions={this.props.actions}
        introspect={this.props.introspect}
        font_size={this.props.font_size}
      />
    );
  }

  render_about() {
    return (
      <About
        actions={this.props.actions}
        about={this.props.about}
        backend_kernel_info={this.props.backend_kernel_info}
      />
    );
  }

  render_nbconvert() {
    return (
      <NBConvert
        actions={this.props.actions}
        path={this.props.path}
        nbconvert={this.props.nbconvert}
        nbconvert_dialog={this.props.nbconvert_dialog}
        backend_kernel_info={this.props.backend_kernel_info}
        project_id={this.props.project_id}
      />
    );
  }

  render_insert_image() {
    if (this.props.cur_id == null || this.props.project_id == null) {
      return;
    }
    return (
      <InsertImage
        actions={this.props.actions}
        cur_id={this.props.cur_id}
        project_id={this.props.project_id}
        insert_image={this.props.insert_image}
      />
    );
  }

  render_edit_attachments() {
    if (this.props.edit_attachments == null) {
      return;
    }
    const cell =
      this.props.cells != null
        ? this.props.cells.get(this.props.edit_attachments)
        : undefined;
    if (cell == null) {
      return;
    }
    return <EditAttachments actions={this.props.actions} cell={cell} />;
  }

  render_edit_cell_metadata() {
    if (this.props.edit_cell_metadata == null) {
      return;
    }
    return (
      <EditCellMetadata
        actions={this.props.actions}
        id={this.props.edit_cell_metadata.get("id")}
        metadata={this.props.edit_cell_metadata.get("metadata")}
        font_size={this.props.font_size}
        cm_options={
          this.props.cm_options != null
            ? this.props.cm_options.get("options")
            : undefined
        }
      />
    );
  }

  render_find_and_replace() {
    if (this.props.cells == null) {
      return;
    }
    return (
      <FindAndReplace
        actions={this.props.actions}
        find_and_replace={this.props.find_and_replace}
        sel_ids={this.props.sel_ids}
        cur_id={this.props.cur_id}
        cells={this.props.cells}
        cell_list={this.props.cell_list}
      />
    );
  }

  render_confirm_dialog() {
    return (
      <ConfirmDialog
        actions={this.props.actions}
        confirm_dialog={this.props.confirm_dialog}
      />
<<<<<<< HEAD
=======
    );
  }

  render_select_kernel() {
    const ask_jupyter_kernel = this.props.editor_settings.get(
      "ask_jupyter_kernel"
    );
    return (
      <KernelSelector
        actions={this.props.actions}
        kernel={this.props.kernel}
        kernel_info={this.props.kernel_info}
        kernel_selection={this.props.kernel_selection}
        kernels_by_name={this.props.kernels_by_name}
        kernels_by_language={this.props.kernels_by_language}
        default_kernel={this.props.default_kernel}
        closestKernel={this.props.closestKernel}
        site_name={this.props.site_name}
        ask_jupyter_kernel={ask_jupyter_kernel == null ? true : ask_jupyter_kernel}
      />
>>>>>>> 035e22b9
    );
  }

  render_keyboard_shortcuts() {
    return (
      <KeyboardShortcuts
        actions={this.props.actions}
        keyboard_shortcuts={this.props.keyboard_shortcuts}
      />
    );
  }

  render_assistant_dialog() {
    return (
      <ExamplesDialog
        name={this.props.actions.assistant_actions.name}
        actions={this.props.actions.assistant_actions}
      />
    );
  }

  render_json_viewer() {
    return (
      <JSONView
        actions={this.props.actions}
        cells={this.props.cells}
        font_size={this.props.font_size}
        kernel={this.props.kernel}
      />
    );
  }

  render_raw_editor() {
    if (this.props.raw_ipynb == null || this.props.cm_options == null) {
      return <Loading />;
    }
    return (
      <RawEditor
        actions={this.props.actions}
        font_size={this.props.font_size}
        raw_ipynb={this.props.raw_ipynb}
        cm_options={this.props.cm_options.get("options")}
      />
    );
  }

  render_main_view() {
    switch (this.props.view_mode) {
      case "json":
        return this.render_json_viewer();
      case "raw":
        return this.render_raw_editor();
      case "normal":
        return this.render_cells();
      default:
        return this.render_cells();
    }
  }

  render_main() {
    if (!this.props.check_select_kernel_init) {
      return this.render_loading();
    } else if (this.props.show_kernel_selector) {
      return this.render_select_kernel();
    } else {
      return (
        <>
          {this.render_main_view()}
          {this.render_introspect()}
        </>
      );
    }
  }

  render() {
    if (this.props.fatal) {
      return this.render_fatal();
    }
    return (
      <div
        style={{
          display: "flex",
          flexDirection: "column",
          height: "100%",
          overflowY: "hidden"
        }}
      >
        {this.render_error()}
        {this.render_about()}
        {this.render_nbconvert()}
        {this.render_insert_image()}
        {this.render_edit_attachments()}
        {this.render_edit_cell_metadata()}
        {this.render_find_and_replace()}
        {this.render_keyboard_shortcuts()}
        {this.render_assistant_dialog()}
        {this.render_confirm_dialog()}
        {this.render_heading()}
        {this.render_main()}
      </div>
    );
  }
}

export const JupyterEditor = rclass<JupyterEditorProps>(JupyterEditor0);<|MERGE_RESOLUTION|>--- conflicted
+++ resolved
@@ -29,16 +29,12 @@
   position: "absolute",
   right: 0,
   paddingLeft: "5px",
-<<<<<<< HEAD
-  backgroundColor: "#eee"
-=======
   backgroundColor: "#eee",
   height: "32px",
   display: "block",
   overflow: "hidden",
   borderLeft: "1px solid #aaa",
   whiteSpace: "nowrap"
->>>>>>> 035e22b9
 };
 
 interface JupyterEditorProps {
@@ -87,9 +83,7 @@
   raw_ipynb?: immutable.Map<any, any>;
   metadata?: immutable.Map<any, any>;
   trust?: boolean;
-<<<<<<< HEAD
   student_mode?: boolean;
-=======
   kernel_info: immutable.Map<any, any>;
   check_select_kernel_init: boolean;
   show_kernel_selector?: boolean;
@@ -98,7 +92,6 @@
   kernels_by_language?: immutable.OrderedMap<string, immutable.List<string>>;
   default_kernel?: string;
   closestKernel?: KernelType;
->>>>>>> 035e22b9
 }
 
 class JupyterEditor0 extends Component<JupyterEditorProps> {
@@ -143,10 +136,7 @@
         raw_ipynb: rtypes.immutable.Map,
         metadata: rtypes.immutable.Map,
         trust: rtypes.bool,
-<<<<<<< HEAD
         student_mode: rtypes.bool
-      }
-=======
         kernel_info: rtypes.immutable.Map,
         check_select_kernel_init: rtypes.bool,
         show_kernel_selector: rtypes.bool,
@@ -158,7 +148,6 @@
       },
       customize: { site_name: rtypes.string },
       account: { editor_settings: rtypes.immutable.Map }
->>>>>>> 035e22b9
     };
   }
 
@@ -379,8 +368,6 @@
         actions={this.props.actions}
         confirm_dialog={this.props.confirm_dialog}
       />
-<<<<<<< HEAD
-=======
     );
   }
 
@@ -401,7 +388,6 @@
         site_name={this.props.site_name}
         ask_jupyter_kernel={ask_jupyter_kernel == null ? true : ask_jupyter_kernel}
       />
->>>>>>> 035e22b9
     );
   }
 

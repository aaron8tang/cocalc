--- conflicted
+++ resolved
@@ -617,43 +617,19 @@
             </Tip>
         </Button>
 
-<<<<<<< HEAD
-    render_video_chat_off_button: ->
-        tip = <span>
-            Opens up the video chat window
-        </span>
-
-        <Button onClick={@open_video_chat}>
-            <Tip title='Video Chat' tip={tip}  placement='left'>
-                <Icon name='video-camera'/> Video Chat ({@props.video?.get('users')?.size})
-            </Tip>
-        </Button>
-
-    render_video_chat_on_button: ->
-        tip = <span>
-            Closes up the video chat window
-        </span>
-
-        <Button onClick={@close_video_chat}>
-            <Tip title='Video Chat Button' tip={tip}  placement='left'>
-                <Icon name='video-camera' style={color: "red"}/> Video Chat ({@props.video?.get('users')?.size})
-            </Tip>
-        </Button>
-=======
     render_video_chat_button: ->
         if @props.video_window
             <Button onClick={@close_video_chat}>
                 <Tip title='Video Chat' tip='Closes up the video chat window'  placement='left'>
-                    <Icon name='video-camera' style={color: "red"}/> Video Chat
+                    <Icon name='video-camera' style={color: "red"}/> Video Chat ({@props.video?.get('users')?.size})
                 </Tip>
             </Button>
         else
             <Button onClick={@open_video_chat}>
                 <Tip title='Video Chat' tip='Opens up the video chat window'  placement='left'>
-                    <Icon name='video-camera'/> Video Chat
+                    <Icon name='video-camera'/> Video Chat ({@props.video?.get('users')?.size})
                 </Tip>
             </Button>
->>>>>>> 0cdd2e2a
 
     render : ->
         if not @props.messages? or not @props.redux?

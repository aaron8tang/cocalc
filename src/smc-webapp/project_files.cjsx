##############################################################################
#
# SageMathCloud: A collaborative web-based interface to Sage, IPython, LaTeX and the Terminal.
#
#    Copyright (C) 2015 -- 2016, SageMath, Inc.
#
#    This program is free software: you can redistribute it and/or modify
#    it under the terms of the GNU General Public License as published by
#    the Free Software Foundation, either version 3 of the License, or
#    (at your option) any later version.
#
#    This program is distributed in the hope that it will be useful,
#    but WITHOUT ANY WARRANTY; without even the implied warranty of
#    MERCHANTABILITY or FITNESS FOR A PARTICULAR PURPOSE.  See the
#    GNU General Public License for more details.
#
#    You should have received a copy of the GNU General Public License
#    along with this program.  If not, see <http://www.gnu.org/licenses/>.
#
###############################################################################

{React, ReactDOM, rtypes, rclass, redux, Redux} = require('./smc-react')
{Col, Row, ButtonToolbar, ButtonGroup, MenuItem, Button, Well, FormControl, FormGroup
 ButtonToolbar, Popover, OverlayTrigger, SplitButton, MenuItem, Alert, Checkbox} =  require('react-bootstrap')
misc = require('smc-util/misc')
{ActivityDisplay, DeletedProjectWarning, DirectoryInput, Icon, Loading, ProjectState, SAGE_LOGO_COLOR
 SearchInput, TimeAgo, ErrorDisplay, Space, Tip, LoginLink, Footer} = require('./r_misc')
{FileTypeSelector, NewFileButton} = require('./project_new')
{BillingPageLink}     = require('./billing')
{human_readable_size} = require('./misc_page')
{MiniTerminal}        = require('./project_miniterm')
{file_associations}   = require('./editor')
account               = require('./account')
immutable             = require('immutable')
underscore            = require('underscore')
{salvus_client}       = require('./salvus_client')
{AccountPage}         = require('./account_page')
{UsersViewing}        = require('./profile')
{project_tasks}       = require('./project_tasks')
Combobox = require('react-widgets/lib/Combobox') #TODO: delete this when the combobox is in r_misc
TERM_MODE_CHAR = '/'

exports.file_action_buttons = file_action_buttons =
        compress :
            name : 'Compress'
            icon : 'compress'
        delete   :
            name : 'Delete'
            icon : 'trash-o'
        rename   :
            name : 'Rename'
            icon : 'pencil'
        duplicate:
            name : 'Duplicate'
            icon : 'clone'
        move     :
            name : 'Move'
            icon : 'arrows'
        copy     :
            name : 'Copy'
            icon : 'files-o'
        share    :
            name : 'Share'
            icon : 'share-square-o'
        download :
            name : 'Download'
            icon : 'cloud-download'

# One segment of the directory links at the top of the files listing.
PathSegmentLink = rclass
    displayName : 'ProjectFiles-PathSegmentLink'

    propTypes :
        path       : rtypes.string
        display    : rtypes.oneOfType([rtypes.string, rtypes.object])
        actions    : rtypes.object.isRequired
        full_name  : rtypes.string

    styles :
        cursor   : 'pointer'
        fontSize : '18px'

    handle_click: ->
        @props.actions.open_directory(@props.path)
        @props.actions.show_upload(false)

    render_link: ->
        <a style={@styles} onClick={@handle_click}>{@props.display}</a>

    render: ->
        if @props.full_name and @props.full_name isnt @props.display
            <Tip title='Full name' tip={@props.full_name}>
                {@render_link()}
            </Tip>
        else
            return @render_link()

FileCheckbox = rclass
    displayName : 'ProjectFiles-FileCheckbox'

    propTypes :
        name         : rtypes.string
        checked      : rtypes.bool
        actions      : rtypes.object.isRequired
        current_path : rtypes.string
        style        : rtypes.object

    handle_click: (e) ->
        e.stopPropagation() # so we don't open the file
        full_name = misc.path_to_file(@props.current_path, @props.name)
        if e.shiftKey
            @props.actions.set_selected_file_range(full_name, not @props.checked)
        else
            @props.actions.set_file_checked(full_name, not @props.checked)

        @props.actions.set_most_recent_file_click(full_name)

    render: ->
        <span onClick={@handle_click} style={@props.style}>
            <Icon name={if @props.checked then 'check-square-o' else 'square-o'} fixedWidth style={fontSize:'14pt'}/>
        </span>

FileRow = rclass
    displayName : 'ProjectFiles-FileRow'

    propTypes :
        name         : rtypes.string.isRequired
        display_name : rtypes.string  # if given, will display this, and will show true filename in popover
        size         : rtypes.number.isRequired
        time         : rtypes.number
        checked      : rtypes.bool
        bordered     : rtypes.bool
        color        : rtypes.string
        mask         : rtypes.bool
        public_data  : rtypes.object
        is_public    : rtypes.bool
        current_path : rtypes.string
        actions      : rtypes.object.isRequired

    shouldComponentUpdate: (next) ->
        return @props.name != next.name          or
        @props.display_name != next.display_name or
        @props.size != next.size                 or
        @props.time != next.time                 or
        @props.checked != next.checked           or
        @props.mask != next.mask                 or
        @props.public_data != next.public_data   or
        @props.current_path != next.current_path or
        @props.bordered != next.border

    render_icon: ->
        ext   = misc.filename_extension(@props.name)
        name  = file_associations[ext]?.icon ? 'file'
        style =
            color         : if @props.mask then '#bbbbbb'
            verticalAlign : 'sub'
        <a style={style}>
            <Icon name={name} style={fontSize:'14pt'} />
        </a>

    render_name_link: (styles, name, ext) ->
        <a style={styles}>
            <span style={fontWeight: if @props.mask then 'normal' else 'bold'}>{misc.trunc_middle(name,50)}</span>
            <span style={color: if not @props.mask then '#999'}>{if ext is '' then '' else ".#{ext}"}</span>
        </a>

    render_name: ->
        name = @props.display_name ? @props.name
        name_and_ext = misc.separate_file_extension(name)
        name = name_and_ext.name
        ext = name_and_ext.ext

        show_tip = (@props.display_name? and @props.name isnt @props.display_name) or name.length > 50

        styles =
            whiteSpace    : 'pre-wrap'
            wordWrap      : 'break-word'
            overflowWrap  : 'break-word'
            verticalAlign : 'middle'
            color         : if @props.mask then '#bbbbbb'

        if show_tip
            <Tip title={if @props.display_name then 'Displayed filename is an alias. The actual name is:' else 'Full name'} tip={@props.name}>
                {@render_name_link(styles, name, ext)}
            </Tip>
        else
            @render_name_link(styles, name, ext)


    render_public_file_info_popover: ->
        <Popover title='This file is being shared publicly' id='public_share' >
            <span style={wordWrap:'break-word'}>
                Description: {@props.public_data.description}
            </span>
        </Popover>

    render_public_file_info: ->
        if @props.public_data? and @props.is_public
            <span><Space/>
                <OverlayTrigger
                    trigger   = 'click'
                    rootClose
                    overlay   = {@render_public_file_info_popover()} >
                    <Button
                        bsStyle = 'info'
                        bsSize  = 'xsmall'
                        onClick = {(e)->e.stopPropagation()}
                    >
                        <Icon name='bullhorn' /> <span className='hidden-xs'>Public</span>
                    </Button>
                </OverlayTrigger>
            </span>

    fullpath: ->
        misc.path_to_file(@props.current_path, @props.name)

    handle_click: (e) ->
        @props.actions.open_file
            path       : @fullpath()
            foreground : misc.should_open_in_foreground(e)
        @props.actions.set_file_search('')

    handle_download_click: (e) ->
        e.preventDefault()
        e.stopPropagation()
        @props.actions.download_file
            path : @fullpath()
            log : true

    render: ->
        row_styles =
            cursor          : 'pointer'
            borderRadius    : '4px'
            backgroundColor : @props.color
            borderStyle     : 'solid'
            borderColor     : if @props.bordered then SAGE_LOGO_COLOR else @props.color

        # See https://github.com/sagemathinc/smc/issues/1020
        # support right-click → copy url for the download button
        url_href = project_tasks(@props.actions.project_id).url_href(@fullpath())

        <Row style={row_styles} onClick={@handle_click} className={'noselect'}>
            <Col sm=2 xs=3>
                <FileCheckbox
                    name         = {@props.name}
                    checked      = {@props.checked}
                    current_path = {@props.current_path}
                    actions      = {@props.actions}
                    style        = {verticalAlign:'sub'} />
                {@render_public_file_info()}
            </Col>
            <Col sm=1 xs=3>
                {@render_icon()}
            </Col>
            <Col sm=4 smPush=5 xs=6>
                <TimeAgo date={(new Date(@props.time * 1000)).toISOString()} style={color:'#666'}/>
                <span className='pull-right' style={color:'#666'}>
                    {human_readable_size(@props.size)}
                    <Button style={marginLeft: '1em', background:'transparent'}
                            bsStyle='default'
                            bsSize='xsmall'
                            href="#{url_href}"
                            onClick = {@handle_download_click}>
                        <Icon name='cloud-download' style={color: '#666'} />
                    </Button>
                </span>
            </Col>
            <Col sm=5 smPull=4 xs=12>
                {@render_name()}
            </Col>
        </Row>

DirectoryRow = rclass
    displayName : 'ProjectFiles-DirectoryRow'

    propTypes :
        name         : rtypes.string.isRequired
        display_name : rtypes.string  # if given, will display this, and will show true filename in popover
        checked      : rtypes.bool
        color        : rtypes.string
        bordered     : rtypes.bool
        time         : rtypes.number
        mask         : rtypes.bool
        public_data  : rtypes.object
        is_public    : rtypes.bool
        current_path : rtypes.string
        actions      : rtypes.object.isRequired

    handle_click: ->
        path = misc.path_to_file(@props.current_path, @props.name)
        @props.actions.open_directory(path)
        @props.actions.set_file_search('')

    render_public_directory_info_popover: ->
        <Popover id={@props.name} title='This folder is being shared publicly' style={wordWrap:'break-word'}>
            Description: {@props.public_data.description}
        </Popover>

    render_public_directory_info: ->
        if @props.public_data? and @props.is_public
            <span><Space/>
                <OverlayTrigger
                    trigger   = 'click'
                    rootClose
                    overlay   = {@render_public_directory_info_popover()} >
                    <Button
                        bsStyle = 'info'
                        bsSize  = 'xsmall'
                        onClick = {(e)->e.stopPropagation()}
                    >
                        <Icon name='bullhorn' /> <span className='hidden-xs'>Public</span>
                    </Button>
                </OverlayTrigger>
            </span>

    render_time: ->
        if @props.time?
            <TimeAgo date={(new Date(@props.time * 1000)).toISOString()} style={color:'#666'} />

    render_name_link: ->
        if (@props.display_name and @props.display_name isnt @props.name) or @props.name.length > 50
            <Tip title={if @props.display_name then 'Displayed directory name is an alias. The actual name is:' else 'Full name'} tip={@props.name}>
                <a style={color : if @props.mask then '#bbbbbb'}>
                    {misc.trunc_middle(@props.display_name ? @props.name, 50)}
                </a>
            </Tip>
        else
            <a style={color : if @props.mask then '#bbbbbb'}>
                {misc.trunc_middle(@props.display_name ? @props.name, 50)}
            </a>

    render: ->
        row_styles =
            cursor          : 'pointer'
            borderRadius    : '4px'
            backgroundColor : @props.color
            borderStyle     : 'solid'
            borderColor     : if @props.bordered then SAGE_LOGO_COLOR else @props.color

        directory_styles =
            fontWeight     : 'bold'
            whiteSpace     : 'pre-wrap'
            wordWrap       : 'break-word'
            overflowWrap   : 'break-word'
            verticalAlign  : 'sub'

        <Row style={row_styles} onClick={@handle_click} className={'noselect'}>
            <Col sm=2 xs=3>
                <FileCheckbox
                    name         = {@props.name}
                    checked      = {@props.checked}
                    current_path = {@props.current_path}
                    actions      = {@props.actions}
                    style        = {verticalAlign:'sub'} />
                {@render_public_directory_info()}
            </Col>
            <Col sm=1 xs=3>
                <a style={color : if @props.mask then '#bbbbbb'}>
                    <Icon name='folder-open-o' style={fontSize:'14pt',verticalAlign:'sub'} />
                    <Icon name='caret-right' style={marginLeft:'3px',fontSize:'14pt',verticalAlign:'sub'} />
                </a>
            </Col>
            <Col sm=4 smPush=5 xs=6>
                {@render_time()}
                {#size (not applicable for directories)}
            </Col>
            <Col sm=5 smPull=4 xs=12 style={directory_styles}>
                {@render_name_link()}
            </Col>
        </Row>

TerminalModeDisplay = rclass
    render: ->
        <Row style={textAlign:'left', color:'#888', marginTop:'5px', wordWrap:'break-word'} >
            <Col sm=2>
            </Col>
            <Col sm=8>
                <Alert style={marginTop: '5px', fontWeight : 'bold'} bsStyle='danger'>
                Warning: You are in terminal mode.<br/>
                This was caused by the leading / in your file search. If you want to just see your folders, enter a space in front of the /.<br/>
                Terminal mode inside the search bar is experimental and comes with no guarantees about its usability or future existence.
            </Alert>
            </Col>
            <Col sm=2>
            </Col>
        </Row>

NoFiles = rclass
    propTypes :
        actions       : rtypes.object.isRequired
        create_folder : rtypes.func.isRequired
        create_file   : rtypes.func.isRequired
        public_view   : rtypes.bool
        file_search   : rtypes.string
        current_path  : rtypes.string

    displayName : 'ProjectFiles-NoFiles'

    getDefaultProps: ->
        file_search : ''

    # Go to the new file tab if there is no file search
    handle_click: ->
        if @props.file_search.length == 0
            @props.actions.set_active_tab('new')
        else if @props.file_search[@props.file_search.length - 1] == '/'
            @props.create_folder()
        else
            @props.create_file()

    # Returns the full file_search text in addition to the default extension if applicable
    full_path_text: ->
        if @props.file_search.lastIndexOf('.') <= @props.file_search.lastIndexOf('/')
          ext = "sagews"
        if ext and @props.file_search.slice(-1) isnt '/'
            "#{@props.file_search}.#{ext}"
        else
            "#{@props.file_search}"

    # Text for the large create button
    button_text: ->
        if @props.file_search.length == 0
            "Create or upload files..."
        else
            "Create #{@full_path_text()}"

    render_create_button: ->
        <Button
            style   = {fontSize:'40px', color:'#888', maxWidth:'100%'}
            onClick = {=>@handle_click()} >
            <Icon name='plus-circle' /> {@button_text()}
        </Button>

    render_help_alert: ->
        last_folder_index = @props.file_search.lastIndexOf('/')
        if @props.file_search.indexOf('\\') != -1
            <Alert style={marginTop: '10px', fontWeight : 'bold'} bsStyle='danger'>
                Warning: \ is an illegal character
            </Alert>
        else if @props.file_search.indexOf('/') == 0
            <Alert style={marginTop: '10px', fontWeight : 'bold'} bsStyle='danger'>
                Warning: Names cannot begin with /
            </Alert>
        else if ['.', '..'].indexOf(@props.file_search) > -1
            <Alert style={marginTop: '10px', fontWeight : 'bold'} bsStyle='danger'>
                Warning: Cannot create a file named . or ..
            </Alert>
        # Non-empty search and there is a file divisor ('/')
        else if @props.file_search.length > 0 and last_folder_index > 0
            <Alert style={marginTop: '10px'} bsStyle='info'>
                {@render_help_text(last_folder_index)}
            </Alert>

    render_help_text: (last_folder_index) ->
        # Ends with a '/' ie. only folders
        if last_folder_index == @props.file_search.length - 1
            if last_folder_index isnt @props.file_search.indexOf('/')
                # More than one sub folder
                <div>
                    <span style={fontWeight:'bold'}>
                            {@props.file_search}
                        </span> will be created as a <span style={fontWeight:'bold'}>folder path</span> if non-existant
                </div>
            else
                # Only one folder
                <div>
                    Creates a <span style={fontWeight:'bold'}>folder</span> named <span style={fontWeight:'bold'}>
                        {@props.file_search}
                    </span>
                </div>
        else
            <div>
                <span style={fontWeight:'bold'}>
                    {@full_path_text().slice(last_folder_index + 1)}
                </span> will be created under the folder path <span style={fontWeight:'bold'}>
                    {@props.file_search.slice(0, last_folder_index + 1)}
                </span>
            </div>

    render_file_type_selection: ->
        <div>
            <h4 style={color:"#666"}>Or select a file type</h4>
            <FileTypeSelector create_file={@props.create_file} create_folder={@props.create_folder} >
                <Row>
                    <Col sm=12>
                        <Tip title='Create a Chatroom'  placement='right'  icon='comment'
                            tip='Create a chatroom for chatting with other collaborators on this project.'>
                            <NewFileButton icon='comment' name='Chatroom' on_click={@props.create_file} ext='sage-chat' />
                        </Tip>
                    </Col>
                </Row>
            </FileTypeSelector>
        </div>

    render: ->
        <Row style={textAlign:'left', color:'#888', marginTop:'20px', wordWrap:'break-word'} >
            <Col sm=2>
            </Col>
            <Col sm=8>
                <span style={fontSize:'20px'}>
                    No Files Found
                </span>
                <hr/>
                {@render_create_button() if not @props.public_view}
                {@render_help_alert()}
                {@render_file_type_selection() if @props.file_search.length > 0}
            </Col>
            <Col sm=2>
            </Col>
        </Row>

pager_range = (page_size, page_number) ->
    start_index = page_size*page_number
    return {start_index: start_index, end_index: start_index + page_size}

FileListing = rclass
    displayName : 'ProjectFiles-FileListing'

    propTypes :
        listing             : rtypes.array.isRequired
        file_map            : rtypes.object.isRequired
        file_search         : rtypes.string
        checked_files       : rtypes.object
        current_path        : rtypes.string
        page_number         : rtypes.number
        page_size           : rtypes.number
        public_view         : rtypes.bool
        actions             : rtypes.object.isRequired
        create_folder       : rtypes.func.isRequired
        create_file         : rtypes.func.isRequired
        selected_file_index : rtypes.number
        project_id          : rtypes.string
        show_upload         : rtypes.bool

    getDefaultProps: ->
        file_search : ''
        show_upload : false

    componentDidUpdate: ->
        @_show_upload_last = +new Date()

    render_row: (name, size, time, mask, isdir, display_name, public_data, index) ->
        checked = @props.checked_files.has(misc.path_to_file(@props.current_path, name))
        is_public = @props.file_map[name].is_public
        if checked
            if index % 2 == 0
                color = 'rgb(250, 250, 209)'
            else
                color = 'rgb(255, 255, 220)'
        else if index % 2 == 0
            color = '#eee'
        else
            color = 'white'
        apply_border = index == @props.selected_file_index and @props.file_search.length > 0 and @props.file_search[0] isnt TERM_MODE_CHAR
        if isdir
            return <DirectoryRow
                name         = {name}
                display_name = {display_name}
                time         = {time}
                key          = {index}
                color        = {color}
                bordered     = {apply_border}
                mask         = {mask}
                public_data  = {public_data}
                is_public    = {is_public}
                checked      = {checked}
                current_path = {@props.current_path}
                actions      = {@props.actions} />
        else
            return <FileRow
                name         = {name}
                display_name = {display_name}
                time         = {time}
                size         = {size}
                color        = {color}
                bordered     = {apply_border}
                mask         = {mask}
                public_data  = {public_data}
                is_public    = {is_public}
                checked      = {checked}
                key          = {index}
                current_path = {@props.current_path}
                actions      = {@props.actions} />

    handle_parent: (e) ->
        e.preventDefault()
        path = misc.path_split(@props.current_path).head
        @props.actions.open_directory(path)

    parent_directory: ->
        styles =
            fontWeight   : 'bold'
            whiteSpace   : 'pre-wrap'
            wordWrap     : 'break-word'
            overflowWrap : 'break-word'

        row_styles =
            backgroundColor : '#fafafa'
            border          : '1px solid #eee'
            cursor          : 'pointer'
            borderRadius    : '4px'

        if @props.current_path.length > 0
            <Row style={row_styles} onClick={@handle_parent}>
                <Col sm=1 smOffset=1>
                    <a><Icon name='reply' style={fontSize:'14pt'} /></a>
                </Col>
                <Col sm=4 style={styles}>
                    <a href=''>Parent Directory</a>
                </Col>
            </Row>

    render_rows: ->
        (@render_row(a.name, a.size, a.mtime, a.mask, a.isdir, a.display_name, a.public, i) for a, i in @props.listing)

    render_no_files: ->
        if @props.listing.length is 0 and @props.file_search[0] isnt TERM_MODE_CHAR
            <NoFiles
                current_path  = {@props.current_path}
                actions       = {@props.actions}
                public_view   = {@props.public_view}
                file_search   = {@props.file_search}
                current_path  = {@props.current_path}
                create_folder = {@props.create_folder}
                create_file   = {@props.create_file} />

    render_terminal_mode: ->
        if @props.file_search[0] == TERM_MODE_CHAR
            <TerminalModeDisplay/>

    # upload area config and handling
    show_upload : (e, enter) ->
        #if DEBUG
        #    if enter
        #        console.log "project_files/dragarea entered", e
        #    else
        #        console.log "project_files/dragarea left", e
        # limit changing events, to avoid flickering during UI update
        change = @props.show_upload != enter
        if change and @_show_upload_last > (+new Date()) - 100
            return
        if e?
            e.stopPropagation()
            e.preventDefault()
            # The very first time the event fires, it has a target attached and then it fires again.
            # This filteres the very first time it is triggered to avoid double-firing.
            if target?
                return
        @props.actions.show_upload(enter)

    render : ->
        {SMC_Dropzone} = require('./r_misc')

        dropzone_handler =
            dragleave : (e) => @show_upload(e, false)
            complete  : => @props.actions.set_directory_files(@props.current_path)

        <div>
            {<Col sm=12 key='upload'>
                <SMC_Dropzone
                    dropzone_handler     = dropzone_handler
                    project_id           = @props.project_id
                    current_path         = @props.current_path
                    close_button_onclick = {=>@show_upload(null, false)} />
            </Col> if @props.show_upload}
            <Col sm=12 onDragEnter={(e) => @show_upload(e, true)} onDragLeave={(e) => @show_upload(e, false)}>
                {@render_terminal_mode()}
                {@parent_directory()}
                {@render_rows()}
                {@render_no_files()}
            </Col>
        </div>

ProjectFilesPath = rclass
    displayName : 'ProjectFiles-ProjectFilesPath'

    propTypes :
        current_path : rtypes.string
        actions      : rtypes.object.isRequired

    make_path: ->
        v = []
        v.push <PathSegmentLink path='' display={<Icon name='home' />} key='home' actions={@props.actions} />
        if @props.current_path == ""
            return v
        path = @props.current_path.split('/')
        for segment, i in path
            v.push <span key={2 * i + 1}><Space/> / <Space/></span>
            v.push <PathSegmentLink
                    path      = {path[0...i + 1].join('/')}
                    display   = {misc.trunc_middle(segment, 15)}
                    full_name = {segment}
                    key       = {2 * i + 2}
                    actions   = {@props.actions} />
        return v

    render: ->
        <div style={wordWrap:'break-word'}>
            {@make_path()}
        </div>

ProjectFilesButtons = rclass
    displayName : 'ProjectFiles-ProjectFilesButtons'

    propTypes :
        show_hidden  : rtypes.bool
        sort_by_time : rtypes.bool
        default_sort : rtypes.string
        current_path : rtypes.string
        public_view  : rtypes.bool
        actions      : rtypes.object.isRequired

    componentWillReceiveProps: (next) ->
        if @props.default_sort != next.default_sort
            if next.default_sort == 'time' and next.sort_by_time is true or next.default_sort == 'name' and next.sort_by_time is false
                @props.actions.setState(sort_by_time : next.sort_by_time)
                @props.actions.set_directory_files(next.current_path, next.sort_by_time, next.show_hidden)
            else
                @props.actions.setState(sort_by_time : not next.sort_by_time)
                @props.actions.set_directory_files(next.current_path, not next.sort_by_time, next.show_hidden)

    handle_refresh: (e) ->
        e.preventDefault()
        @props.actions.set_directory_files(@props.current_path, @props.sort_by_time, @props.show_hidden)

    handle_sort_method: (e) ->
        e.preventDefault()
        @props.actions.setState(sort_by_time : not @props.sort_by_time)
        @props.actions.set_directory_files(@props.current_path, not @props.sort_by_time, @props.show_hidden)

    handle_hidden_toggle: (e) ->
        e.preventDefault()
        @props.actions.setState(show_hidden : not @props.show_hidden)
        @props.actions.set_directory_files(@props.current_path, @props.sort_by_time, not @props.show_hidden)

    render_refresh: ->
        <a href='' onClick={@handle_refresh}><Icon name='refresh' /> </a>

    render_sort_method: ->
        if @props.sort_by_time
            <a href='' onClick={@handle_sort_method}><Icon name='sort-numeric-asc' /> </a>
        else
            <a href='' onClick={@handle_sort_method}><Icon name='sort-alpha-asc' /> </a>

    render_hidden_toggle: ->
        if @props.show_hidden
            <a href='' onClick={@handle_hidden_toggle}><Icon name='eye' /> </a>
        else
            <a href='' onClick={@handle_hidden_toggle}><Icon name='eye-slash' /> </a>

    render_backup: ->
        if @props.public_view or not require('./customize').commercial
            return
        # NOTE -- snapshots aren't available except in commercial version -- they are complicated nontrivial thing that isn't usually setup...
        <a href='' onClick={(e)=>e.preventDefault(); @props.actions.open_directory('.snapshots')}>
            <Icon name='life-saver' /> <span style={fontSize: 14} className='hidden-sm'>Backups</span>
        </a>

    render_collaborators: ->
        if @props.public_view
            return
        <div>
            <a href='' onClick={(e)=>e.preventDefault(); @props.actions.set_active_tab('settings')} style={marginLeft:'7px'}>
                <Icon name='user' /> <span style={fontSize: 14} className='hidden-sm'>Add Collaborators</span>
            </a>
        </div>

    render: ->
        <div style={textAlign: 'right', fontSize: '14pt'}>
            {@render_refresh()}
            {@render_sort_method()}
            {@render_hidden_toggle()}
            {@render_backup()}
            {@render_collaborators()}
        </div>

ProjectFilesActions = rclass
    displayName : 'ProjectFiles-ProjectFilesActions'

    propTypes :
        checked_files : rtypes.object
        listing       : rtypes.array
        page_number   : rtypes.number
        page_size     : rtypes.number
        public_view   : rtypes.bool.isRequired
        current_path  : rtypes.string
        actions       : rtypes.object.isRequired

    getInitialState: ->
        select_entire_directory : 'hidden' # hidden -> check -> clear

    componentWillReceiveProps: (nextProps) ->
        if @props.current_path isnt nextProps.current_path
            # user changed directory, hide the "select entire directory" button
            if @state.select_entire_directory isnt 'hidden'
                @setState(select_entire_directory : 'hidden')

        else if nextProps.checked_files.size is nextProps.listing.length and @state.select_entire_directory is 'check'
            # user just clicked the "select entire directory" button, show the "clear" button
            @setState(select_entire_directory : 'clear')

        else if not immutable.is(@props.checked_files, nextProps.checked_files)
            # the checked selection changed, hide the "select entire directory" button
            if @state.select_entire_directory isnt 'hidden'
                @setState(select_entire_directory : 'hidden')

    clear_selection: ->
        @props.actions.set_all_files_unchecked()
        if @state.select_entire_directory isnt 'hidden'
            @setState(select_entire_directory : 'hidden')

    check_all_click_handler: ->
        if @props.checked_files.size == 0
            files_on_page = @props.listing[@props.page_size * @props.page_number...@props.page_size * (@props.page_number + 1)]
            @props.actions.set_file_list_checked(misc.path_to_file(@props.current_path, file.name) for file in files_on_page)

            if @props.listing.length > @props.page_size
                # if there are more items than one page, show a button to select everything
                @setState(select_entire_directory : 'check')
        else
            @clear_selection()

    render_check_all_button: ->
        if @props.checked_files.size is 0
            button_icon = 'square-o'
            button_text = 'Check all'
        else
            button_text = 'Uncheck all'

            if @props.checked_files.size >= @props.listing.length
                button_icon = 'check-square-o'
            else
                button_icon = 'minus-square-o'

        <Button bsSize='small' onClick={@check_all_click_handler} >
            <Icon name={button_icon} /> {button_text}
        </Button>

    select_entire_directory: ->
        @props.actions.set_file_list_checked(misc.path_to_file(@props.current_path, file.name) for file in @props.listing)

    render_select_entire_directory: ->
        switch @state.select_entire_directory
            when 'check'
                <Button bsSize='xsmall' onClick={@select_entire_directory}>
                    Select all {@props.listing.length} items
                </Button>
            when 'clear'
                <Button bsSize='xsmall' onClick={@clear_selection}>
                    Clear entire selection.
                </Button>

    render_currently_selected: ->
        checked = @props.checked_files?.size ? 0
        total = @props.listing.length
        if checked is 0
            <div style={color:'#999',height:'22px'}>
                <span>{"#{total} #{misc.plural(total, 'item')}"}</span>
            </div>
        else
            <div style={color:'#999',height:'22px'}>
                <span>{"#{checked} of #{total} #{misc.plural(total, 'item')} selected"}</span>
                <Space/>
                {@render_select_entire_directory()}
            </div>

    render_action_button: (name) ->
        obj = file_action_buttons[name]
        get_basename = =>
            misc.path_split(@props.checked_files?.first()).tail
        <Button
            onClick={=>@props.actions.set_file_action(name, get_basename)}
            key={name} >
            <Icon name={obj.icon} /> <span className='hidden-sm'>{obj.name}...</span>
        </Button>

    render_action_buttons: ->
        if @props.checked_files.size is 0
            return

        else if @props.checked_files.size is 1
            item = @props.checked_files.first()
            for file in @props.listing
                if misc.path_to_file(@props.current_path, file.name) is item
                    isdir = file.isdir

            if isdir
                # one directory selected
                action_buttons = [
                    'download'
                    'compress'
                    'delete'
                    'rename'
                    'duplicate'
                    'move'
                    'copy'
                    'share'
                ]
            else
                # one file selected
                action_buttons = [
                    'download'
                    'delete'
                    'rename'
                    'duplicate'
                    'move'
                    'copy'
                    'share'
                ]
        else
            # multiple items selected
            action_buttons = [
                'download'
                'compress'
                'delete'
                'move'
                'copy'
            ]
        if @props.public_view
            action_buttons = [
                'copy',
                'download'
            ]
        <ButtonGroup bsSize='small'>
                {(@render_action_button(v) for v in action_buttons)}
        </ButtonGroup>

    render: ->
        <Row>
            <Col sm=12>
                <ButtonToolbar>
                    <ButtonGroup>
                        {@render_check_all_button()}
                    </ButtonGroup>

                    {@render_action_buttons()}
                </ButtonToolbar>
            </Col>
            <Col sm=12>
                {@render_currently_selected()}
            </Col>
        </Row>

ProjectFilesActionBox = rclass
    displayName : 'ProjectFiles-ProjectFilesActionBox'

    propTypes :
        checked_files : rtypes.object
        file_action   : rtypes.string
        current_path  : rtypes.string.isRequired
        project_id    : rtypes.string.isRequired
        public_view   : rtypes.bool
        file_map      : rtypes.object.isRequired
        actions       : rtypes.object.isRequired

    reduxProps :
        projects :
            get_project_select_list : rtypes.func
        account :
            get_user_type : rtypes.func

    getInitialState: ->
        copy_destination_directory  : ''
        copy_destination_project_id : if @props.public_view then '' else @props.project_id
        move_destination            : ''
        new_name                    : @props.new_name
        show_different_project      : @props.public_view

    pre_styles :
        marginBottom    : '15px'
        maxHeight       : '80px'
        minHeight       : '34px'
        fontSize        : '14px'
        fontFamily      : 'inherit'
        color           : '#555'
        backgroundColor : '#eee'
        padding         : '6px 12px'

    cancel_action: ->
        @props.actions.set_file_action()

    action_key: (e) ->
        switch e.keyCode
            when 27
                @cancel_action()
            when 13
                @["submit_action_#{@props.file_action}"]?()

    render_selected_files_list: ->
        <pre style={@pre_styles}>
            {<div key={name}>{misc.path_split(name).tail}</div> for name in @props.checked_files.toArray()}
        </pre>

    compress_click: ->
        destination = ReactDOM.findDOMNode(@refs.result_archive).value
        @props.actions.zip_files
            src  : @props.checked_files.toArray()
            dest : misc.path_to_file(@props.current_path, destination)
        @props.actions.set_all_files_unchecked()
        @props.actions.set_file_action()

    render_compress: ->
        size = @props.checked_files.size
        <div>
            <Row>
                <Col sm=5 style={color:'#666'}>
                    <h4>Create a zip file</h4>
                    {@render_selected_files_list()}
                </Col>

                <Col sm=5 style={color:'#666'}>
                    <h4>Result archive</h4>
                    <FormGroup>
                        <FormControl
                            autoFocus    = {true}
                            ref          = 'result_archive'
                            key          = 'result_archive'
                            type         = 'text'
                            defaultValue = {account.default_filename('zip')}
                            placeholder  = 'Result archive...'
                            onKeyDown    = {@action_key}
                        />
                    </FormGroup>
                </Col>
            </Row>
            <Row>
                <Col sm=12>
                    <ButtonToolbar>
                        <Button bsStyle='warning' onClick={@compress_click}>
                            <Icon name='compress' /> Compress {size} {misc.plural(size, 'item')}
                        </Button>
                        <Button onClick={@cancel_action}>
                            Cancel
                        </Button>
                    </ButtonToolbar>
                </Col>
            </Row>
        </div>

    submit_action_compress: () ->
        @compress_click()

    delete_click: ->
        @props.actions.delete_files
            paths : @props.checked_files.toArray()
        @props.actions.set_file_action()
        @props.actions.set_all_files_unchecked()
        @props.actions.set_directory_files(@props.current_path, @props.sort_by_time, @props.show_hidden)


    render_delete_warning: ->
        if @props.current_path is '.trash'
            <Col sm=5>
                <Alert bsStyle='danger'>
                    <h4><Icon name='exclamation-triangle' /> Notice</h4>
                    <p>Your files have already been moved to the trash.</p>
                </Alert>
            </Col>

    render_delete: ->
        size = @props.checked_files.size
        <div>
            <Row>
                <Col sm=5 style={color:'#666'}>
                    {@render_selected_files_list()}
                </Col>
                {@render_delete_warning()}
            </Row>
            <Row style={marginBottom:'10px'}>
                <Col sm=12>
                    Deleting a file immediately deletes it from disk freeing up space; however, older
                    backups of your files may still be available in
                    the <a href='' onClick={(e)=>e.preventDefault(); @props.actions.open_directory('.snapshots')}>~/.snapshots</a> directory.
                </Col>
            </Row>
            <Row>
                <Col sm=12>
                    <ButtonToolbar>
                        <Button bsStyle='danger' onClick={@delete_click} disabled={@props.current_path is '.trash'}>
                            <Icon name='trash-o' /> Delete {size} {misc.plural(size, 'item')}
                        </Button>
                        <Button onClick={@cancel_action}>
                            Cancel
                        </Button>
                    </ButtonToolbar>
                </Col>
            </Row>
        </div>

    rename_or_duplicate_click: () ->
        rename_dir = misc.path_split(@props.checked_files?.first()).head
        destination = ReactDOM.findDOMNode(@refs.new_name).value
        switch @props.file_action
            when 'rename'
                @props.actions.move_files
                    src  : @props.checked_files.toArray()
                    dest : misc.path_to_file(rename_dir, destination)
            when 'duplicate'
                @props.actions.copy_files
                    src  : @props.checked_files.toArray()
                    dest : misc.path_to_file(rename_dir, destination)
        @props.actions.set_file_action()
        @props.actions.set_all_files_unchecked()

    render_rename_warning: ->
        initial_ext = misc.filename_extension(@props.checked_files.first())
        current_ext = misc.filename_extension(@state.new_name)
        if initial_ext isnt current_ext
            if initial_ext is ''
                message = "Are you sure you want to add the extension #{current_ext}?"
            else if current_ext is ''
                message = "Are you sure you want to remove the extension #{initial_ext}?"
            else
                message = "Are you sure you want to change the file extension from #{initial_ext} to #{current_ext}?"

            <Alert bsStyle='warning' style={wordWrap:'break-word'}>
                <h4><Icon name='exclamation-triangle' /> Warning</h4>
                <p>{message}</p>
                <p>This may cause your file to no longer open properly.</p>
            </Alert>

    valid_rename_input: (single_item) ->
        if @state.new_name.length > 250 or misc.contains(@state.new_name, '/')
            return false
        return @state.new_name.trim() isnt misc.path_split(single_item).tail

    render_rename_or_duplicate: () ->
        single_item = @props.checked_files.first()
        action_title = switch @props.file_action
                            when 'rename'
                                'Rename'
                            when 'duplicate'
                                'Duplicate'
        <div>
            <Row>
                <Col sm=5 style={color:'#666'}>
                    <h4>Change the name</h4>
                    {@render_selected_files_list()}
                </Col>
                <Col sm=5 style={color:'#666'}>
                    <h4>New name</h4>
                    <FormGroup>
                        <FormControl
                            autoFocus    = {true}
                            ref          = 'new_name'
                            key          = 'new_name'
                            type         = 'text'
                            defaultValue = {@state.new_name}
                            placeholder  = 'New file name...'
                            onChange     = {=>@setState(new_name : ReactDOM.findDOMNode(@refs.new_name).value)}
                            onKeyDown    = {@action_key}
                        />
                    </FormGroup>
                    {@render_rename_warning()}
                </Col>
            </Row>
            <Row>
                <Col sm=12>
                    <ButtonToolbar>
                        <Button bsStyle='info' onClick={=>@rename_or_duplicate_click()} disabled={not @valid_rename_input(single_item)}>
                            <Icon name='pencil' /> {action_title} item
                        </Button>
                        <Button onClick={@cancel_action}>
                            Cancel
                        </Button>
                    </ButtonToolbar>
                </Col>
            </Row>
        </div>

    render_rename: ->
        @render_rename_or_duplicate()

    render_duplicate: ->
        @render_rename_or_duplicate()

    submit_action_rename: () ->
        single_item = @props.checked_files.first()
        if @valid_rename_input(single_item)
            @rename_or_duplicate_click()

    move_click: ->
        @props.actions.move_files
            src  : @props.checked_files.toArray()
            dest : @state.move_destination
        @props.actions.set_file_action()
        @props.actions.set_all_files_unchecked()

    valid_move_input: ->
        src_path = misc.path_split(@props.checked_files.first()).head
        dest = @state.move_destination.trim()
        if dest == src_path
            return false
        if misc.contains(dest, '//') or misc.startswith(dest, '/')
            return false
        if dest.charAt(dest.length - 1) is '/'
            dest = dest[0...dest.length - 1]
        return dest isnt @props.current_path

    render_move: ->
        size = @props.checked_files.size
        <div>
            <Row>
                <Col sm=5 style={color:'#666'}>
                    <h4>Move to a folder</h4>
                    {@render_selected_files_list()}
                </Col>
                <Col sm=5 style={color:'#666',marginBottom:'15px'}>
                    <h4>Destination</h4>
                    <DirectoryInput
                        autoFocus     = {true}
                        on_change     = {(value) => @setState(move_destination:value)}
                        key           = 'move_destination'
                        default_value = ''
                        placeholder   = 'Home directory'
                        project_id    = {@props.project_id}
                        on_key_up     = {@action_key}
                    />
                </Col>
            </Row>
            <Row>
                <Col sm=12>
                    <ButtonToolbar>
                        <Button bsStyle='warning' onClick={@move_click} disabled={not @valid_move_input()}>
                            <Icon name='arrows' /> Move {size} {misc.plural(size, 'item')}
                        </Button>
                        <Button onClick={@cancel_action}>
                            Cancel
                        </Button>
                    </ButtonToolbar>
                </Col>
            </Row>
        </div>

    submit_action_move: () ->
        if @valid_move_input()
            @move_click()

    render_different_project_dialog: ->
        if @state.show_different_project
            data = @props.get_project_select_list(@props.project_id)
            if not data?
                return <Loading />
            <Col sm=4 style={color:'#666',marginBottom:'15px'}>
                <h4>In the project</h4>
                <Combobox
                    valueField   = 'id'
                    textField    = 'title'
                    data         = {data}
                    filter       = 'contains'
                    defaultValue = {if not @props.public_view then @props.project_id}
                    placeholder  = 'Select a project...'
                    onSelect     = {(value) => @setState(copy_destination_project_id : value.id)}
                    messages     = {emptyFilter : '', emptyList : ''} />
                {@render_copy_different_project_options()}
            </Col>

    render_copy_different_project_options: ->
        if @props.project_id isnt @state.copy_destination_project_id
            <div>
                <Checkbox
                    ref = 'delete_extra_files_checkbox'
                    onChange = {(e)=>@setState('delete_extra_files': e.target.checked)}>
                    Delete extra files in target directory
                </Checkbox>
                <Checkbox
                    ref = 'overwrite_newer_checkbox'
                    onChange = {(e)=>@setState('overwrite_newer': e.target.checked)}>
                    Overwrite newer versions of files
                </Checkbox>
            </div>

    different_project_button: ->
        <Button
            bsSize  = 'large'
            onClick = {=>@setState(show_different_project : true)}
            style   = {padding:'0px 5px'}
        >
            a different project
        </Button>

    copy_click: ->
        destination_directory  = @state.copy_destination_directory
        destination_project_id = @state.copy_destination_project_id
        overwrite_newer        = @state.overwrite_newer
        delete_extra_files     = @state.delete_extra_files
        paths = @props.checked_files.toArray()
        if destination_project_id? and @props.project_id isnt destination_project_id
            @props.actions.copy_paths_between_projects
                public            : @props.public_view
                src_project_id    : @props.project_id
                src               : paths
                target_project_id : destination_project_id
                target_path       : destination_directory
                overwrite_newer   : overwrite_newer
                delete_missing    : delete_extra_files
        else
            @props.actions.copy_files
                src  : paths
                dest : destination_directory
        @props.actions.set_file_action()

    valid_copy_input: ->
        src_path = misc.path_split(@props.checked_files.first()).head
        input = @state.copy_destination_directory
        if input == src_path and @props.project_id == @state.copy_destination_project_id
            return false
        if @state.copy_destination_project_id is ''
            return false
        if input is @props.current_directory
            return false
        if misc.startswith(input, '/')
            return false
        return true

    render_copy: ->
        size = @props.checked_files.size
        signed_in = @props.get_user_type() == 'signed_in'
        if @props.public_view and not signed_in
            <div>
                <LoginLink />
                <Row>
                    <Col sm=12>
                        <ButtonToolbar>
                            <Button bsStyle='primary' disabled={true}>
                                <Icon name='files-o' /> Copy {size} {misc.plural(size, 'item')}
                            </Button>
                            <Button onClick={@cancel_action}>
                                Cancel
                            </Button>
                        </ButtonToolbar>
                    </Col>
                </Row>
            </div>
        else
            <div>
                <Row>
                    <Col sm={if @state.show_different_project then 4 else 5} style={color:'#666'}>
                        <h4>
                            Copy to a folder or {if @state.show_different_project then 'project' else @different_project_button()}
                        </h4>
                        {@render_selected_files_list()}
                    </Col>
                    {@render_different_project_dialog()}
                    <Col sm={if @state.show_different_project then 4 else 5} style={color:'#666'}>
                        <h4 style={{height:'25px'} if not @state.show_different_project}>Destination</h4>
                        <DirectoryInput
                            autoFocus     = {true}
                            on_change     = {(value)=>@setState(copy_destination_directory:value)}
                            key           = 'copy_destination_directory'
                            placeholder   = 'Home directory'
                            default_value = ''
                            project_id    = {@state.copy_destination_project_id}
                            on_key_up     = {@action_key}
                        />
                    </Col>
                </Row>
                <Row>
                    <Col sm=12>
                        <ButtonToolbar>
                            <Button bsStyle='primary' onClick={@copy_click} disabled={not @valid_copy_input()}>
                                <Icon name='files-o' /> Copy {size} {misc.plural(size, 'item')}
                            </Button>
                            <Button onClick={@cancel_action}>
                                Cancel
                            </Button>
                        </ButtonToolbar>
                    </Col>
                </Row>
            </div>

    submit_action_copy: () ->
        if @valid_copy_input()
            @copy_click()

    share_click: ->
        description = ReactDOM.findDOMNode(@refs.share_description).value
        @props.actions.set_public_path(@props.checked_files.first(), description)
        @props.actions.set_file_action()

    stop_sharing_click: ->
        @props.actions.disable_public_path(@props.checked_files.first())
        @props.actions.set_file_action()

    render_share_warning: ->
        <Alert bsStyle='warning' style={wordWrap:'break-word'}>
            <h4><Icon name='exclamation-triangle' /> Notice!</h4>
            <p>This file is in a public folder.</p>
            <p>In order to stop sharing it, you must stop sharing the parent.</p>
        </Alert>

    render_public_share_url: (single_item) ->
        url = document.URL
        url = url[0...url.indexOf('/projects/')]
        display_url = "#{url}/projects/#{@props.project_id}/files/#{misc.encode_path(single_item)}"
        if @props.file_map[misc.path_split(single_item).tail]?.isdir
            display_url += '/'
        <pre style={@pre_styles}>
            <a href={display_url} target='_blank'>
                {display_url}
            </a>
        </pre>

    render_share: ->
        # currently only works for a single selected file
        single_file = @props.checked_files.first()
        single_file_data = @props.file_map[misc.path_split(single_file).tail]
        if not single_file_data?
            # directory listing not loaded yet... (will get re-rendered when loaded)
            return <Loading />
        else
            if single_file_data.is_public and single_file_data.public?.path isnt single_file
                parent_is_public = true
        <div>
            <Row>
                <Col sm=4 style={color:'#666'}>
                    <h4>Share publicly</h4>
                    {@render_selected_files_list()}
                </Col>
                <Col sm=4 style={color:'#666'}>
                    <h4>Description of share (optional)</h4>
                    <FormGroup>
                        <FormControl
                            autoFocus     = {true}
                            ref          = 'share_description'
                            key          = 'share_description'
                            type         = 'text'
                            defaultValue = {single_file_data.public?.description ? ''}
                            disabled     = {parent_is_public}
                            placeholder  = 'Description...'
                            onKeyUp      = {@action_key}
                        />
                    </FormGroup>
                    {@render_share_warning() if parent_is_public}
                </Col>
                <Col sm=4 style={color:'#666'}>
                    <h4>Public access link</h4>
                    {@render_public_share_url(single_file)}
                </Col>
            </Row>
            <Row>
                <Col sm=12>
                    <ButtonToolbar>
                        <Button bsStyle='primary' onClick={@share_click} disabled={parent_is_public}>
                            <Icon name='share-square-o' /><Space/>
                            {if single_file_data.is_public then 'Change description' else 'Make item public'}
                        </Button>
                        <Button bsStyle='warning' onClick={@stop_sharing_click} disabled={not single_file_data.is_public or parent_is_public}>
                            <Icon name='shield' /> Stop sharing item publicly
                        </Button>
                        <Button onClick={@cancel_action}>
                            Cancel
                        </Button>
                    </ButtonToolbar>
                </Col>
            </Row>
        </div>

    submit_action_share: () ->
        single_file = @props.checked_files.first()
        single_file_data = @props.file_map[misc.path_split(single_file).tail]
        if single_file_data?
            if not (single_file_data.is_public and single_file_data.public?.path isnt single_file)
                @share_click()

    download_click: ->
        @props.actions.download_file
            path : @props.checked_files.first()
            log : true
        @props.actions.set_file_action()

    render_download_link: (single_item) ->
        url = document.URL
        url = url[0...url.indexOf('/projects/')]
        target = "#{url}/#{@props.project_id}/raw/#{misc.encode_path(single_item)}"
        <pre style={@pre_styles}>
            <a href={target} target='_blank'>{target}</a>
        </pre>

    render_download_alert: ->
        <Alert bsStyle='warning'>
            <h4><Icon name='exclamation-triangle' /> Notice</h4>
            <p>Download for multiple files and directories is not yet implemented.</p>
            <p>For now, create a zip archive or download files one at a time.</p>
        </Alert>

    render_download: ->
        single_item = @props.checked_files.first()
        if @props.checked_files.size isnt 1 or @props.file_map[misc.path_split(single_item).tail]?.isdir
            download_not_implemented_yet = true
        <div>
            <Row>
                <Col sm=5 style={color:'#666'}>
                    <h4>Download file to your computer</h4>
                    {@render_selected_files_list()}
                </Col>
                <Col sm=7 style={color:'#666'}>
                    <h4>Download link</h4>
                    {if download_not_implemented_yet then @render_download_alert() else @render_download_link(single_item)}
                </Col>
            </Row>
            <Row>
                <Col sm=12>
                    <ButtonToolbar>
                        <Button bsStyle='primary' onClick={@download_click} disabled={download_not_implemented_yet}>
                            <Icon name='cloud-download' /> Download
                        </Button>
                        <Button onClick={@cancel_action}>
                            Cancel
                        </Button>
                    </ButtonToolbar>
                </Col>
            </Row>
        </div>

    render_action_box: (action) ->
        @["render_#{action}"]?()  # calls the render_(action) function above for the given action

    render: ->
        action = @props.file_action
        action_button = file_action_buttons[action]
        if not action_button?
            return <div>Undefined action</div>
        if not @props.file_map?
            return <Loading />
        else
            <Well>
                <Row>
                    <Col sm=12 style={color: '#666', fontWeight: 'bold', fontSize: '15pt'}>
                        <Icon name={action_button.icon ? 'exclamation-circle'} /> {action_button.name}
                    </Col>
                    <Col sm=12>
                        {@render_action_box(action)}
                    </Col>
                </Row>
            </Well>

# Commands such as CD throw a setState error.
# Search WARNING to find the line in this class.
ProjectFilesSearch = rclass
    displayName : 'ProjectFiles-ProjectFilesSearch'

    propTypes :
        project_id         : rtypes.string.isRequired  # Added by miniterm functionality
        file_search        : rtypes.string
        current_path       : rtypes.string
        actions            : rtypes.object.isRequired
        create_file        : rtypes.func.isRequired
        create_folder      : rtypes.func.isRequired
        selected_file      : rtypes.object   # if given, file selected by cursor, which we open on pressing enter
        selected_file_index: rtypes.number
        file_creation_error: rtypes.string
        num_files_displayed: rtypes.number

    getDefaultProps: ->
        file_search : ''
        selected_file_index : 0
        num_files_displayed : 0

    getInitialState: ->  # Miniterm functionality
        stdout : undefined
        state  : 'edit'   # 'edit' --> 'run' --> 'edit'
        error  : undefined

    # Miniterm functionality
    execute_command: (command) ->
        @setState
            stdout : ''
            error  : ''
        input = command.trim()
        if not input
            return
        input0 = input + '\necho $HOME "`pwd`"'
        @setState(state:'run')

        @_id = (@_id ? 0) + 1
        id = @_id
        salvus_client.exec
            project_id : @props.project_id
            command    : input0
            timeout    : 10
            max_output : 100000
            bash       : true
            path       : @props.current_path
            err_on_exit: false
            cb         : (err, output) =>
                if @_id != id
                    # computation was cancelled -- ignore result.
                    return
                if err
                    @setState(error:err, state:'edit')
                else
                    if output.stdout
                        # Find the current path
                        # after the command is executed, and strip
                        # the output of "pwd" from the output:
                        s = output.stdout.trim()
                        i = s.lastIndexOf('\n')
                        if i == -1
                            output.stdout = ''
                        else
                            s = s.slice(i+1)
                            output.stdout = output.stdout.slice(0,i)
                        i = s.indexOf(' ')
                        full_path = s.slice(i+1)
                        if full_path.slice(0,i) == s.slice(0,i)
                            # only change if in project
                            path = s.slice(2*i+2)
                            @props.actions.open_directory(path)
                    if not output.stderr
                        # only log commands that worked...
                        @props.actions.log({event:'termInSearch', input:input})
                    # WARNING: RENDER ERROR. Move state to redux store
                    @setState(state:'edit', error:output.stderr, stdout:output.stdout)
                    if not output.stderr
                        @props.actions.set_file_search('')

    render_help_info: ->
        if @props.file_search.length > 0 and @props.num_files_displayed > 0 and @props.file_search[0] isnt TERM_MODE_CHAR
            firstFolderPosition = @props.file_search.indexOf('/')
            if @props.file_search == ' /'
                text = "Showing all folders in this directory"
            else if firstFolderPosition == @props.file_search.length - 1
                text = "Showing folders matching #{@props.file_search.slice(0, @props.file_search.length - 1)}"
            else
                text = "Showing files matching #{@props.file_search}"
            <Alert style={wordWrap:'break-word'} bsStyle='info'>
                {text}
            </Alert>

    render_file_creation_error: ->
        if @props.file_creation_error
            <Alert style={wordWrap:'break-word'} bsStyle='warning' onDismiss=@dismiss_alert>
                {@props.file_creation_error}
            </Alert>

    # Miniterm functionality
    render_output: (x, style) ->
        if x
            <pre style=style>
                <a onClick={(e)=>e.preventDefault(); @setState(stdout:'', error:'')}
                   href=''
                   style={right:'5px', top:'0px', color:'#666', fontSize:'14pt', position:'absolute'}>
                       <Icon name='times' />
                </a>
                {x}
            </pre>

    dismiss_alert: ->
        @props.actions.setState(file_creation_error : '')

    search_submit: (value, opts) ->
        if value[0] == TERM_MODE_CHAR
            command = value.slice(1, value.length)
            @execute_command(command)
        else if @props.selected_file
            new_path = misc.path_to_file(@props.current_path, @props.selected_file.name)
            if @props.selected_file.isdir
                @props.actions.open_directory(new_path)
                @props.actions.setState(page_number: 0)
            else
                @props.actions.open_file
                    path: new_path
                    foreground : not opts.ctrl_down
            if not opts.ctrl_down
                @props.actions.set_file_search('')
                @props.actions.reset_selected_file_index()
        else if @props.file_search.length > 0
            if @props.file_search[@props.file_search.length - 1] == '/'
                @props.create_folder(not opts.ctrl_down)
            else
                @props.create_file(null, not opts.ctrl_down)
            @props.actions.reset_selected_file_index()

    on_up_press: () ->
        if @props.selected_file_index > 0
            @props.actions.decrement_selected_file_index()

    on_down_press: () ->
        if @props.selected_file_index < @props.num_files_displayed - 1
            @props.actions.increment_selected_file_index()

    on_change: (search, opts) ->
        if not opts.ctrl_down
            @props.actions.reset_selected_file_index()
        @props.actions.set_file_search(search)

    on_escape: () ->
        @setState(input: '', stdout:'', error:'')

    render: ->
        <span>
            <SearchInput
                autoFocus
                autoSelect
                placeholder   = 'Filename'
                value         = {@props.file_search}
                on_change     = {@on_change}
                on_submit     = {@search_submit}
                on_up         = {@on_up_press}
                on_down       = {@on_down_press}
                on_escape     = {@on_escape}
            />
            {@render_file_creation_error()}
            {@render_help_info()}
            <div style={position:'absolute', zIndex:1, width:'95%', boxShadow: '0px 0px 7px #aaa'}>
                {@render_output(@state.error, {color:'darkred', margin:0})}
                {@render_output(@state.stdout, {margin:0})}
            </div>
        </span>

ProjectFilesNew = rclass
    displayName : 'ProjectFiles-ProjectFilesNew'

    propTypes :
        file_search   : rtypes.string.isRequired
        current_path  : rtypes.string
        actions       : rtypes.object.isRequired
        create_folder : rtypes.func.isRequired
        create_file   : rtypes.func.isRequired

    getDefaultProps: ->
        file_search : ''

    new_file_button_types : ['sagews', 'term', 'ipynb', 'tex', 'md', 'tasks', 'course', 'sage', 'py', 'sage-chat']

    file_dropdown_icon: ->
        <span><Icon name='plus-circle' /> Create</span>

    file_dropdown_item: (i, ext) ->
        data = file_associations[ext]
        <MenuItem eventKey=i key={i} onClick={=>@on_menu_item_clicked(ext)}>
            <Icon name={data.icon.substring(3)} /> <span style={textTransform:'capitalize'}>{data.name} </span> <span style={color:'#666'}>(.{ext})</span>
        </MenuItem>

    on_menu_item_clicked: (ext) ->
        if @props.file_search.length == 0
            # Tell state to render an error in file search
            @props.actions.setState(file_creation_error : "You must enter file name above to create it")
        else
            @props.create_file(ext)

    # Go to new file tab if no file is specified
    on_create_button_clicked: ->
        if @props.file_search.length == 0
            @props.actions.set_active_tab('new')
        else if @props.file_search[@props.file_search.length - 1] == '/'
            @props.create_folder()
        else
            @props.create_file()

    render: ->
        # This div prevents the split button from line-breaking when the page is small
        <div style={width:'111px', display: 'inline-block', marginRight: '20px' }>
            <SplitButton id='new_file_dropdown' title={@file_dropdown_icon()} onClick={@on_create_button_clicked} >
                {(@file_dropdown_item(i, ext) for i, ext of @new_file_button_types)}
                <MenuItem divider />
                <MenuItem eventKey='folder' key='folder' onSelect={@props.create_folder}>
                    <Icon name='folder' /> Folder
                </MenuItem>
            </SplitButton>
        </div>

error_style =
    marginRight : '1ex'
    whiteSpace  : 'pre-line'
    position    : 'absolute'
    zIndex      : 15
    right       : '5px'
    boxShadow   : '5px 5px 5px grey'

exports.ProjectFiles = rclass ({name}) ->
    displayName : 'ProjectFiles'

    reduxProps :
        projects :
            project_map   : rtypes.immutable
            date_when_course_payment_required : rtypes.func
            get_my_group : rtypes.func
            get_total_project_quotas : rtypes.func

        account :
            other_settings : rtypes.immutable
        "#{name}" :
            current_path        : rtypes.string
            activity            : rtypes.object
            page_number         : rtypes.number
            file_action         : rtypes.string
            file_search         : rtypes.string
            show_hidden         : rtypes.bool
            sort_by_time        : rtypes.bool
            error               : rtypes.string
            checked_files       : rtypes.immutable
            selected_file_index : rtypes.number
<<<<<<< HEAD
            displayed_listing   : rtypes.object
=======
            show_upload         : rtypes.bool
            directory_listings  : rtypes.object
            get_displayed_listing : rtypes.func
>>>>>>> 1af2f4f5
            new_name            : rtypes.string

    propTypes :
        project_id    : rtypes.string
        actions       : rtypes.object
        redux         : rtypes.object

    getDefaultProps: ->
        page_number : 0
        file_search : ''
        new_name : ''
        selected_file_index : 0
        actions : redux.getActions(name) # TODO: Do best practices way
        redux   : redux

    previous_page: ->
        if @props.page_number > 0
            @actions(name).setState(page_number : @props.page_number - 1)

    next_page: ->
        @actions(name).setState(page_number : @props.page_number + 1)

    create_file: (ext, switch_over=true) ->
        if not ext? and @props.file_search.lastIndexOf('.') <= @props.file_search.lastIndexOf('/')
            ext = "sagews"
        @actions(name).create_file
            name         : @props.file_search
            ext          : ext
            current_path : @props.current_path
            switch_over  : switch_over
        @props.actions.setState(file_search : '', page_number: 0)
        if not switch_over
            # WARNING: Uses old way of refreshing file listing
            @props.actions.set_directory_files(@props.current_path, @props.sort_by_time, @props.show_hidden)

    create_folder: (switch_over=true) ->
        @props.actions.create_folder
            name         : @props.file_search
            current_path : @props.current_path
            switch_over  : switch_over
        @props.actions.setState(file_search : '', page_number: 0)
        if not switch_over
            # WARNING: Uses old way of refreshing file listing
            @props.actions.set_directory_files(@props.current_path, @props.sort_by_time, @props.show_hidden)

    render_paging_buttons: (num_pages) ->
        if num_pages > 1
            <Row>
                <Col sm=4>
                    <ButtonGroup style={marginBottom:'5px'}>
                        <Button onClick={@previous_page} disabled={@props.page_number <= 0} >
                            <Icon name='angle-double-left' /> Prev
                        </Button>
                        <Button disabled>
                            {"#{@props.page_number + 1}/#{num_pages}"}
                        </Button>
                        <Button onClick={@next_page} disabled={@props.page_number >= num_pages - 1} >
                             Next <Icon name='angle-double-right' />
                        </Button>
                    </ButtonGroup>
                </Col>
            </Row>

    render_files_action_box: (file_map, public_view) ->
        if not file_map?
            return
        <Col sm=12>
            <ProjectFilesActionBox
                file_action   = {@props.file_action}
                checked_files = {@props.checked_files}
                current_path  = {@props.current_path}
                project_id    = {@props.project_id}
                public_view   = {public_view}
                file_map      = {file_map}
                new_name      = {@props.new_name}
                actions       = {@props.actions} />
        </Col>

    render_files_actions: (listing, public_view) ->
        if listing.length > 0
            <ProjectFilesActions
                checked_files = {@props.checked_files}
                file_action   = {@props.file_action}
                page_number   = {@props.page_number}
                page_size     = {@file_listing_page_size()}
                public_view   = {public_view}
                current_path  = {@props.current_path}
                listing       = {listing}
                actions       = {@props.actions} />

    render_miniterm: ->
        <MiniTerminal
            current_path = {@props.current_path}
            project_id   = {@props.project_id}
            actions      = {@props.actions} />

    render_new_file : ->
        style = if @props.show_upload then 'primary' else 'default'
        <Col sm=3>
            <ProjectFilesNew
                file_search   = {@props.file_search}
                current_path  = {@props.current_path}
                actions       = {@props.actions}
                create_file   = {@create_file}
                create_folder = {@create_folder} />
            <Button
                bsStyle={style}
                onClick={@props.actions.toggle_upload}
                active={@props.show_upload}
            ><Icon name='upload' /> Upload</Button>
        </Col>

    render_activity: ->
        <ActivityDisplay
            trunc    = 80
            activity = {underscore.values(@props.activity)}
            on_clear = {=>@props.actions.clear_all_activity()} />

    render_course_payment_required: () ->
        <Alert bsStyle='danger'>
            <h4 style={padding: '2em'}>
                <Icon name='exclamation-triangle'/> Error: Your instructor requires you to <BillingPageLink text='pay the course fee'/> for this project.
            </h4>
        </Alert>

    render_course_payment_warning: (pay) ->
        <Alert bsStyle='warning'>
            <Icon name='exclamation-triangle'/> Warning: Your instructor requires you to <BillingPageLink text='pay the course fee'/> for this project
            within <TimeAgo date={pay}/>.
        </Alert>

    render_deleted: ->
        if @props.project_map?.getIn([@props.project_id, 'deleted'])
            <DeletedProjectWarning/>

    render_error: ->
        if @props.error
            <ErrorDisplay
                error   = {@props.error}
                style   = {error_style}
                onClose = {=>@props.actions.setState(error:'')} />

    render_not_public_error: ->
        if @props.redux.getStore('account').is_logged_in()
            <ErrorDisplay title="Directory is not public" error={"You are trying to access a non public project that you are not a collaborator on. You need to ask a collaborator of the project to add you."} />
        else
            <div>
                <ErrorDisplay title="Directory is not public" error={"You are not logged in. If you are collaborator on this project you need to log in first. This project is not public."} />
                <AccountPage />
            </div>

    render_file_listing: (listing, file_map, error, project_state, public_view) ->
        if project_state? and project_state not in ['running', 'saving']
            return @render_project_state(project_state)

        if error
            # double quotes needed for not_public. not sure why. maybe JSON.stringify is being called somewhere
            quotas = @props.get_total_project_quotas(@props.project_id)
            switch error
                when '"not_public"'
                    e = @render_not_public_error()
                when 'no_dir'
                    e = <ErrorDisplay title="No such directory" error={"The path #{@props.current_path} does not exist."} />
                when 'not_a_dir'
                    e = <ErrorDisplay title="Not a directory" error={"#{@props.current_path} is not a directory."} />
                when 'not_running'
                    # This shouldn't happen, but due to maybe a slight race condition in the backend it can.
                    e = <ErrorDisplay title="Project still not running" error={"The project was not running when this directory listing was requested.  Please try again in a moment."} />
                else
                    if error == 'no_instance' or (require('./customize').commercial and not quotas?.member_host)
                        # the second part of the or is to blame it on the free servers...
                        e = <ErrorDisplay title="Host down" error={"The host for this project is down, being rebooted, or is overloaded with users.   Free projects are hosted on potentially massively overloaded preemptible instances, which are rebooted at least once per day and periodically become unavailable.   To increase the robustness of your projects, please become a paying customer (US $7/month) by entering your credit card in the Billing tab next to account settings, then move your projects to a members only server. \n\n#{error if not quotas?.member_host}"} />
                    else
                        e = <ErrorDisplay title="Directory listing error" error={error} />
            return <div>
                {e}
                <br />
                <Button onClick={=>@props.actions.set_directory_files(@props.current_path, @props.sort_by_time, @props.show_hidden)}>
                    <Icon name='refresh'/> Try again to get directory listing
                </Button>
            </div>
        else if listing?
            <FileListing
                listing             = {listing}
                page_size           = {@file_listing_page_size()}
                page_number         = {@props.page_number}
                file_map            = {file_map}
                file_search         = {@props.file_search}
                checked_files       = {@props.checked_files}
                current_path        = {@props.current_path}
                public_view         = {public_view}
                actions             = {@props.actions}
                create_file         = {@create_file}
                create_folder       = {@create_folder}
                selected_file_index = {@props.selected_file_index}
                project_id          = {@props.project_id}
                show_upload         = {@props.show_upload} />
        else
            <div style={fontSize:'40px', textAlign:'center', color:'#999999'} >
                <Loading />
            </div>

    start_project: ->
        @actions('projects').start_project(@props.project_id)

    render_start_project_button: (project_state) ->
        <Button
            disabled = {project_state not in ['opened', 'closed']}
            bsStyle  = "primary"
            bsSize   = "large"
            onClick  = {@start_project} >
                <Icon name="flash"/> Start Project
        </Button>

    render_project_state: (project_state) ->
        <div style={fontSize:'40px', textAlign:'center', color:'#999999'} >
            <ProjectState state={project_state} />
            <br/>
            {@render_start_project_button(project_state)}
        </div>

    file_listing_page_size: ->
        return @props.other_settings?.get('page_size') ? 50

    file_listing_default_sort: ->
        return @props.other_settings?.get('default_file_sort') ? 'time'

    render: ->
        if not @props.checked_files?  # hasn't loaded/initialized at all
            return <Loading />

        pay = @props.date_when_course_payment_required(@props.project_id)
        if pay? and pay <= salvus_client.server_time()
            return @render_course_payment_required()

        public_view = @props.get_my_group(@props.project_id) == 'public'

        if not public_view
            project_state = @props.project_map?.getIn([@props.project_id, 'state', 'state'])

        {listing, error, file_map} = @props.displayed_listing

        file_listing_page_size= @file_listing_page_size()
        if listing?
            {start_index, end_index} = pager_range(file_listing_page_size, @props.page_number)
            visible_listing = listing[start_index...end_index]
        <div style={padding:'15px'}>
            {if pay? then @render_course_payment_warning(pay)}
            {@render_deleted()}
            {@render_error()}
            {@render_activity()}
            <Row>
                <Col sm=3>
                    <ProjectFilesSearch
                        project_id          = {@props.project_id}
                        key                 = {@props.current_path}
                        file_search         = {@props.file_search}
                        actions             = {@props.actions}
                        current_path        = {@props.current_path}
                        selected_file       = {visible_listing?[@props.selected_file_index]}
                        selected_file_index = {@props.selected_file_index}
                        file_creation_error = {@props.file_creation_error}
                        num_files_displayed = {visible_listing?.length}
                        create_file         = {@create_file}
                        create_folder       = {@create_folder} />
                </Col>
                {@render_new_file() if not public_view}
                <Col sm={if public_view then 6 else 3}>
                    <ProjectFilesPath current_path={@props.current_path} actions={@props.actions} />
                </Col>
                <Col sm=3>
                    <div style={height:0}>  {#height 0 so takes up no vertical space}
                        <UsersViewing redux={@props.redux} viewing_what='project' project_id={@props.project_id} />
                    </div>
                    <ProjectFilesButtons
                        show_hidden  = {@props.show_hidden ? false}
                        sort_by_time = {@props.sort_by_time ? true}
                        default_sort = {@file_listing_default_sort()}
                        current_path = {@props.current_path}
                        public_view  = {public_view}
                        actions      = {@props.actions} />
                </Col>
            </Row>
            <Row>
                <Col sm=8>
                    {@render_files_actions(listing, public_view) if listing?}
                </Col>
                <Col sm=4>
                    {@render_miniterm() if not public_view}
                </Col>
                {@render_files_action_box(file_map, public_view) if @props.checked_files.size > 0 and @props.file_action?}
            </Row>
            {@render_paging_buttons(Math.ceil(listing.length / file_listing_page_size)) if listing?}
            {@render_file_listing(visible_listing, file_map, error, project_state, public_view)}
            {@render_paging_buttons(Math.ceil(listing.length / file_listing_page_size)) if listing?}
        </div><|MERGE_RESOLUTION|>--- conflicted
+++ resolved
@@ -1792,13 +1792,8 @@
             error               : rtypes.string
             checked_files       : rtypes.immutable
             selected_file_index : rtypes.number
-<<<<<<< HEAD
             displayed_listing   : rtypes.object
-=======
             show_upload         : rtypes.bool
-            directory_listings  : rtypes.object
-            get_displayed_listing : rtypes.func
->>>>>>> 1af2f4f5
             new_name            : rtypes.string
 
     propTypes :

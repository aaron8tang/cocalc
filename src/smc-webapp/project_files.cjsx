--- conflicted
+++ resolved
@@ -1999,7 +1999,6 @@
             {@render_paging_buttons(Math.ceil(listing.length / file_listing_page_size)) if listing?}
         </div>
 
-<<<<<<< HEAD
 exports.ProjectFilesGenerator = (name) ->
     console.log("Generating ProjectFiles-- This should happen once per project opening")
     C = ProjectFiles(name)
@@ -2010,10 +2009,7 @@
             </div>
         </Redux>
 
-render = (project_id, redux) ->
-=======
 exports.render = render = (project_id, redux) ->
->>>>>>> 85140916
     store   = redux.getProjectStore(project_id, redux)
     actions = redux.getProjectActions(project_id)
     C = ProjectFiles(store.name)

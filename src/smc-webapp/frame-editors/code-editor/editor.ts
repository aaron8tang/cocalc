--- conflicted
+++ resolved
@@ -15,11 +15,8 @@
   "md",
   "css",
   "py",
-<<<<<<< HEAD
-=======
   "r",
   "yaml"
->>>>>>> b8fbd5de
 ]);
 
 const EDITOR_SPEC = {

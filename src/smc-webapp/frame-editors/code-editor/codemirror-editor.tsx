--- conflicted
+++ resolved
@@ -281,11 +281,7 @@
       };
     }
 
-<<<<<<< HEAD
-    let cm: CodeMirror.Editor = (this.editor_actions as any)._cm[this.props.id];
-=======
-    const cm: CodeMirror.Editor = this.props.actions._cm[this.props.id];
->>>>>>> 81942d3c
+    const cm: CodeMirror.Editor = (this.editor_actions as any)._cm[this.props.id];
     if (cm != undefined) {
       // Reuse existing codemirror editor, rather
       // than creating a new one -- faster and preserves

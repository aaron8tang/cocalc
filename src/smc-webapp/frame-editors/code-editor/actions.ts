--- conflicted
+++ resolved
@@ -1470,14 +1470,12 @@
       case "py":
         parser = "python";
         break;
-<<<<<<< HEAD
       case "yml":
       case "yaml":
         parser = "yaml";
-=======
+        break;
       case "r":
         parser = "r";
->>>>>>> 2e2fc00a
         break;
       default:
         return;

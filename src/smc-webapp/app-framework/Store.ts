import { EventEmitter } from "events";
import * as async from "async";
import { createSelector, Selector } from "reselect";
import { AppRedux } from "../app-framework";
import { TypedMap } from "./TypedMap";
import { CopyMaybe, CopyAnyMaybe, DeepImmutable } from "./immutable-types";
import * as misc from "../../smc-util/misc";
// Relative import is temporary, until I figure this out -- needed for *project*
// import { fill } from "../../smc-util/fill";
// fill does not even compile for the backend project (using the fill from the fill
// module breaks starting projects).
// NOTE: a basic requirement of "redux app framework" is that it can fully run
// on the backend (e.g., in a project) under node.js.
const { defaults, required } = misc;

import { throttle } from "lodash";

export type StoreConstructorType<T, C = Store<T>> = new (
  name: string,
  redux: AppRedux,
  store_def?: T
) => C;

export interface selector<State, K extends keyof State> {
  dependencies?: (keyof State)[];
  fn: () => State[K];
}

/**
 *
 */
export class Store<State> extends EventEmitter {
  public name: string;
  public getInitialState?: () => State;
  protected redux: AppRedux;
  protected selectors: { [K in keyof Partial<State>]: selector<State, K> };
  private _last_state: State;

  constructor(name: string, redux: AppRedux) {
    super();
    this._handle_store_change = this._handle_store_change.bind(this);
    this.getState = this.getState.bind(this);
    this.get = this.get.bind(this);
    this.getIn = this.getIn.bind(this);
    this.wait = this.wait.bind(this);
    this.name = name;
    this.redux = redux;
    this.setMaxListeners(150);
    if (this.selectors) {
      type selector = Selector<State, any>;
      let created_selectors: { [K in keyof State]: selector } = {} as any;

      let dependency_graph: any = {}; // Used to check for cycles

      for (let selector_name of Object.getOwnPropertyNames(this.selectors)) {
        // List of dependent selectors for this prop_name
        let dependent_selectors: selector[] = [];

        // Names of dependencies
        let dependencies = this.selectors[selector_name].dependencies;
        dependency_graph[selector_name] = dependencies || [];

        if (dependencies) {
          for (let dep_name of dependencies) {
            if (created_selectors[dep_name] == undefined) {
              created_selectors[dep_name] = () => this.get(dep_name);
            }
            dependent_selectors.push(created_selectors[dep_name]);

            // Set the selector function to the new selector
            this.selectors[dep_name].fn = createSelector(
              dependent_selectors as any,
              this.selectors[dep_name].fn
            ) as any;
          }
        }
      }
      // check if there are cycles
      try {
        misc.top_sort(dependency_graph);
      } catch {
        throw new Error(
          `redux store "${name}" has cycle in its selector dependencies`
        );
      }
      return;
    }
  }

  _handle_store_change(state: State): void {
    if (state !== this._last_state) {
      this._last_state = state;
      this.emit("change", state);
    }
  }

  destroy = (): void => {
    this.redux.removeStore(this.name);
  };

  getState(): TypedMap<State> {
    return this.redux._redux_store.getState().get(this.name);
  }

  get<K extends keyof State>(field: K): DeepImmutable<State[K]>;
  get<K extends keyof State, NSV>(
    field: K,
    notSetValue: NSV
  ): DeepImmutable<State[K]> | NSV;
  get<K extends keyof State, NSV = State[K]>(
    field: K,
    notSetValue?: NSV
  ): State[K] | NSV {
    if (this.selectors && this.selectors[field] != undefined) {
      return this.selectors[field].fn();
    } else {
      return this.redux._redux_store
        .getState()
        .getIn([this.name, field], notSetValue);
    }
  }

  // Only works 3 levels deep.
  // It's probably advisable to normalize your data if you find yourself that deep
  // https://redux.js.org/recipes/structuring-reducers/normalizing-state-shape
  // If you need to describe a recurse data structure such as a binary tree, use unsafe_getIn.
  // Does not work with selectors.
  getIn<K1 extends keyof State>(path: [K1]): DeepImmutable<State[K1]>;
  getIn<K1 extends keyof State, K2 extends keyof NonNullable<State[K1]>>(
    path: [K1, K2]
  ): DeepImmutable<CopyMaybe<State[K1], NonNullable<State[K1]>[K2]>>;
  getIn<
    K1 extends keyof State,
    K2 extends keyof NonNullable<State[K1]>,
    K3 extends keyof NonNullable<NonNullable<State[K1]>[K2]>
  >(
    path: [K1, K2, K3]
  ): DeepImmutable<
    CopyAnyMaybe<
      State[K1],
      NonNullable<State[K1]>[K2],
      NonNullable<NonNullable<State[K1]>[K2]>[K3]
    >
  >;
  getIn<K1 extends keyof State, NSV>(
    path: [K1],
    notSetValue: NSV
  ): DeepImmutable<State[K1]> | NSV;
  getIn<K1 extends keyof State, K2 extends keyof NonNullable<State[K1]>, NSV>(
    path: [K1, K2],
    notSetValue: NSV
  ): DeepImmutable<CopyMaybe<State[K1], NonNullable<State[K1]>[K2]>> | NSV;
  getIn<
    K1 extends keyof State,
    K2 extends keyof NonNullable<State[K1]>,
    K3 extends keyof NonNullable<NonNullable<State[K1]>[K2]>,
    NSV
  >(
    path: [K1, K2, K3],
    notSetValue: NSV
  ):
    | DeepImmutable<
        CopyAnyMaybe<
          State[K1],
          NonNullable<State[K1]>[K2],
          NonNullable<NonNullable<State[K1]>[K2]>[K3]
        >
      >
    | NSV;
  getIn(path: any[], notSetValue?: any): any {
    return this.redux._redux_store
      .getState()
      .getIn([this.name].concat(path), notSetValue);
  }

  unsafe_getIn(path: any[], notSetValue?: any): any {
    return this.redux._redux_store
      .getState()
      .getIn([this.name].concat(path), notSetValue);
  }

  /**
   * wait for the store to change to a specific state, and when that
   * happens call the given callback.
   */
  wait<T>(opts: {
<<<<<<< HEAD
    until: (store: any) => T; // until?: (store: this) => T // This doesn't work for some reason. It would work if it was a normal positional argument though.
    cb: (err?: string, result?: T) => any;
    throttle_ms?: number;
    timeout?: number;
=======
    until: (store: Store<State>) => T; // waits until "until(store)" evaluates to something truthy
    cb: (err?: string, result?: T) => any; // cb(undefined, until(store)) on success and cb('timeout') on failure due to timeout
    throttle_ms?: number; // in ms -- throttles the call to until(store)
    timeout?: number; // in seconds -- set to 0 to disable (DANGEROUS since until will get run for a long time)
>>>>>>> f10e1a30
  }): this | undefined {
    let timeout_ref;
    /*
    let { until, cb, throttle_ms, timeout } = fill(opts, {
      timeout: 30
    });
    */
    let { until, cb, throttle_ms, timeout } = defaults(opts, {
      until: required,
      throttle_ms: undefined,
      timeout: 30,
      cb: required
    });
    if (throttle_ms != undefined) {
      until = throttle(until, throttle_ms);
    }
    // Do a first check to see if until is already true
    let x = until(this);
    if (x) {
      cb(undefined, x);
      return;
    }
    // If we want a timeout (the default), setup a timeout
    if (timeout) {
      const timeout_error = () => {
        this.removeListener("change", listener);
        cb("timeout");
        return;
      };
      timeout_ref = setTimeout(timeout_error, timeout * 1000);
    }
    // Setup a listener
    var listener = () => {
      x = until(this);
      if (x) {
        if (timeout_ref) {
          clearTimeout(timeout_ref);
        }
        this.removeListener("change", listener);
        return async.nextTick(() => cb(undefined, x));
      }
    };
    return this.on("change", listener);
  }
}<|MERGE_RESOLUTION|>--- conflicted
+++ resolved
@@ -184,17 +184,10 @@
    * happens call the given callback.
    */
   wait<T>(opts: {
-<<<<<<< HEAD
-    until: (store: any) => T; // until?: (store: this) => T // This doesn't work for some reason. It would work if it was a normal positional argument though.
-    cb: (err?: string, result?: T) => any;
-    throttle_ms?: number;
-    timeout?: number;
-=======
     until: (store: Store<State>) => T; // waits until "until(store)" evaluates to something truthy
     cb: (err?: string, result?: T) => any; // cb(undefined, until(store)) on success and cb('timeout') on failure due to timeout
     throttle_ms?: number; // in ms -- throttles the call to until(store)
     timeout?: number; // in seconds -- set to 0 to disable (DANGEROUS since until will get run for a long time)
->>>>>>> f10e1a30
   }): this | undefined {
     let timeout_ref;
     /*

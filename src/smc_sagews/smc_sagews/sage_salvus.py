##################################################################################
#                                                                                #
# Extra code that the Salvus server makes available in the running Sage session. #
#                                                                                #
##################################################################################

#########################################################################################
#       Copyright (C) 2013 William Stein <wstein@gmail.com>                             #
#                                                                                       #
#  Distributed under the terms of the GNU General Public License (GPL), version 2+      #
#                                                                                       #
#                  http://www.gnu.org/licenses/                                         #
#########################################################################################


import copy, os, sys, types

try:
    from pandas import DataFrame
    def is_dataframe(obj):
        return isinstance(obj, DataFrame)
except:
    def is_dataframe(obj):
        return False

# This reduces a lot of confusion for Sage worksheets -- people expect
# to be able to import from the current working directory.
sys.path.append('.')

salvus = None
def set_salvus(salvus_obj):
    global salvus
    salvus = salvus_obj
    import sage_jupyter
    sage_jupyter.salvus = salvus_obj

import json
from uuid import uuid4
def uuid():
    return str(uuid4())

##########################################################################
# New function interact implementation
##########################################################################
import inspect

interacts = {}

def jsonable(x):
    """
    Given any object x, make a JSON-able version of x, doing as best we can.
    For some objects, sage as Sage integers, this works well.  For other
    objects which make no sense in Javascript, we get a string.
    """
    import sage.all
    try:
        json.dumps(x)
        return x
    except:
        if isinstance(x, (sage.all.Integer)):
            return int(x)
        else:
            return str(x)

class InteractCell(object):
    def __init__(self, f, layout=None, width=None, style=None,
                 update_args=None, auto_update=True,
                 flicker=False, output=True):
        """
        Given a function f, create an object that describes an interact
        for working with f interactively.

        INPUT:

        - `f` -- Python function
        - ``width`` -- (default: None) overall width of the interact canvas
        - ``style`` -- (default: None) extra CSS style to apply to canvas
        - ``update_args`` -- (default: None) only call f if one of the args in
          this list of strings changes.
        - ``auto_update`` -- (default: True) call f every time an input changes
          (or one of the argus in update_args).
        - ``flicker`` -- (default: False) if False, the output part of the cell
          never shrinks; it can only grow, which aleviates flicker.
        - ``output`` -- (default: True) if False, do not automatically
          provide any area to display output.
        """
        self._flicker = flicker
        self._output = output
        self._uuid = uuid()
        # Prevent garbage collection until client specifically requests it,
        # since we want to be able to store state.
        interacts[self._uuid] = self
        self._f = f
        self._width = jsonable(width)
        self._style = str(style)

        (args, varargs, varkw, defaults) = inspect.getargspec(f)
        if defaults is None:
            defaults = []

        n = len(args) - len(defaults)
        self._controls  = dict([(arg, interact_control(arg, defaults[i-n] if i >= n else None))
                           for i, arg in enumerate(args)])

        self._last_vals = {}
        for arg in args:
            self._last_vals[arg] = self._controls[arg].default()

        self._ordered_args = args
        self._args = set(args)

        if isinstance(layout, dict):
            # Implement the layout = {'top':, 'bottom':, 'left':,
            # 'right':} dictionary option that is in the Sage
            # notebook.  I personally think it is really awkward and
            # unsuable, but there may be many interacts out there that
            # use it.
            # Example layout={'top': [['a', 'b'], ['x', 'y']], 'left': [['c']], 'bottom': [['d']]}
            top    = layout.get('top', [])
            bottom = layout.get('bottom', [])
            left   = layout.get('left', [])
            right  = layout.get('right', [])
            new_layout = []
            for row in top:
                new_layout.append(row)
            if len(left) > 0 and len(right) > 0:
                new_layout.append(left[0] + [''] + right[0])
                del left[0]
                del right[0]
            elif len(left) > 0 and len(right) == 0:
                new_layout.append(left[0] + [''])
                del left[0]
            elif len(left) == 0 and len(right) > 0:
                new_layout.append([''] + right[0])
                del right[0]
            i = 0
            while len(left) > 0 and len(right) > 0:
                new_layout.append(left[0] + ['_salvus_'] + right[0])
                del left[0]
                del right[0]
            while len(left) > 0:
                new_layout.append(left[0])
                del left[0]
            while len(right) > 0:
                new_layout.append(right[0])
                del right[0]
            for row in bottom:
                new_layout.append(row)
            layout = new_layout

        if layout is None:
            layout = [[(str(arg), 12, None)] for arg in self._ordered_args]
        else:
            try:
                v = []
                for row in layout:
                    new_row = []
                    for x in row:
                        if isinstance(x, str):
                            x = (x,)
                        if len(x) == 1:
                            new_row.append((str(x[0]), 12//len(row), None))
                        elif len(x) == 2:
                            new_row.append((str(x[0]), int(x[1]), None))
                        elif len(x) == 3:
                            new_row.append((str(x[0]), int(x[1]), str(x[2])))
                    v.append(new_row)
                layout = v
            except:
                raise ValueError("layout must be None or a list of tuples (variable_name, width, [optional label]), where width is an integer between 1 and 12, variable_name is a string, and label is a string.  The widths in each row must add up to at most 12. The empty string '' denotes the output area.")

        # Append a row for any remaining controls:
        layout_vars = set(sum([[x[0] for x in row] for row in layout],[]))
        for v in args:
            if v not in layout_vars:
                layout.append([(v, 12, None)])

        if self._output:
            if '' not in layout_vars:
                layout.append([('', 12, None)])

        self._layout = layout

        # TODO -- this is UGLY
        if not auto_update:
            c = button('Update')
            c._opts['var'] = 'auto_update'
            self._controls['auto_update'] = c
            self._ordered_args.append("auto_update")
            layout.append([('auto_update',2)])
            update_args = ['auto_update']

        self._update_args = update_args

    def jsonable(self):
        """
        Return a JSON-able description of this interact, which the client
        can use for laying out controls.
        """
        X = {'controls':[self._controls[arg].jsonable() for arg in self._ordered_args], 'id':self._uuid}
        if self._width is not None:
            X['width'] = self._width
        if self._layout is not None:
            X['layout'] = self._layout
        X['style'] = self._style
        X['flicker'] = self._flicker
        return X

    def __call__(self, vals):
        """
        Call self._f with inputs specified by vals.  Any input variables not
        specified in vals will have the value they had last time.
        """
        self.changed = [str(x) for x in vals.keys()]
        for k, v in vals.iteritems():
            x = self._controls[k](v)
            self._last_vals[k] =  x

        if self._update_args is not None:
            do_it = False
            for v in self._update_args:
                if v in self.changed:
                    do_it = True
            if not do_it:
                return

        interact_exec_stack.append(self)
        try:
            self._f(**dict([(k,self._last_vals[k]) for k in self._args]))
        finally:
            interact_exec_stack.pop()

class InteractFunction(object):
    def __init__(self, interact_cell):
        self.__dict__['interact_cell'] = interact_cell

    def __call__(self, **kwds):
        salvus.clear()
        for arg, value in kwds.iteritems():
            self.__setattr__(arg, value)
        return self.interact_cell(kwds)

    def __setattr__(self, arg, value):
        I = self.__dict__['interact_cell']
        if arg in I._controls and not isinstance(value, control):
            # setting value of existing control
            v = I._controls[arg].convert_to_client(value)
            desc = {'var':arg, 'default':v}
            I._last_vals[arg] = value
        else:
            # create a new control
            new_control = interact_control(arg, value)
            I._controls[arg] = new_control
            desc = new_control.jsonable()
        # set the id of the containing interact
        desc['id'] = I._uuid
        salvus.javascript("worksheet.set_interact_var(obj)", obj=jsonable(desc))

    def __getattr__(self, arg):
        I = self.__dict__['interact_cell']
        try:
            return I._last_vals[arg]
        except Exception as err:
            print(err)
            raise AttributeError("no interact control corresponding to input variable '%s'"%arg)

    def __delattr__(self, arg):
        I = self.__dict__['interact_cell']
        try:
            del I._controls[arg]
        except KeyError:
            pass
        desc = {'id':I._uuid, 'name':arg}
        salvus.javascript("worksheet.del_interact_var(obj)", obj=jsonable(desc))

    def changed(self):
        """
        Return the variables that changed since last evaluation of the interact function
        body.  [SALVUS only]

        For example::

            @interact
            def f(n=True, m=False, xyz=[1,2,3]):
                print n, m, xyz, interact.changed()
        """
        return self.__dict__['interact_cell'].changed

class _interact_layout:
    def __init__(self, *args):
        self._args = args
    def __call__(self, f):
        return interact(f, *self._args)

class Interact(object):
    """
    Use interact to create interactive worksheet cells with sliders,
    text boxes, radio buttons, check boxes, color selectors, and more.

    Put ``@interact`` on the line before a function definition in a
    cell by itself, and choose appropriate defaults for the variable
    names to determine the types of controls (see tables below).  You
    may also put ``@interact(layout=...)`` to control the layout of
    controls.    Within the function, you may explicitly set the value
    of the control corresponding to a variable foo to bar by typing
    interact.foo = bar.

    Type "interact.controls.[tab]" to get access to all of the controls.

    INPUT:

    - ``f`` -- function
    - ``width`` -- number, or string such as '80%', '300px', '20em'.
    - ``style`` -- CSS style string, which allows you to change the border,
      background color, etc., of the interact.
    - ``update_args`` -- (default: None); list of strings, so that
      only changing the corresponding controls causes the function to
      be re-evaluated; changing other controls will not cause an update.
    - ``auto_update`` -- (default: True); if False, a button labeled
      'Update' will appear which you can click on to re-evalute.
    - ``layout`` -- (default: one control per row) a list [row0,
      row1, ...] of lists of tuples row0 = [(var_name, width,
      label), ...], where the var_name's are strings, the widths
      must add up to at most 12, and the label is optional.  This
      will layout all of the controls and output using Twitter
      Bootstraps "Fluid layout", with spans corresponding
      to the widths.   Use var_name='' to specify where the output
      goes, if you don't want it to last.  You may specify entries for
      controls that you will create later using interact.var_name = foo.


    NOTES: The flicker and layout options above are only in SALVUS.
        For backwards compatibility with the Sage notebook, if layout
        is a dictionary (with keys 'top', 'bottom', 'left', 'right'),
        then the appropriate layout will be rendered as it used to be
        in the Sage notebook.

    OUTPUT:

    - creates an interactive control.


    AUTOMATIC CONTROL RULES
    -----------------------

    There are also some defaults that allow you to make controls
    automatically without having to explicitly specify them.  E.g.,
    you can make ``x`` a continuous slider of values between ``u`` and
    ``v`` by just writing ``x=(u,v)`` in the argument list.

    - ``u`` - blank input_box
    - ``u=elt`` - input_box with ``default=element``, unless other rule below
    - ``u=(umin,umax)`` - continuous slider (really `100` steps)
    - ``u=(umin,umax,du)`` - slider with step size ``du``
    - ``u=list`` - buttons if ``len(list)`` at most `5`; otherwise, drop down
    - ``u=generator`` - a slider (up to `10000` steps)
    - ``u=bool`` - a checkbox
    - ``u=Color('blue')`` - a color selector; returns ``Color`` object
    - ``u=matrix`` - an ``input_grid`` with ``to_value`` set to
      ``matrix.parent()`` and default values given by the matrix
    - ``u=(default, v)`` - ``v`` anything as above, with given ``default`` value
    - ``u=(label, v)`` - ``v`` anything as above, with given ``label`` (a string)

    EXAMPLES:


    The layout option::

        @interact(layout={'top': [['a', 'b']], 'left': [['c']],
                          'bottom': [['d']], 'right':[['e']]})
        def _(a=x^2, b=(0..20), c=100, d=x+1, e=sin(2)):
            print(a+b+c+d+e)

    We illustrate some features that are only in Salvus, not in the
    Sage cell server or Sage notebook.

    You can set the value of a control called foo to 100 using
    interact.foo=100. For example::

        @interact
        def f(n=20, twice=None):
            interact.twice = int(n)*2


    In this example, we create and delete multiple controls depending
    on properties of the input::

        @interact
        def f(n=20, **kwds):
            print(kwds)
            n = Integer(n)
            if n % 2 == 1:
                del interact.half
            else:
                interact.half = input_box(n/2, readonly=True)
            if n.is_prime():
                interact.is_prime = input_box('True', readonly=True)
            else:
                del interact.is_prime

    You can access the value of a control associated to a variable foo
    that you create using interact.foo, and check whether there is a
    control associated to a given variable name using hasattr::

        @interact
        def f():
            if not hasattr(interact, 'foo'):
                interact.foo = 'hello'
            else:
                print(interact.foo)

    An indecisive interact::

        @interact
        def f(n=selector(['yes', 'no'])):
            for i in range(5):
                interact.n = i%2
                sleep(.2)

    We use the style option to make a holiday interact::

        @interact(width=25,
                  style="background-color:lightgreen; border:5px dashed red;")
        def f(x=button('Merry ...',width=20)):
            pass

    We make a little box that can be dragged around, resized, and is
    updated via a computation (in this case, counting primes)::

        @interact(width=30,
            style="background-color:lightorange; position:absolute; z-index:1000; box-shadow : 8px 8px 4px #888;")
        def f(prime=text_control(label="Counting primes: ")):
            salvus.javascript("cell.element.closest('.salvus-cell-output-interact').draggable().resizable()")
            p = 2
            c = 1
            while True:
                interact.prime = '%s, %.2f'%(p, float(c)/p)
                p = next_prime(p)
                c += 1
                sleep(.25)
    """
    def __call__(self, f=None, layout=None, width=None, style=None, update_args=None, auto_update=True, flicker=False, output=True):
        if f is None:
            return _interact_layout(layout, width, style, update_args, auto_update, flicker)
        else:
            return salvus.interact(f, layout=layout, width=width, style=style,
                                   update_args=update_args, auto_update=auto_update, flicker=flicker, output=output)

    def __setattr__(self, arg, value):
        I = interact_exec_stack[-1]
        if arg in I._controls and not isinstance(value, control):
            # setting value of existing control
            v = I._controls[arg].convert_to_client(value)
            desc = {'var':arg, 'default':v}
            I._last_vals[arg] = value
        else:
            # create a new control
            new_control = interact_control(arg, value)
            I._controls[arg] = new_control
            desc = new_control.jsonable()
        desc['id'] = I._uuid
        salvus.javascript("worksheet.set_interact_var(obj)", obj=desc)

    def __delattr__(self, arg):
        try:
            del interact_exec_stack[-1]._controls[arg]
        except KeyError:
            pass
        desc['id'] = I._uuid
        salvus.javascript("worksheet.del_interact_var(obj)", obj=jsonable(arg))

    def __getattr__(self, arg):
        try:
            return interact_exec_stack[-1]._last_vals[arg]
        except Exception as err:
            raise AttributeError("no interact control corresponding to input variable '%s'"%arg)

    def changed(self):
        """
        Return the variables that changed since last evaluation of the interact function
        body.  [SALVUS only]

        For example::

            @interact
            def f(n=True, m=False, xyz=[1,2,3]):
                print n, m, xyz, interact.changed()
        """
        return interact_exec_stack[-1].changed

interact = Interact()
interact_exec_stack = []

class control:
    def __init__(self, control_type, opts, repr, convert_from_client=None, convert_to_client=jsonable):
        # The type of the control -- a string, used for CSS selectors, switches, etc.
        self._control_type = control_type
        # The options that define the control -- passed to client
        self._opts = dict(opts)
        # Used to print the control to a string.
        self._repr = repr
        # Callable that the control may use in converting from JSON
        self._convert_from_client = convert_from_client
        self._convert_to_client = convert_to_client
        self._last_value = self._opts['default']

    def convert_to_client(self, value):
        try:
            return self._convert_to_client(value)
        except Exception as err:
            sys.stderr.write("%s -- %s\n"%(err, self))
            sys.stderr.flush()
            return jsonable(value)

    def __call__(self, obj):
        """
        Convert JSON-able object returned from client to describe
        value of this control.
        """
        if self._convert_from_client is not None:
            try:
                x = self._convert_from_client(obj)
            except Exception as err:
                sys.stderr.write("%s -- %s\n"%(err, self))
                sys.stderr.flush()
                x = self._last_value
        else:
            x = obj
        self._last_value = x
        return x

    def __repr__(self):
        return self._repr

    def label(self):
        """Return the label of this control."""
        return self._opts['label']

    def default(self):
        """Return default value of this control."""
        return self(self._opts['default'])

    def type(self):
        """Return type that values of this control are coerced to."""
        return self._opts['type']

    def jsonable(self):
        """Return JSON-able object the client browser uses to render the control."""
        X = {'control_type':self._control_type}
        for k, v in self._opts.iteritems():
            X[k] = jsonable(v)
        return X

import types

def list_of_first_n(v, n):
    """Given an iterator v, return first n elements it produces as a list."""
    if not hasattr(v, 'next'):
        v = v.__iter__()
    w = []
    while n > 0:
        try:
            w.append(v.next())
        except StopIteration:
            return w
        n -= 1
    return w

def automatic_control(default):
    from sage.all import Color
    from sage.structure.element import is_Matrix
    label = None
    default_value = None

    for _ in range(2):
        if isinstance(default, tuple) and len(default) == 2 and isinstance(default[0], str):
            label, default = default
        if isinstance(default, tuple) and len(default) == 2 and isinstance(default[1], (tuple, list, types.GeneratorType)):
            default_value, default = default

    if isinstance(default, control):
        if label:
            default._opts['label'] = label
        return default
    elif isinstance(default, str):
        return input_box(default, label=label, type=str)
    elif isinstance(default, bool):
        return checkbox(default, label=label)
    elif isinstance(default, list):
        return selector(default, default=default_value, label=label, buttons=len(default) <= 5)
    elif isinstance(default, types.GeneratorType):
        return slider(list_of_first_n(default, 10000), default=default_value, label=label)
    elif isinstance(default, Color):
        return color_selector(default=default, label=label)
    elif isinstance(default, tuple):
        if len(default) == 2:
            return slider(default[0], default[1], default=default_value, label=label)
        elif len(default) == 3:
            return slider(default[0], default[1], default[2], default=default_value, label=label)
        else:
            return slider(list(default), default=default_value, label=label)
    elif is_Matrix(default):
        return input_grid(default.nrows(), default.ncols(), default=default.list(), to_value=default.parent(), label=label)
    else:
        return input_box(default, label=label)

def interact_control(arg, value):
    if isinstance(value, control):
        if value._opts['label'] is None:
            value._opts['label'] = arg
        c = value
    else:
        c = automatic_control(value)
        if c._opts['label'] is None:
            c._opts['label'] = arg
    c._opts['var'] = arg
    return c

def sage_eval(x, locals=None):
    x = str(x).strip()
    if x.isspace():
        return None
    from sage.all import sage_eval
    return sage_eval(x, locals=locals)

class ParseValue:
    def __init__(self, type):
        self._type = type

    def _eval(self, value):
        return sage_eval(value, locals=None if salvus is None else salvus.namespace)

    def __call__(self, value):
        from sage.all import Color
        if self._type is None:
            return self._eval(value)
        elif self._type is str:
            return str(value)
        elif self._type is Color:
            try:
                return Color(value)
            except ValueError:
                try:
                    return Color("#"+value)
                except ValueError:
                    raise TypeError("invalid color '%s'"%value)
        else:
            return self._type(self._eval(value))

def input_box(default=None, label=None, type=None, nrows=1, width=None, readonly=False, submit_button=None):
    """
    An input box interactive control for use with the :func:`interact` command.

    INPUT:

        - default -- default value
        - label -- label test
        - type -- the type that the input is coerced to (from string)
        - nrows -- (default: 1) the number of rows of the box
        - width -- width; how wide the box is
        - readonly -- is it read-only?
        - submit_button -- defaults to true if nrows > 1 and false otherwise.
    """
    return control(
            control_type = 'input-box',
            opts         = locals(),
            repr         = "Input box",
            convert_from_client = ParseValue(type)
        )

def checkbox(default=True, label=None, readonly=False):
    """
    A checkbox interactive control for use with the :func:`interact` command.
    """
    return control(
            control_type = 'checkbox',
            opts         = locals(),
            repr         = "Checkbox"
        )

def color_selector(default='blue', label=None, readonly=False, widget=None, hide_box=False):
    """
    A color selector.

    SALVUS only: the widget option is ignored -- SALVUS only provides
    bootstrap-colorpicker.

    EXAMPLES::

        @interact
        def f(c=color_selector()):
            print(c)
    """
    from sage.all import Color
    default = Color(default).html_color()
    return control(
            control_type = 'color-selector',
            opts         = locals(),
            repr         = "Color selector",
            convert_from_client = lambda x : Color(str(x)),
            convert_to_client = lambda x : Color(x).html_color()
        )

def text_control(default='', label=None, classes=None):
    """
    A read-only control that displays arbitrary HTML amongst the other
    interact controls.  This is very powerful, since it can display
    any HTML.

    INPUT::

    - ``default`` -- actual HTML to display
    - ``label`` -- string or None
    - ``classes`` -- space separated string of CSS classes

    EXAMPLES::

    We output the factorization of a number in a text_control::

        @interact
        def f(n=2013,  fact=text_control("")):
            interact.fact = factor(n)

    We use a CSS class to make the text_control look like a button:

        @interact
        def f(n=text_control("foo <b>bar</b>", classes='btn')):
            pass

    We animate a picture into view:

        @interact
        def f(size=[10,15,..,30], speed=[1,2,3,4]):
            for k in range(size):
                interact.g = text_control("<img src='http://sagemath.org/pix/sage_logo_new.png' width=%s>"%(20*k))
                sleep(speed/50.0)
    """
    return control(
            control_type = 'text',
            opts         = locals(),
            repr         = "Text %r"%(default)
        )

def button(default=None, label=None, classes=None, width=None, icon=None):
    """
    Create a button.  [SALVUS only]

    You can tell that pressing this button triggered the interact
    evaluation because interact.changed() will include the variable
    name tied to the button.

    INPUT:

    - ``default`` -- value variable is set to
    - ``label`` -- string (default: None)
    - ``classes`` -- string if None; if given, space separated
      list of CSS classes. e.g., Bootstrap CSS classes such as:
              btn-primary, btn-info, btn-success, btn-warning, btn-danger,
              btn-link, btn-large, btn-small, btn-mini.
      See http://twitter.github.com/bootstrap/base-css.html#buttons
      If button_classes a single string, that class is applied to all buttons.
    - ``width`` - an integer or string (default: None); if given,
      all buttons are this width.  If an integer, the default units
      are 'ex'.  A string that specifies any valid HTML units (e.g., '100px', '3em')
      is also allowed [SALVUS only].
    - ``icon`` -- None or string name of any icon listed at the font
      awesome website (http://fortawesome.github.com/Font-Awesome/), e.g., 'fa-repeat'

    EXAMPLES::

        @interact
        def f(hi=button('Hello', label='', classes="btn-primary btn-large"),
              by=button("By")):
            if 'hi' in interact.changed():
                print("Hello to you, good sir.")
            if 'by' in interact.changed():
                print("See you.")

    Some buttons with icons::

        @interact
        def f(n=button('repeat', icon='fa-repeat'),
              m=button('see?', icon="fa-eye", classes="btn-large")):
            print(interact.changed())
    """
    return control(
            control_type = "button",
            opts         = locals(),
            repr         = "Button",
            convert_from_client = lambda x : default,
            convert_to_client   = lambda x : str(x)
    )


class Slider:
    def __init__(self, start, stop, step_size, max_steps):
        if isinstance(start, (list, tuple)):
            self.vals = start
        else:
            if step_size is None:
                if stop is None:
                    step_size = start/float(max_steps)
                else:
                    step_size = (stop-start)/float(max_steps)
            from sage.all import srange  # sage range is much better/more flexible.
            self.vals = srange(start, stop, step_size, include_endpoint=True)
        # Now check to see if any of thee above constructed a list of
        # values that exceeds max_steps -- if so, linearly interpolate:
        if len(self.vals) > max_steps:
            n = len(self.vals)//max_steps
            self.vals = [self.vals[n*i] for i in range(len(self.vals)//n)]

    def to_client(self, val):
        if val is None:
            return 0
        if isinstance(val, (list, tuple)):
            return [self.to_client(v) for v in val]
        else:
            # Find index into self.vals of closest match.
            try:
                return self.vals.index(val)  # exact match
            except ValueError:
                pass
            z = [(abs(val-x),i) for i, x in enumerate(self.vals)]
            z.sort()
            return z[0][1]

    def from_client(self, val):
        if val is None:
            return self.vals[0]
        # val can be a n-tuple or an integer
        if isinstance(val, (list, tuple)):
            return tuple([self.vals[v] for v in val])
        else:
            return self.vals[int(val)]

class InputGrid:
    def __init__(self, nrows, ncols, default, to_value):
        self.nrows    = nrows
        self.ncols    = ncols
        self.to_value = to_value
        self.value    = copy.deepcopy(self.adapt(default))

    def adapt(self, x):
        if not isinstance(x, list):
            return [[x for _ in range(self.ncols)] for _ in range(self.nrows)]
        elif not all(isinstance(elt, list) for elt in x):
            return [[x[i * self.ncols + j] for j in xrange(self.ncols)] for i in xrange(self.nrows)]
        else:
            return x

    def from_client(self, x):
        if len(x) == 0:
            self.value = []
        elif isinstance(x[0], list):
            self.value = [[sage_eval(t) for t in z] for z in x]
        else:
            # x is a list of (unicode) strings -- we sage eval them all at once (instead of individually).
            s = '[' + ','.join([str(t) for t in x]) + ']'
            v = sage_eval(s)
            self.value = [v[n:n+self.ncols] for n in range(0, self.nrows*self.ncols, self.ncols)]

        return self.to_value(self.value) if self.to_value is not None else self.value

    def to_client(self, x=None):
        if x is None:
            v = self.value
        else:
            v = self.adapt(x)
        self.value = v  # save value in our local cache
        return [[repr(x) for x in y] for y in v]


def input_grid(nrows, ncols, default=0, label=None, to_value=None, width=5):
    r"""
    A grid of input boxes, for use with the :func:`interact` command.

    INPUT:

    - ``nrows`` - an integer
    - ``ncols`` - an integer
    - ``default`` - an object; the default put in this input box
    - ``label`` - a string; the label rendered to the left of the box.
    - ``to_value`` - a list; the grid output (list of rows) is
      sent through this function.  This may reformat the data or
      coerce the type.
    - ``width`` - an integer; size of each input box in characters

    EXAMPLES:

    Solving a system::

        @interact
        def _(m = input_grid(2,2, default = [[1,7],[3,4]],
                             label=r'$M\qquad =$', to_value=matrix, width=8),
              v = input_grid(2,1, default=[1,2],
                             label=r'$v\qquad =$', to_value=matrix)):
            try:
                x = m.solve_right(v)
                html('$$%s %s = %s$$'%(latex(m), latex(x), latex(v)))
            except:
                html('There is no solution to $$%s x=%s$$'%(latex(m), latex(v)))

    Squaring an editable and randomizable matrix::

        @interact
        def f(reset  = button('Randomize', classes="btn-primary", icon="fa-th"),
              square = button("Square", icon="fa-external-link"),
              m      = input_grid(4,4,default=0, width=5, label="m =", to_value=matrix)):
            if 'reset' in interact.changed():
                print("randomize")
                interact.m = [[random() for _ in range(4)] for _ in range(4)]
            if 'square' in interact.changed():
                salvus.tex(m^2)

    """
    ig = InputGrid(nrows, ncols, default, to_value)

    return control(
            control_type = 'input-grid',
            opts         = {'default'       : ig.to_client(),
                            'label'         : label,
                            'width'         : width,
                            'nrows'         : nrows,
                            'ncols'         : ncols},
            repr         = "Input Grid",
            convert_from_client = ig.from_client,
            convert_to_client   = ig.to_client
        )

def slider(start, stop=None, step=None, default=None, label=None,
           display_value=True, max_steps=500, step_size=None, range=False,
           width=None, animate=True):
    """
    An interactive slider control for use with :func:`interact`.

    There are several ways to call the slider function, but they all
    take several named arguments:

        - ``default`` - an object (default: None); default value is closest
          value.  If range=True, default can also be a 2-tuple (low, high).
        - ``label`` -- string
        - ``display_value`` -- bool (default: True); whether to display the
          current value to the right of the slider.
        - ``max_steps`` -- integer, default: 500; this is the maximum
          number of values that the slider can take on.  Do not make
          it too large, since it could overwhelm the client.  [SALVUS only]
        - ``range`` -- bool (default: False); instead, you can select
          a range of values (lower, higher), which are returned as a
          2-tuple.  You may also set the value of the slider or
          specify a default value using a 2-tuple.
        - ``width`` -- how wide the slider appears to the user  [SALVUS only]
        - ``animate`` -- True (default), False,"fast", "slow", or the
          duration of the animation in milliseconds.  [SALVUS only]

    You may call the slider function as follows:

    - slider([list of objects], ...) -- slider taking values the objects in the list

    - slider([start,] stop[, step]) -- slider over numbers from start
      to stop.  When step is given it specifies the increment (or
      decrement); if it is not given, then the number of steps equals
      the width of the control in pixels.  In all cases, the number of
      values will be shrunk to be at most the pixel_width, since it is
      not possible to select more than this many values using a slider.

    EXAMPLES::


    Use one slider to modify the animation speed of another::

        @interact
        def f(speed=(50,100,..,2000), x=slider([1..50], animate=1000)):
            if 'speed' in interact.triggers():
                print("change x to have speed {}".format(speed))
                del interact.x
                interact.x = slider([1..50], default=interact.x, animate=speed)
                return
    """
    if step_size is not None: # for compat with sage
        step = step_size
    slider = Slider(start, stop, step, max_steps)
    vals = [str(x) for x in slider.vals]  # for display by the client
    if range and default is None:
        default = [0, len(vals)-1]
    return control(
            control_type = 'range-slider' if range else 'slider',
            opts         = {'default'       : slider.to_client(default),
                            'label'         : label,
                            'animate'       : animate,
                            'vals'          : vals,
                            'display_value' : display_value,
                            'width'         : width},
            repr         = "Slider",
            convert_from_client = slider.from_client,
            convert_to_client   = slider.to_client
        )

def range_slider(*args, **kwds):
    """
    range_slider is the same as :func:`slider`, except with range=True.

    EXAMPLES:

    A range slider with a constraint::

        @interact
        def _(t = range_slider([1..1000], default=(100,200), label=r'Choose a range for $\alpha$')):
            print(t)
    """
    kwds['range'] = True
    return slider(*args, **kwds)

def selector(values, label=None, default=None,
             nrows=None, ncols=None, width=None, buttons=False,
             button_classes=None):
    """
        A drop down menu or a button bar for use in conjunction with
        the :func:`interact` command.  We use the same command to
        create either a drop down menu or selector bar of buttons,
        since conceptually the two controls do exactly the same thing
        - they only look different.  If either ``nrows`` or ``ncols``
        is given, then you get a buttons instead of a drop down menu.

        INPUT:

        - ``values`` - either (1) a list [val0, val1, val2, ...] or (2)
          a list of pairs [(val0, lbl0), (val1,lbl1), ...] in which case
          all labels must be given -- use None to auto-compute a given label.
        - ``label`` - a string (default: None); if given, this label
          is placed to the left of the entire button group
        - ``default`` - an object (default: first); default value in values list
        - ``nrows`` - an integer (default: None); if given determines
          the number of rows of buttons; if given, buttons=True
        - ``ncols`` - an integer (default: None); if given determines
          the number of columns of buttons; if given, buttons=True
        - ``width`` - an integer or string (default: None); if given,
          all buttons are this width.  If an integer, the default units
          are 'ex'.  A string that specifies any valid HTML units (e.g., '100px', '3em')
          is also allowed [SALVUS only].
        - ``buttons`` - a bool (default: False, except as noted
          above); if True, use buttons
        - ``button_classes`` - [SALVUS only] None, a string, or list of strings
          of the of same length as values, whose entries are a whitespace-separated
          string of CSS classes, e.g., Bootstrap CSS classes such as:
              btn-primary, btn-info, btn-success, btn-warning, btn-danger,
              btn-link, btn-large, btn-small, btn-mini.
          See http://twitter.github.com/bootstrap/base-css.html#buttons
          If button_classes a single string, that class is applied to all buttons.
    """
    if (len(values) > 0 and isinstance(values[0], tuple) and len(values[0]) == 2):
        vals = [z[0] for z in values]
        lbls = [str(z[1]) if z[1] is not None else None for z in values]
    else:
        vals = values
        lbls = [None] * len(vals)

    for i in range(len(vals)):
        if lbls[i] is None:
            v = vals[i]
            lbls[i] = v if isinstance(v, str) else str(v)

    if default is None:
        default = 0
    else:
        try:
            default = vals.index(default)
        except IndexError:
            default = 0

    opts = dict(locals())
    for k in ['vals', 'values', 'i', 'v', 'z']:
        if k in opts:
            del opts[k]  # these could have a big jsonable repr

    opts['lbls'] = lbls
    return control(
            control_type        = 'selector',
            opts                = opts,
            repr                = "Selector labeled %r with values %s"%(label, values),
            convert_from_client = lambda n : vals[int(n)],
            convert_to_client   = lambda x : vals.index(x)
        )



interact_functions = {}
interact_controls = ['button', 'checkbox', 'color_selector', 'input_box',
                     'range_slider', 'selector', 'slider', 'text_control',
                     'input_grid']

for f in ['interact'] + interact_controls:
    interact_functions[f] = globals()[f]

# A little magic so that "interact.controls.[tab]" shows all the controls.
class Controls:
    pass
Interact.controls = Controls()
for f in interact_controls:
    interact.controls.__dict__[f] = interact_functions[f]


##########################################################################################
# Cell object -- programatically control the current cell.
##########################################################################################


class Cell(object):
    def id(self):
        """
        Return the UUID of the cell in which this function is called.
        """
        return salvus._id

    def hide(self, component='input'):
        """
        Hide the 'input' or 'output' component of a cell.
        """
        salvus.hide(component)

    def show(self, component='input'):
        """
        Show the 'input' or 'output' component of a cell.
        """
        salvus.show(component)

    def hideall(self):
        """
        Hide the input and output fields of the cell in which this code executes.
        """
        salvus.hide('input')
        salvus.hide('output')

    #def input(self, val=None):
    #    """
    #    Get or set the value of the input component of the cell in
    #    which this code executes.
    #    """
    #    salvus.javascript("cell.set_input(obj)", obj=val)
    #
    #def output(self, val=None):
    #    """
    #    Get or set the value of the output component of the cell in
    #    which this code executes.
    #    """
    #    salvus.javascript("cell.set_output(obj)", obj=val)
    #    return salvus.output(val, self._id)

cell = Cell()

##########################################################################################
# Cell decorators -- aka "percent modes"
##########################################################################################

import sage.misc.html
try:
    _html = sage.misc.html.HTML()
except:
    _html = sage.misc.html.HTMLFragmentFactory

class HTML:
    """
    Cell mode that renders everything after %html as HTML then hides
    the input (unless you pass in hide=False).

    EXAMPLES::

        ---
        %html
        <h1>A Title</h1>
        <h2>Subtitle</h2>

        ---
        %html(hide=False)
        <h1>A Title</h1>
        <h2>Subtitle</h2>

        ---
        %html("<h1>A title</h1>", hide=False)

        ---
        %html(hide=False) <h1>Title</h1>

    """
    def __init__(self, hide=True):
        self._hide = hide

    def __call__(self, *args, **kwds):
        if len(kwds) > 0 and len(args) == 0:
            return HTML(**kwds)
        if len(args) > 0:
            self._render(args[0], **kwds)

    def _render(self, s, hide=None):
        if hide is None:
            hide = self._hide
        if hide:
            salvus.hide('input')
        salvus.html(s)

    def table(self):
        raise NotImplementedError("html.table not implemented in SageMathCloud yet")

html = HTML()
html.iframe = _html.iframe  # written in a way that works fine

def coffeescript(s=None, once=False):
    """
    Execute code using CoffeeScript.

    For example:

         %coffeescript console.log 'hi'

    or

         coffeescript("console.log 'hi'")

    You may either pass in a string or use this as a cell decorator,
    i.e., put %coffeescript at the top of a cell.

    If you set once=False, the code will be executed every time the output of the cell is rendered, e.g.,
    on load, like with %auto::

         coffeescript('console.log("hi")', once=False)

    or

         %coffeescript(once=False)
         console.log("hi")


    EXTRA FUNCTIONALITY:

    When executing code, a function called print is defined, and objects cell and worksheet.::

         print(1,2,'foo','bar')  -- displays the inputs in the output cell

         cell -- has attributes cell.output (the html output box) and cell.cell_id

         worksheet -- has attributes project_page and editor, and methods interrupt, kill, and

            execute_code: (opts) =>
                opts = defaults opts,
                    code     : required
                    data     : undefined
                    preparse : true
                    cb       : undefined

    OPTIMIZATION: When used alone as a cell decorator in a Sage worksheet
    with once=False (the default), rendering is done entirely client side,
    which is much faster, not requiring a round-trip to the server.
    """
    if s is None:
        return lambda s : salvus.javascript(s, once=once, coffeescript=True)
    else:
        return salvus.javascript(s, coffeescript=True, once=once)

def javascript(s=None, once=False):
    """
    Execute code using JavaScript.

    For example:

         %javascript console.log('hi')

    or

         javascript("console.log('hi')")


    You may either pass in a string or use this as a cell decorator,
    i.e., put %javascript at the top of a cell.

    If once=False (the default), the code will be executed every time the output of the
    cell is rendered, e.g., on load, like with %auto::

         javascript('.. some code ', once=False)

    or

         %javascript(once=False)
         ... some code

    WARNING: If once=True, then this code is likely to get executed *before* the rest
    of the output for this cell has been rendered by the client.

         javascript('console.log("HI")', once=False)

    EXTRA FUNCTIONALITY:

    When executing code, a function called print is defined, and objects cell and worksheet.::

         print(1,2,'foo','bar')  -- displays the inputs in the output cell

         cell -- has attributes cell.output (the html output box) and cell.cell_id

         worksheet -- has attributes project_page and editor, and methods interrupt, kill, and

            execute_code: (opts) =>
                opts = defaults opts,
                    code     : required
                    data     : undefined
                    preparse : true
                    cb       : undefined

    This example illustrates using worksheet.execute_code::

        %coffeescript
        for i in [500..505]
            worksheet.execute_code
                code : "i=salvus.data['i']; i, factor(i)"
                data : {i:i}
                cb   : (mesg) ->
                    if mesg.stdout then print(mesg.stdout)
                    if mesg.stderr then print(mesg.stderr)

    OPTIMIZATION: When used alone as a cell decorator in a Sage worksheet
    with once=False (the default), rendering is done entirely client side,
    which is much faster, not requiring a round-trip to the server.
    """
    if s is None:
        return lambda s : salvus.javascript(s, once=once)
    else:
        return salvus.javascript(s, once=once)

javascript_exec_doc = r"""

To send code from Javascript back to the Python process to
be executed use the worksheet.execute_code function::

    %javascript  worksheet.execute_code(string_to_execute)

You may also use a more general call format of the form::

    %javascript
    worksheet.execute_code({code:string_to_execute, data:jsonable_object,
                            preparse:true or false, cb:function});

The data object is available when the string_to_execute is being
evaluated as salvus.data.  For example, if you execute this code
in a cell::

    javascript('''
        worksheet.execute_code({code:"a = salvus.data['b']/2; print(a)", data:{b:5},
                       preparse:false, cb:function(mesg) { console.log(mesg)} });
    ''')

then the Python variable a is set to 2, and the Javascript console log will display::

    Object {done: false, event: "output", id: "..."}
    Object {stdout: "2\n", done: true, event: "output", id: "..."}

You can also send an interrupt signal to the Python process from
Javascript by calling worksheet.interrupt(), and kill the process
with worksheet.kill().  For example, here the a=4 never
happens (but a=2 does)::

    %javascript
    worksheet.execute_code({code:'a=2; sleep(100); a=4;',
                            cb:function(mesg) { worksheet.interrupt(); console.log(mesg)}})

or using CoffeeScript (a Javascript preparser)::

    %coffeescript
    worksheet.execute_code
        code : 'a=2; sleep(100); a=4;'
        cb   : (mesg) ->
            worksheet.interrupt()
            console.log(mesg)

The Javascript code is evaluated with numerous standard Javascript libraries available,
including jQuery, Twitter Bootstrap, jQueryUI, etc.

"""

for s in [coffeescript, javascript]:
    s.__doc__ += javascript_exec_doc

def latex0(s=None, **kwds):
    """
    Create and display an arbitrary LaTeX document as a png image in the Salvus Notebook.

    In addition to directly calling latex.eval, you may put %latex (or %latex.eval(density=75, ...etc...))
    at the top of a cell, which will typeset everything else in the cell.
    """
    if s is None:
        return lambda t : latex0(t, **kwds)
    import os
    if 'filename' not in kwds:
        import tempfile
        delete_file = True
        kwds['filename'] = tempfile.mkstemp(suffix=".png")[1]
    else:
        delete_file = False
    if 'locals' not in kwds:
        kwds['locals'] = salvus.namespace
    if 'globals' not in kwds:
        kwds['globals'] = salvus.namespace
    sage.misc.latex.Latex.eval(sage.misc.latex.latex, s, **kwds)
    salvus.file(kwds['filename'], once=False)
    if delete_file:
        os.unlink(kwds['filename'])
    return ''

latex0.__doc__ +=  sage.misc.latex.Latex.eval.__doc__


class Time:
    """
    Time execution of code exactly once in Salvus by:

    - putting %time at the top of a cell to time execution of the entire cell
    - put %time at the beginning of line to time execution of just that line
    - write time('some code') to executation of the contents of the string.

    If you want to time repeated execution of code for benchmarking purposes, use
    the timeit command instead.
    """
    def __init__(self, start=False):
        if start:
            from sage.all import walltime, cputime
            self._start_walltime = walltime()
            self._start_cputime = cputime()

    def before(self, code):
        return Time(start=True)

    def after(self, code):
        from sage.all import walltime, cputime
        print("CPU time: %.2f s, Wall time: %.2f s" % (cputime(self._start_cputime), walltime(self._start_walltime)))
        self._start_cputime = self._start_walltime = None

    def __call__(self, code):
        from sage.all import walltime, cputime
        not_as_decorator = self._start_cputime is None
        if not_as_decorator:
            self.before(code)
        salvus.execute(code)
        if not_as_decorator:
            self.after(code)

time = Time()


def file(path):
    """
    Block decorator to write to a file.  Use as follows:

        %file('filename') put this line in the file

    or

        %file('filename')
        everything in the rest of the
        cell goes into the file with given name.


    As with all block decorators in Salvus, the arguments to file can
    be arbitrary expressions.  For examples,

        a = 'file'; b = ['name', 'txt']

        %file(a+b[0]+'.'+b[1])  rest of line goes in 'filename.txt'
    """
    return lambda content: open(path,'w').write(content)


def timeit(*args, **kwds):
    """
    Time execution of a command or block of commands.

    This command has been enhanced for Salvus so you may use it as
    a block decorator as well, e.g.,

        %timeit 2+3

    and

        %timeit(number=10, preparse=False)  2^3

        %timeit(number=10, seconds=True)  2^3

    and

        %timeit(preparse=False)

        [rest of the cell]

    Here is the original docstring for timeit:

    """
    def go(code):
        print(sage.misc.sage_timeit.sage_timeit(code, globals_dict=salvus.namespace, **kwds))
    if len(args) == 0:
        return lambda code : go(code)
    else:
        go(*args)

# TODO: these need to also give the argspec
timeit.__doc__ += sage.misc.sage_timeit.sage_timeit.__doc__


class Capture:
    """
    Capture or ignore the output from evaluating the given code. (SALVUS only).

    Use capture as a block decorator by placing either %capture or
    %capture(optional args) at the beginning of a cell or at the
    beginning of a line.  If you use just plain %capture then stdout
    and stderr are completely ignored.  If you use %capture(args)
    you can redirect or echo stdout and stderr to variables or
    files.  For example if you start a cell with this line::

       %capture(stdout='output', stderr=open('error','w'), append=True, echo=True)

    then stdout is appended (because append=True) to the global
    variable output, stderr is written to the file 'error', and the
    output is still displayed in the output portion of the cell (echo=True).

    INPUT:

    - stdout -- string (or object with write method) to send stdout output to (string=name of variable)
    - stderr -- string (or object with write method) to send stderr output to (string=name of variable)
    - append -- (default: False) if stdout/stderr are a string, append to corresponding variable
    - echo   -- (default: False) if True, also echo stdout/stderr to the output cell.
    """
    def __init__(self, stdout, stderr, append, echo):
        self.v = (stdout, stderr, append, echo)

    def before(self, code):
        (stdout, stderr, append, echo) = self.v
        self._orig_stdout_f = orig_stdout_f = sys.stdout._f
        if stdout is not None:
            if hasattr(stdout, 'write'):
                def write_stdout(buf):
                    stdout.write(buf)
            elif isinstance(stdout, str):
                if (stdout not in salvus.namespace) or not append:
                    salvus.namespace[stdout] = ''
                if not isinstance(salvus.namespace[stdout], str):
                    salvus.namespace[stdout] = str(salvus.namespace[stdout])
                def write_stdout(buf):
                    salvus.namespace[stdout] += buf
            else:
                raise TypeError("stdout must be None, a string, or have a write method")
            def f(buf, done):
                write_stdout(buf)
                if echo:
                    orig_stdout_f(buf, done)
                elif done:
                    orig_stdout_f('', done)
            sys.stdout._f = f
        elif not echo:
            def f(buf,done):
                if done:
                    orig_stdout_f('',done)
            sys.stdout._f = f

        self._orig_stderr_f = orig_stderr_f = sys.stderr._f
        if stderr is not None:
            if hasattr(stderr, 'write'):
                def write_stderr(buf):
                    stderr.write(buf)
            elif isinstance(stderr, str):
                if (stderr not in salvus.namespace) or not append:
                    salvus.namespace[stderr] = ''
                if not isinstance(salvus.namespace[stderr], str):
                    salvus.namespace[stderr] = str(salvus.namespace[stderr])
                def write_stderr(buf):
                    salvus.namespace[stderr] += buf
            else:
                raise TypeError("stderr must be None, a string, or have a write method")
            def f(buf, done):
                write_stderr(buf)
                if echo:
                    orig_stderr_f(buf, done)
                elif done:
                    orig_stderr_f('', done)
            sys.stderr._f = f
        elif not echo:
            def f(buf,done):
                if done:
                    orig_stderr_f('',done)
            sys.stderr._f = f


        return self

    def __call__(self, code=None, stdout=None, stderr=None, append=False, echo=False):
        if code is None:
            return Capture(stdout=stdout, stderr=stderr, append=append, echo=echo)
        salvus.execute(code)


    def after(self, code):
        sys.stdout._f = self._orig_stdout_f
        sys.stderr._f = self._orig_stderr_f


capture = Capture(stdout=None, stderr=None, append=False, echo=False)


def cython(code=None, **kwds):
    """
    Block decorator to easily include Cython code in SageMathCloud worksheets.

    Put %cython at the top of a cell, and the rest of that cell is compiled as
    Cython code and made directly available to use in other cells.

    You can pass options to cython by typing "%cython(... var=value...)"
    instead of just "%cython".

    If you give the option silent=True (not the default) then this won't
    print what functions get globally defined as a result of evaluating code.

    This is a wrapper around Sage's own cython function, whose
    docstring is below:

    ORIGINAL DOCSTRING:

    """
    if code is None:
        return lambda code: cython(code, **kwds)
    from sage.misc.temporary_file import tmp_dir
    path = tmp_dir()
    filename = os.path.join(path, 'a.pyx')
    open(filename, 'w').write(code)

    silent = kwds.get('silent', False)
    if 'silent' in kwds:
        del kwds['silent']

    if 'annotate' not in kwds and not silent:
        kwds['annotate'] = True

    import sage.misc.cython
    modname, path = sage.misc.cython.cython(filename, **kwds)

    try:
    	sys.path.insert(0,path)
    	module = __import__(modname)
    finally:
    	del sys.path[0]

    import inspect
    defined = []
    for name, value in inspect.getmembers(module):
        if not name.startswith('_') and name != 'init_memory_functions':
            salvus.namespace[name] = value
            defined.append(name)
    if not silent:
        if defined:
            print("Defined %s" % (', '.join(defined)))
        else:
            print("No functions defined.")

    files = os.listdir(path)
    html_filename = None
    for n in files:
        base, ext = os.path.splitext(n)
        if ext.startswith('.html') and '_pyx_' in base:
            html_filename = os.path.join(path, n)
    if html_filename is not None:
        salvus.file(html_filename, raw=True, show=True, text="Auto-generated code...")

cython.__doc__ += sage.misc.cython.cython.__doc__


class script:
    r"""
    Block decorator to run an arbitrary shell command with input from a
    cell in Salvus.

    Put %script('shell command line') or %script(['command', 'arg1',
    'arg2', ...])  by itself on a line in a cell, and the command line
    is run with stdin the rest of the contents of the cell.  You can
    also use script in single line mode, e.g.,::

        %script('gp -q') factor(2^97 - 1)

    or

        %script(['gp', '-q'])   factor(2^97 - 1)

    will launch a gp session, feed 'factor(2^97-1)' into stdin, and
    display the resulting factorization.

    NOTE: the result is stored in the attribute "stdout", so you can do::

        s = script('gp -q')
        %s factor(2^97-1)
        s.stdout
        '\n[11447 1]\n\n[13842607235828485645766393 1]\n\n'

    and s.stdout will now be the output string.

    You may also specify the shell environment with the env keyword.
    """
    def __init__(self, args, env=None):
        self._args = args
        self._env = env
    def __call__(self, code=''):
        import subprocess
        try:
            s = None
            s = subprocess.Popen(self._args, stdin=subprocess.PIPE, stdout=subprocess.PIPE,
                                 stderr=subprocess.STDOUT, shell=isinstance(self._args, str),
                                 env=self._env)
            s.stdin.write(code); s.stdin.close()
        finally:
            if s is None:
                return
            try:
                self.stdout = s.stdout.read()
                sys.stdout.write(self.stdout)
            finally:
                try:
                    os.system("pkill -TERM -P %s"%s.pid)
                except OSError:
                    pass
               	try:
                    os.kill(s.pid, 9)
                except OSError:
                    pass

def python(code):
    """
    Block decorator to run code in pure Python mode, without it being
    preparsed by the Sage preparser.  Otherwise, nothing changes.

    To use this, put %python by itself in a cell so that it applies to
    the rest of the cell, or put it at the beginning of a line to
    disable preparsing just for that line.
    """
    salvus.execute(code, preparse=False)

def python3(code):
    """
    Block decorator to run code in a pure Python3 mode session.

    To use this, put %python3 by itself in a cell so that it applies to
    the rest of the cell, or put it at the beginning of a line to
    run just that line using python3.

    You can combine %python3 with capture, if you would like to capture
    the output to a variable.  For example::

        %capture(stdout='p3')
        %python3
        x = set([1,2,3])
        print(x)

    Afterwards, p3 contains the output '{1, 2, 3}' and the variable x
    in the controlling Sage session is in no way impacted.

    NOTE: No state is preserved between calls.  Each call is a separate process.
    """
    script('sage-native-execute python3 -E')(code)

def perl(code):
    """
    Block decorator to run code in a Perl session.

    To use this, put %perl by itself in a cell so that it applies to
    the rest of the cell, or put it at the beginning of a line to
    run just that line using perl.

    EXAMPLE:

    A perl cell::

        %perl
        $apple_count = 5;
        $count_report = "There are $apple_count apples.";
        print "The report is: $count_report\n";

    Or use %perl on one line::

        %perl  $apple_count = 5;  $count_report = "There are $apple_count apples."; print "The report is: $count_report\n";

    You can combine %perl with capture, if you would like to capture
    the output to a variable.  For example::

        %capture(stdout='p')
        %perl print "hi"

    Afterwards, p contains 'hi'.

    NOTE: No state is preserved between calls.  Each call is a separate process.
    """
    script('sage-native-execute perl')(code)


def ruby(code):
    """
    Block decorator to run code in a Ruby session.

    To use this, put %ruby by itself in a cell so that it applies to
    the rest of the cell, or put it at the beginning of a line to
    run just that line using ruby.

    EXAMPLE:

    A ruby cell::

        %ruby
        lang = "ruby"
        print "Hello from #{lang}!"

    Or use %ruby on one line::

        %ruby lang = "ruby"; print "Hello from #{lang}!"

    You can combine %ruby with capture, if you would like to capture
    the output to a variable.  For example::

        %capture(stdout='p')
        %ruby lang = "ruby"; print "Hello from #{lang}!"

    Afterwards, p contains 'Hello from ruby!'.

    NOTE: No state is preserved between calls.  Each call is a separate process.
    """
    script('sage-native-execute ruby')(code)


def fortran(x, library_paths=[], libraries=[], verbose=False):
    """
    Compile Fortran code and make it available to use.

    INPUT:

        - x -- a string containing code

    Use this as a decorator.   For example, put this in a cell and evaluate it::

        %fortran

        C FILE: FIB1.F
              SUBROUTINE FIB(A,N)
        C
        C     CALCULATE FIRST N FIBONACCI NUMBERS
        C
              INTEGER N
              REAL*8 A(N)
              DO I=1,N
                 IF (I.EQ.1) THEN
                    A(I) = 0.0D0
                 ELSEIF (I.EQ.2) THEN
                    A(I) = 1.0D0
                 ELSE
                    A(I) = A(I-1) + A(I-2)
                 ENDIF
              ENDDO
              END
        C END FILE FIB1.F


    In the next cell, evaluate this::

        import numpy
        n = numpy.array(range(10),dtype=float)
        fib(n,int(10))
        n

    This will produce this output: array([  0.,   1.,   1.,   2.,   3.,   5.,   8.,  13.,  21.,  34.])
    """
    import __builtin__
    from sage.misc.temporary_file import tmp_dir
    if len(x.splitlines()) == 1 and os.path.exists(x):
        filename = x
        x = open(x).read()
        if filename.lower().endswith('.f90'):
            x = '!f90\n' + x

    from numpy import f2py
    from random import randint

    # Create everything in a temporary directory
    mytmpdir = tmp_dir()

    try:
        old_cwd = os.getcwd()
        os.chdir(mytmpdir)

        old_import_path = os.sys.path
        os.sys.path.append(mytmpdir)

        name = "fortran_module_%s"%randint(0,2**64)  # Python module name
        # if the first line has !f90 as a comment, gfortran will
        # treat it as Fortran 90 code
        if x.startswith('!f90'):
            fortran_file = name + '.f90'
        else:
            fortran_file = name + '.f'

        s_lib_path = ""
        s_lib = ""
        for s in library_paths:
            s_lib_path = s_lib_path + "-L%s "

        for s in libraries:
            s_lib = s_lib + "-l%s "%s

        log = name + ".log"
        extra_args = '--quiet --f77exec=sage-inline-fortran --f90exec=sage-inline-fortran %s %s >"%s" 2>&1'%(
            s_lib_path, s_lib, log)

        f2py.compile(x, name, extra_args = extra_args, source_fn=fortran_file)
        log_string = open(log).read()

        # f2py.compile() doesn't raise any exception if it fails.
        # So we manually check whether the compiled file exists.
        # NOTE: the .so extension is used expect on Cygwin,
        # that is even on OS X where .dylib might be expected.
        soname = name
        uname = os.uname()[0].lower()
        if uname[:6] == "cygwin":
            soname += '.dll'
        else:
            soname += '.so'
        if not os.path.isfile(soname):
            raise RuntimeError("failed to compile Fortran code:\n" + log_string)

        if verbose:
            print(log_string)

        m = __builtin__.__import__(name)

    finally:
        os.sys.path = old_import_path
        os.chdir(old_cwd)
        try:
            import shutil
            shutil.rmtree(mytmpdir)
        except OSError:
            # This can fail for example over NFS
            pass

    for k, x in m.__dict__.iteritems():
        if k[0] != '_':
            salvus.namespace[k] = x


def sh(code):
    """
    Run a bash script in Salvus.

    EXAMPLES:

    Use as a block decorator on a single line::

        %sh pwd

    and multiline

        %sh
        echo "hi"
        pwd
        ls -l

    You can also just directly call it::

        sh('pwd')

    The output is printed. To capture it, use capture

        %capture(stdout='output')
        %sh pwd

    After that, the variable output contains the current directory
    """
    return script('/bin/bash')(code)

# Monkey patch the R interpreter interface to support graphics, when
# used as a decorator.

import sage.interfaces.r
def r_eval0(*args, **kwds):
    return sage.interfaces.r.R.eval(sage.interfaces.r.r, *args, **kwds).strip('\n')

_r_plot_options = ''
def set_r_plot_options(width=7, height=7):
    global _r_plot_options
    _r_plot_options = ", width=%s, height=%s"%(width, height)

r_dev_on = False
def r_eval(code, *args, **kwds):
    """
    Run a block of R code.

    EXAMPLES::

         sage: print r.eval("summary(c(1,2,3,111,2,3,2,3,2,5,4))")   # outputs a string
         Min. 1st Qu.  Median    Mean 3rd Qu.    Max.
         1.00    2.00    3.00   12.55    3.50  111.00

    In the notebook, you can put %r at the top of a cell, or type "%default_mode r" into
    a cell to set the whole worksheet to r mode.

    NOTE: Any plots drawn using the plot command should "just work", without having
    to mess with special devices, etc.
    """
    # Only use special graphics support when using r as a cell decorator, since it has
    # a 10ms penalty (factor of 10 slowdown) -- which doesn't matter for interactive work, but matters
    # a lot if one had a loop with r.eval in it.
    if sage.interfaces.r.r not in salvus.code_decorators:
        return r_eval0(code, *args, **kwds)

    global r_dev_on
    if r_dev_on:
        return r_eval0(code, *args, **kwds)
    try:
        r_dev_on = True
        tmp = '/tmp/' + uuid() + '.svg'
        r_eval0("svg(filename='%s'%s)"%(tmp, _r_plot_options))
        s = r_eval0(code, *args, **kwds)
        r_eval0('dev.off()')
        return s
    finally:
        r_dev_on = False
        if os.path.exists(tmp):
            salvus.stdout('\n'); salvus.file(tmp, show=True); salvus.stdout('\n')
            os.unlink(tmp)

sage.interfaces.r.r.eval = r_eval
sage.interfaces.r.r.set_plot_options = set_r_plot_options


def prun(code):
    """
    Use %prun followed by a block of code to profile execution of that
    code.  This will display the resulting profile, along with a menu
    to select how to sort the data.

    EXAMPLES:

    Profile computing a tricky integral (on a single line)::

        %prun integrate(sin(x^2),x)

    Profile a block of code::

        %prun
        E = EllipticCurve([1..5])
        v = E.anlist(10^5)
        r = E.rank()
    """
    import cProfile, pstats
    from sage.misc.all import tmp_filename

    filename = tmp_filename()
    cProfile.runctx(salvus.namespace['preparse'](code), salvus.namespace, locals(), filename)

    @interact
    def f(title = text_control('', "<h1>Salvus Profiler</h1>"),
          sort=("First sort by", selector([('calls', 'number of calls to the function'),
                                     ('time', ' total time spent in the function'),
                                     ('cumulative', 'total time spent in this and all subfunctions (from invocation till exit)'),
                                     ('module', 'name of the module that contains the function'),
                                     ('name', 'name of the function')
                                     ], width="100%", default='time')),
          strip_dirs=True):
        try:
            p = pstats.Stats(filename)
            if strip_dirs:
                p.strip_dirs()
            p.sort_stats(sort)
            p.print_stats()
        except Exception as msg:
            print(msg)



##############################################################
# The %fork cell decorator.
##############################################################

def _wait_in_thread(pid, callback, filename):
    from sage.structure.sage_object import load
    def wait():
        try:
            os.waitpid(pid,0)
            callback(load(filename))
        except Exception as msg:
        	callback(msg)

    from threading import Thread
    t = Thread(target=wait, args=tuple([]))
    t.start()

def async(f, args, kwds, callback):
    """
    Run f in a forked subprocess with given args and kwds, then call the
    callback function when f terminates.
    """
    from sage.misc.all import tmp_filename
    filename = tmp_filename() + '.sobj'
    sys.stdout.flush()
    sys.stderr.flush()
    pid = os.fork()
    if pid:
        # The parent master process
        try:
            _wait_in_thread(pid, callback, filename)
            return pid
        finally:
            if os.path.exists(filename):
                os.unlink(filename)
    else:
        # The child process
        try:
            result = f(*args, **kwds)
        except Exception as msg:
            result = str(msg)
        from sage.structure.sage_object import save
        save(result, filename)
        os._exit(0)


class Fork(object):
    """
    The %fork block decorator evaluates its code in a forked subprocess
    that does not block the main process.

    You may still use the @fork function decorator from Sage, as usual,
    to run a function in a subprocess.  Type "sage.all.fork?" to see
    the help for the @fork decorator.

    WARNING: This is highly experimental and possibly flaky. Use with
    caution.

    All (picklelable) global variables that are set in the forked
    subprocess are set in the parent when the forked subprocess
    terminates.  However, the forked subprocess has no other side
    effects, except what it might do to file handles and the
    filesystem.

    To see currently running forked subprocesses, type
    fork.children(), which returns a dictionary {pid:execute_uuid}.
    To kill a given subprocess and stop the cell waiting for input,
    type fork.kill(pid).  This is currently the only way to stop code
    running in %fork cells.

    TODO/WARNING: The subprocesses spawned by fork are not killed
    if the parent process is killed first!

    NOTE: All pexpect interfaces are reset in the child process.
    """
    def __init__(self):
        self._children = {}

    def children(self):
        return dict(self._children)

    def __call__(self, s):

        if isinstance(s, types.FunctionType): # check for decorator usage
            import sage.parallel.decorate
            return sage.parallel.decorate.fork(s)

        salvus._done = False

        id = salvus._id

        changed_vars = set([])

        def change(var, val):
            changed_vars.add(var)

        def f():
            # Run some commands to tell Sage that its
            # pid has changed.
            import sage.misc.misc
            reload(sage.misc.misc)

            # The pexpect interfaces (and objects defined in them) are
            # not valid.
            sage.interfaces.quit.invalidate_all()

            salvus.namespace.on('change', None, change)
            salvus.execute(s)
            result = {}
            from sage.structure.sage_object import dumps
            for var in changed_vars:
                try:
                    result[var] = dumps(salvus.namespace[var])
                except:
                    result[var] = 'unable to pickle %s'%var
            return result


        from sage.structure.sage_object import loads
        def g(s):
            if isinstance(s, Exception):
                sys.stderr.write(str(s))
                sys.stderr.flush()
            else:
                for var, val in s.iteritems():
                    try:
                        salvus.namespace[var] = loads(val)
                    except:
                        print("unable to unpickle %s" % var)
            salvus._conn.send_json({'event':'output', 'id':id, 'done':True})
            if pid in self._children:
                del self._children[pid]

        pid = async(f, tuple([]), {}, g)
        print("Forked subprocess %s" % pid)
        self._children[pid] = id

    def kill(self, pid):
        if pid in self._children:
            salvus._conn.send_json({'event':'output', 'id':self._children[pid], 'done':True})
            os.kill(pid, 9)
            del self._children[pid]
        else:
            raise ValueError("Unknown pid = (%s)" % pid)

fork = Fork()


####################################################
# Display of 2d/3d graphics objects
####################################################

from sage.misc.all import tmp_filename
from sage.plot.animate import Animation
import matplotlib.figure

def show_animation(obj, delay=20, gif=False, **kwds):
    if gif:
        t = tmp_filename(ext='.gif')
        obj.gif(delay, t, **kwds)
        salvus.file(t, raw=False)
        os.unlink(t)
    else:
        t = tmp_filename(ext='.webm')
        obj.ffmpeg(t, delay=delay, **kwds)
        salvus.file(t, raw=True)   # and let delete when worksheet ends - need this so can replay video.

def show_2d_plot_using_matplotlib(obj, svg, **kwds):
    if isinstance(obj, matplotlib.image.AxesImage):
        # The result of imshow, e.g.,
        #
        #     from matplotlib import numpy, pyplot
        #     pyplot.imshow(numpy.random.random_integers(255, size=(100,100,3)))
        #
        t = tmp_filename(ext='.png')
        obj.write_png(t)
        salvus.file(t)
        os.unlink(t)
        return

    if isinstance(obj, matplotlib.axes.Axes):
        obj = obj.get_figure()

    if 'events' in kwds:
        from graphics import InteractiveGraphics
        ig = InteractiveGraphics(obj, **kwds['events'])
        n = '__a'+uuid().replace('-','')  # so it doesn't get garbage collected instantly.
        obj.__setattr__(n, ig)
        kwds2 = dict(kwds)
        del kwds2['events']
        ig.show(**kwds2)
    else:
        t = tmp_filename(ext = '.svg' if svg else '.png')
        if isinstance(obj, matplotlib.figure.Figure):
            obj.savefig(t, **kwds)
        else:
            obj.save(t, **kwds)
        salvus.file(t)
        os.unlink(t)

def show_3d_plot_using_tachyon(obj, **kwds):
    t = tmp_filename(ext = '.png')
    obj.save(t, **kwds)
    salvus.file(t)
    os.unlink(t)

def show_graph_using_d3(obj, **kwds):
    salvus.d3_graph(obj, **kwds)


def plot3d_using_matplotlib(expr, rangeX, rangeY,
                            density=40, elev=45., azim=35.,
                            alpha=0.85, cmap=None):
    """
    Plots a symbolic expression in two variables on a two dimensional grid
    and renders the function using matplotlib's 3D projection.
    The purpose is to make it possible to create vectorized images (PDF, SVG)
    for high-resolution images in publications -- instead of rasterized image formats.

    Example::
        %var x y
        plot3d_using_matplotlib(x^2 + (1-y^2), (x, -5, 5), (y, -5, 5))

    Arguments::

        * expr: symbolic expression, e.g. x^2 - (1-y)^2
        * rangeX: triple: (variable, minimum, maximum), e.g. (x, -10, 10)
        * rangeY: like rangeX
        * density: grid density
        * elev: elevation, e.g. 45
        * azim: azimuth, e.g. 35
        * alpha: alpha transparency of plot (default: 0.85)
        * cmap: matplotlib colormap, e.g. matplotlib.cm.Blues (default)
    """
    from matplotlib import cm
    import matplotlib.pyplot as plt
    from mpl_toolkits.mplot3d import axes3d
    import numpy as np

    cmap = cmap or cm.Blues

    plt.cla()
    fig = plt.figure()
    ax = fig.gca(projection='3d')
    ax.view_init(elev=elev, azim=azim)

    xx = np.linspace(rangeX[1], rangeX[2], density)
    yy = np.linspace(rangeY[1], rangeY[2], density)
    X, Y = np.meshgrid(xx, yy)

    import numpy as np
    exprv = np.vectorize(lambda x1, x2 : \
        float(expr.subs({rangeX[0] : x1, rangeY[0] : x2})))
    Z = exprv(X, Y)
    zlim = np.min(Z), np.max(Z)

    ax.plot_surface(X, Y, Z, alpha=alpha, cmap=cmap, linewidth=.5,
                    shade=True,
                    rstride=int(len(xx)/10),
                    cstride=int(len(yy)/10))

    ax.set_xlabel('X')
    ax.set_xlim(*rangeX[1:])
    ax.set_ylabel('Y')
    ax.set_ylim(*rangeY[1:])
    ax.set_zlabel('Z')
    ax.set_zlim(*zlim)

    plt.show()


from sage.plot.graphics import Graphics, GraphicsArray
from sage.plot.plot3d.base import Graphics3d
import cgi

def show(*objs, **kwds):
    """
    Show a 2d or 3d graphics object (or objects), animation, or matplotlib figure, or show an
    expression typeset nicely using LaTeX.

       - display: (default: True); if True, use display math for expression (big and centered).

       - svg: (default: True); if True, show 2d plots using svg (otherwise use png)

       - d3: (default: True); if True, show graphs (vertices and edges) using an interactive D3 viewer
           for the many options for this viewer, type 'import graphics; graphics.graph_to_d3_jsonable?'
         If false, graphs are converted to plots and displayed as usual.

       - renderer: (default: 'webgl'); for 3d graphics
           - 'webgl' (fastest) using hardware accelerated 3d;
           - 'canvas' (slower) using a 2d canvas, but may work better with transparency;
           - 'tachyon' -- a ray traced static image.

       - spin: (default: False); spins 3d plot, with number determining speed (requires mouse over plot)

       - events: if given, {'click':foo, 'mousemove':bar}; each time the user clicks,
         the function foo is called with a 2-tuple (x,y) where they clicked.  Similarly
         for mousemove.  This works for Sage 2d graphics and matplotlib figures.

    ANIMATIONS:

       - animations are by default encoded and displayed using an efficiently web-friendly
         format (currently webm, which is **not supported** by Safari or IE).

            - ``delay`` - integer (default: 20); delay in hundredths of a
              second between frames.

            - gif=False -- if you set gif=True, instead use an animated gif,
              which is much less efficient, but works on all browsers.

         You can also use options directly to the animate command, e.g., the figsize option below:

              a = animate([plot(sin(x + a), (x, 0, 2*pi)) for a in [0, pi/4, .., 2*pi]], figsize=6)
              show(a, delay=30)


    EXAMPLES:

    Some examples:

        show(2/3)
        show([1, 4/5, pi^2 + e], 1+pi)
        show(x^2, display=False)
        show(e, plot(sin))

    Here's an example that illustrates creating a clickable image with events::

        @interact
        def f0(fun=x*sin(x^2), mousemove='', click='(0,0)'):
            click = sage_eval(click)
            g = plot(fun, (x,0,5), zorder=0) + point(click, color='red', pointsize=100, zorder=10)
            ymax = g.ymax(); ymin = g.ymin()
            m = fun.derivative(x)(x=click[0])
            b =  fun(x=click[0]) - m*click[0]
            g += plot(m*x + b, (click[0]-1,click[0]+1), color='red', zorder=10)
            def h(p):
                f0.mousemove = p
            def c(p):
                f0(click=p)
            show(g, events={'click':c, 'mousemove':h}, svg=True, gridlines='major', ymin=ymin, ymax=ymax)
    """
    # svg=True, d3=True,
    svg = kwds.get('svg',True)
    d3 = kwds.get('d3',True)
    display = kwds.get('display', True)
    for t in ['svg', 'd3', 'display']:
        if t in kwds:
            del kwds[t]
    import graphics
    def show0(obj, combine_all=False):
        # Either show the object and return None or
        # return a string of html to represent obj.
        if isinstance(obj, (Graphics, GraphicsArray, matplotlib.figure.Figure, matplotlib.axes.Axes, matplotlib.image.AxesImage)):
            show_2d_plot_using_matplotlib(obj, svg=svg, **kwds)
        elif isinstance(obj, Animation):
            show_animation(obj, **kwds)
        elif isinstance(obj, Graphics3d):
            if kwds.get('viewer') == 'tachyon':
                show_3d_plot_using_tachyon(obj, **kwds)
            else:
                salvus.threed(obj, **kwds)
                # graphics.show_3d_plot_using_threejs(obj, **kwds)
        elif isinstance(obj, (sage.graphs.graph.Graph, sage.graphs.digraph.DiGraph)):
            if d3:
                show_graph_using_d3(obj, **kwds)
            else:
                show(obj.plot(), **kwds)
        elif isinstance(obj, str):
            return obj
        elif isinstance(obj, (list, tuple)):
            v = []
            for a in obj:
                b = show0(a)
                if b is not None:
                    v.append(b)
            if combine_all:
                return ' '.join(v)
            s = ', '.join(v)
            if isinstance(obj, list):
                return '[%s]'%s
            else:
                return '(%s)'%s
        elif is_dataframe(obj):
            html(obj.to_html(), hide=False)
        else:
            s = str(sage.misc.latex.latex(obj))
            if r'\text{\texttt' in s and 'tikzpicture' not in s:
                # In this case the mathjax latex mess is so bad, it is better to just print and give up!
                print(obj)
                return
            # Add anything here that Sage produces and mathjax can't handle, and
            # which people complain about... (obviously, I wish there were a way to
            # know -- e.g., if Sage had a way to tell whether latex it produces
            # will work with mathjax or not).
            if '\\begin{tikzpicture}' in s or '\\raisebox' in s:
                # special case -- mathjax has no support for tikz or \raisebox so we just immediately display it (as a png); this is
                # better than nothing.
                sage.misc.latex.latex.eval(s)
                return ''
            elif display:
                return "$\\displaystyle %s$"%s
            else:
                return "$%s$"%s
    s = show0(objs, combine_all=True)
    if s is not None:
        if display:
            salvus.html("<div align='center'>%s</div>"%cgi.escape(s))
        else:
            salvus.html("<div>%s</div>"%cgi.escape(s))

# Make it so plots plot themselves correctly when they call their repr.
Graphics.show = show
GraphicsArray.show = show
Animation.show = show

# Very "evil" abuse of the display manager, so sphere().show() works:
try:
    from sage.repl.rich_output import get_display_manager
    get_display_manager().display_immediately = show
except:
    # so doesn't crash on older versions of Sage.
    pass

###################################################
# %auto -- automatically evaluate a cell on load
###################################################
def auto(s):
    """
    The %auto decorator sets a cell so that it will be automatically
    executed when the Sage process first starts.  Make it the first
    line of a cell.

    Thus %auto allows you to initialize functions, variables, interacts,
    etc., e.g., when loading a worksheet.
    """
    return s # the do-nothing block decorator.

def hide(component='input'):
    """
    Hide a component of a cell.  By default, hide hides the the code
    editor part of the cell, but you can hide other parts by passing
    in an optional argument:

              'input', 'output'

    Use the cell.show(...) function to reveal a cell component.
    """
    if component not in ['input', 'output']:
        # Allow %hide to work, for compatability with sagenb.
        hide('input')
        return component
    cell.hide(component)

def hideall(code=None):
    cell.hideall()
    if code is not None: # for backwards compat with sagenb
        return code


##########################################################
# A "%exercise" cell mode -- a first step toward
# automated homework.
##########################################################
class Exercise:
    def __init__(self, question, answer, check=None, hints=None):
        import sage.all
        from sage.structure.element import is_Matrix
        if not (isinstance(answer, (tuple, list)) and len(answer) == 2):
            if is_Matrix(answer):
                default = sage.all.parent(answer)(0)
            else:
                default = ''
            answer = [answer, default]

        if check is None:
            R = sage.all.parent(answer[0])
            def check(attempt):
                return R(attempt) == answer[0]

        if hints is None:
            hints = ['','','',"The answer is %s."%answer[0]]

        self._question       = question
        self._answer         = answer
        self._check          = check
        self._hints          = hints

    def _check_attempt(self, attempt, interact):
        from sage.misc.all import walltime
        response = "<div class='well'>"
        try:
            r = self._check(attempt)
            if isinstance(r, tuple) and len(r)==2:
                correct = r[0]
                comment = r[1]
            else:
                correct = bool(r)
                comment = ''
        except TypeError as msg:
            response += "<h3 style='color:darkgreen'>Huh? -- %s (attempt=%s)</h3>"%(msg, attempt)
        else:
            if correct:
                response += "<h1 style='color:blue'>RIGHT!</h1>"
                if self._start_time:
                    response += "<h2 class='lighten'>Time: %.1f seconds</h2>"%(walltime()-self._start_time,)
                if self._number_of_attempts == 1:
                    response += "<h3 class='lighten'>You got it first try!</h3>"
                else:
                    response += "<h3 class='lighten'>It took you %s attempts.</h3>"%(self._number_of_attempts,)
            else:
                response += "<h3 style='color:darkgreen'>Not correct yet...</h3>"
                if self._number_of_attempts == 1:
                    response += "<h4 style='lighten'>(first attempt)</h4>"
                else:
                    response += "<h4 style='lighten'>(%s attempts)</h4>"%self._number_of_attempts

                if self._number_of_attempts > len(self._hints):
                    hint = self._hints[-1]
                else:
                    hint = self._hints[self._number_of_attempts-1]
                if hint:
                    response += "<span class='lighten'>(HINT: %s)</span>"%(hint,)
            if comment:
                response += '<h4>%s</h4>'%comment

        response += "</div>"

        interact.feedback = text_control(response,label='')

        return correct

    def ask(self, cb):
        from sage.misc.all import walltime
        self._start_time = walltime()
        self._number_of_attempts = 0
        attempts = []
        @interact(layout=[[('question',12)],[('attempt',12)], [('feedback',12)]])
        def f(question = ("<b>Question:</b>", text_control(self._question)),
              attempt   = ('<b>Answer:</b>',self._answer[1])):
            if 'attempt' in interact.changed() and attempt != '':
                attempts.append(attempt)
                if self._start_time == 0:
                    self._start_time = walltime()
                self._number_of_attempts += 1
                if self._check_attempt(attempt, interact):
                    cb({'attempts':attempts, 'time':walltime()-self._start_time})

def exercise(code):
    r"""
    Use the %exercise cell decorator to create interactive exercise
    sets.  Put %exercise at the top of the cell, then write Sage code
    in the cell that defines the following (all are optional):

    - a ``question`` variable, as an HTML string with math in dollar
      signs

    - an ``answer`` variable, which can be any object, or a pair
      (correct_value, interact control) -- see the docstring for
      interact for controls.

    - an optional callable ``check(answer)`` that returns a boolean or
      a 2-tuple

            (True or False, message),

      where the first argument is True if the answer is correct, and
      the optional second argument is a message that should be
      displayed in response to the given answer.  NOTE: Often the
      input "answer" will be a string, so you may have to use Integer,
      RealNumber, or sage_eval to evaluate it, depending
      on what you want to allow the user to do.

    - hints -- optional list of strings to display in sequence each
      time the user enters a wrong answer.  The last string is
      displayed repeatedly.  If hints is omitted, the correct answer
      is displayed after three attempts.

    NOTE: The code that defines the exercise is executed so that it
    does not impact (and is not impacted by) the global scope of your
    variables elsewhere in your session.  Thus you can have many
    %exercise cells in a single worksheet with no interference between
    them.

    The following examples further illustrate how %exercise works.

    An exercise to test your ability to sum the first $n$ integers::

        %exercise
        title    = "Sum the first n integers, like Gauss did."
        n        = randint(3, 100)
        question = "What is the sum $1 + 2 + \\cdots + %s$ of the first %s positive integers?"%(n,n)
        answer   = n*(n+1)//2

    Transpose a matrix::

        %exercise
        title    = r"Transpose a $2 \times 2$ Matrix"
        A        = random_matrix(ZZ,2)
        question = "What is the transpose of $%s?$"%latex(A)
        answer   = A.transpose()

    Add together a few numbers::

        %exercise
        k        = randint(2,5)
        title    = "Add %s numbers"%k
        v        = [randint(1,10) for _ in range(k)]
        question = "What is the sum $%s$?"%(' + '.join([str(x) for x in v]))
        answer   = sum(v)

    The trace of a matrix::

        %exercise
        title    = "Compute the trace of a matrix."
        A        = random_matrix(ZZ, 3, x=-5, y = 5)^2
        question = "What is the trace of $$%s?$$"%latex(A)
        answer   = A.trace()

    Some basic arithmetic with hints and dynamic feedback::

        %exercise
        k        = randint(2,5)
        title    = "Add %s numbers"%k
        v        = [randint(1,10) for _ in range(k)]
        question = "What is the sum $%s$?"%(' + '.join([str(x) for x in v]))
        answer   = sum(v)
        hints    = ['This is basic arithmetic.', 'The sum is near %s.'%(answer+randint(1,5)), "The answer is %s."%answer]
        def check(attempt):
            c = Integer(attempt) - answer
            if c == 0:
                return True
            if abs(c) >= 10:
                return False, "Gees -- not even close!"
            if c < 0:
                return False, "too low"
            if c > 0:
                return False, "too high"
    """
    f = closure(code)
    def g():
        x = f()
        return x.get('title',''), x.get('question', ''), x.get('answer',''), x.get('check',None), x.get('hints',None)

    title, question, answer, check, hints = g()
    obj = {}
    obj['E'] = Exercise(question, answer, check, hints)
    obj['title'] = title
    def title_control(t):
        return text_control('<h3 class="lighten">%s</h3>'%t)

    the_times = []
    @interact(layout=[[('go',1), ('title',11,'')],[('')], [('times',12, "<b>Times:</b>")]], flicker=True)
    def h(go    = button("&nbsp;"*5 + "Go" + "&nbsp;"*7, label='', icon='fa-refresh', classes="btn-large btn-success"),
          title = title_control(title),
          times = text_control('')):
        c = interact.changed()
        if 'go' in c or 'another' in c:
            interact.title = title_control(obj['title'])
            def cb(obj):
                the_times.append("%.1f"%obj['time'])
                h.times = ', '.join(the_times)

            obj['E'].ask(cb)

            title, question, answer, check, hints = g()   # get ready for next time.
            obj['title'] = title
            obj['E'] = Exercise(question, answer, check, hints)

def closure(code):
    """
    Wrap the given code block (a string) in a closure, i.e., a
    function with an obfuscated random name.

    When called, the function returns locals().
    """
    import uuid
    # TODO: strip string literals first
    code = ' ' + ('\n '.join(code.splitlines()))
    fname = "__" + str(uuid.uuid4()).replace('-','_')
    closure = "def %s():\n%s\n return locals()"%(fname, code)
    class Closure:
        def __call__(self):
            return self._f()
    c = Closure()
    salvus.execute(closure)
    c._f = salvus.namespace[fname]
    del salvus.namespace[fname]
    return c


#########################################
# Dynamic variables (linked to controls)
#########################################

def _dynamic(var, control=None):
    if control is None:
        control = salvus.namespace.get(var,'')

    @interact(layout=[[(var,12)]], output=False)
    def f(x=(var,control)):
        salvus.namespace.set(var, x, do_not_trigger=[var])

    def g(y):
        f.x = y
    salvus.namespace.on('change', var, g)

    if var in salvus.namespace:
        x = salvus.namespace[var]

def dynamic(*args, **kwds):
    """
    Make variables in the global namespace dynamically linked to a control from the
    interact label (see the documentation for interact).

    EXAMPLES:

    Make a control linked to a variable that doesn't yet exist::

         dynamic('xyz')

    Make a slider and a selector, linked to t and x::

         dynamic(t=(1..10), x=[1,2,3,4])
         t = 5          # this changes the control
    """
    for var in args:
        if not isinstance(var, str):
            i = id(var)
            for k,v in salvus.namespace.iteritems():
                if id(v) == i:
                    _dynamic(k)
            return
        else:
            _dynamic(var)

    for var, control in kwds.iteritems():
        _dynamic(var, control)


import sage.all

def var0(*args, **kwds):
    if len(args)==1:
        name = args[0]
    else:
        name = args
    G = salvus.namespace
    v = sage.all.SR.var(name, **kwds)
    if isinstance(v, tuple):
        for x in v:
            G[repr(x)] = x
    else:
        G[repr(v)] = v
    return v

def var(*args, **kwds):
    """
    Create symbolic variables and inject them into the global namespace.

    NOTE: In SageMathCloud, you can use var as a line decorator::

        %var x
        %var a,b,theta          # separate with commas
        %var x y z t            # separate with spaces

    Use latex_name to customizing how the variables is typeset:

        var1 = var('var1', latex_name=r'\sigma^2_1')
        show(e^(var1**2))

    Multicolored variables made using the %var line decorator:

        %var(latex_name=r"\color{green}{\theta}") theta
        %var(latex_name=r"\color{red}{S_{u,i}}") sui
        show(expand((sui + x^3 + theta)^2))



    Here is the docstring for var in Sage:

    """
    if 'latex_name' in kwds:
        # wrap with braces -- sage should probably do this, but whatever.
        kwds['latex_name'] = '{%s}'%kwds['latex_name']
    if len(args) > 0:
        return var0(*args, **kwds)
    else:
        def f(s):
            return var0(s, *args, **kwds)
        return f

var.__doc__ += sage.all.var.__doc__



#############################################
# Variable reset -- we have to rewrite
# this because of all the monkey patching
# that we do.
#############################################

import sage.misc.reset

def reset(vars=None, attached=False):
    """
    If vars is specified, just restore the value of vars and leave
    all other variables alone.   In SageMathCloud, you can also use
    reset as a line decorator::

         %reset x, pi, sin   # comma-separated
         %reset x pi sin     # commas are optional

    If vars is not given, delete all user-defined variables, reset
    all global variables back to their default states, and reset
    all interfaces to other computer algebra systems.

    Original reset docstring::

    """
    if vars is not None:
        restore(vars)
        return
    G = salvus.namespace
    T = type(sys)  # module type
    for k in G.keys():
        if k[0] != '_' and type(k) != T:
            try:
                del G[k]
            except KeyError:
                pass
    restore()
    from sage.symbolic.assumptions import forget; forget()
    sage.misc.reset.reset_interfaces()
    if attached:
        sage.misc.reset.reset_attached()

reset.__doc__ += sage.misc.reset.reset.__doc__

def restore(vars=None):
    ""
    if isinstance(vars, unicode):
        vars = str(vars)   # sage.misc.reset is unicode ignorant
        if ',' in vars:    # sage.misc.reset is stupid about commas and space -- TODO: make a patch to sage
            vars = [v.strip() for v in vars.split(',')]
    import sage.calculus.calculus
    sage.misc.reset._restore(salvus.namespace, default_namespace, vars)
    sage.misc.reset._restore(sage.calculus.calculus.syms_cur, sage.calculus.calculus.syms_default, vars)

restore.__doc__ += sage.misc.reset.restore.__doc__

# NOTE: this is not used anymore
def md2html(s):
    from markdown2Mathjax import sanitizeInput, reconstructMath
    from markdown2 import markdown

    delims = [('\\(','\\)'), ('$$','$$'), ('\\[','\\]'),
              ('\\begin{equation}', '\\end{equation}'), ('\\begin{equation*}', '\\end{equation*}'),
              ('\\begin{align}', '\\end{align}'), ('\\begin{align*}', '\\end{align*}'),
              ('\\begin{eqnarray}', '\\end{eqnarray}'), ('\\begin{eqnarray*}', '\\end{eqnarray*}'),
              ('\\begin{math}', '\\end{math}'),
              ('\\begin{displaymath}', '\\end{displaymath}')
              ]

    tmp = [((s,None),None)]
    for d in delims:
        tmp.append((sanitizeInput(tmp[-1][0][0], equation_delims=d), d))

    extras = ['code-friendly', 'footnotes', 'smarty-pants', 'wiki-tables']
    markedDownText = markdown(tmp[-1][0][0], extras=extras)

    while len(tmp) > 1:
        markedDownText = reconstructMath(markedDownText, tmp[-1][0][1], equation_delims=tmp[-1][1])
        del tmp[-1]

    return markedDownText

# NOTE: this is not used anymore
class Markdown(object):
    r"""
    Cell mode that renders everything after %md as markdown and hides the input by default.

    EXAMPLES::

        ---
        %md
        # A Title

        ## A subheading

        ---
        %md(hide=False)
        # A title

        - a list

        ---
        md("# A title", hide=False)


        ---
        %md(hide=False) `some code`


    This uses the Python markdown2 library with the following
    extras enabled:

         'code-friendly', 'footnotes',
         'smarty-pants', 'wiki-tables'

    See https://github.com/trentm/python-markdown2/wiki/Extras
    We also use markdown2Mathjax so that LaTeX will be properly
    typeset if it is wrapped in $'s and $$'s, \(, \), \[, \],
    \begin{equation}, \end{equation}, \begin{align}, \end{align}.,
    """
    def __init__(self, hide=True):
        self._hide = hide

    def __call__(self, *args, **kwds):
        if len(kwds) > 0 and len(args) == 0:
            return Markdown(**kwds)
        if len(args) > 0:
            self._render(args[0], **kwds)

    def _render(self, s, hide=None):
        if hide is None:
            hide = self._hide
        html(md2html(s),hide=hide)

# not used
#md = Markdown()

# Instead... of the above server-side markdown, we use this client-side markdown.

class Marked(object):
    r"""
    Cell mode that renders everything after %md as Github flavored
    markdown [1] with mathjax and hides the input by default.

    [1] https://help.github.com/articles/github-flavored-markdown

    The rendering is done client-side using marked and mathjax.

    EXAMPLES::

        ---
        %md
        # A Title

        ## A subheading

        ---
        %md(hide=False)
        # A title

        - a list

        ---
        md("# A title", hide=False)


        ---
        %md(hide=False) `some code`

    """
    def __init__(self, hide=True):
        self._hide = hide

    def __call__(self, *args, **kwds):
        if len(kwds) > 0 and len(args) == 0:
            return Marked(**kwds)
        if len(args) > 0:
            self._render(args[0], **kwds)

    def _render(self, s, hide=None):
        if hide is None:
            hide = self._hide
        if hide:
            salvus.hide('input')
        salvus.md(s)

md = Marked()

#####
## Raw Input
def raw_input(prompt='', default='', placeholder='', input_width=None, label_width=None, type=None):
    """
    Read a string from the user in the worksheet interface to Sage.

    INPUTS:

    - prompt -- (default: '') a label to the left of the input
    - default -- (default: '') default value to put in input box
    - placeholder -- (default: '') default placeholder to put in grey when input box empty
    - input_width -- (default: None) css that gives the width of the input box
    - label_width -- (default: None) css that gives the width of the label
    - type -- (default: None) if not given, returns a unicode string representing the exact user input.
      Other options include:
          - type='sage' -- will evaluate it to a sage expression in the global scope.
          - type=anything that can be called, e.g., type=int, type=float.

    OUTPUT:

    - By default, returns a **unicode** string (not a normal Python str). However, can be customized
      by changing the type.

    EXAMPLE:

        print(salvus.raw_input("What is your full name?", default="Sage Math", input_width="20ex", label_width="15ex"))
    """
    return salvus.raw_input(prompt=prompt, default=default, placeholder=placeholder, input_width=input_width, label_width=label_width, type=type)

#####
## Clear
def clear():
    """
    Clear the output of the current cell.  You can use this to
    dynamically animate the output of a cell using a for loop.

    SEE ALSO: delete_last_output
    """
    salvus.clear()

def delete_last_output():
    """
    Delete the last output message.

    SEE ALSO: clear
    """
    salvus.delete_last_output()

#####
# Generic Pandoc cell decorator

def pandoc(fmt, doc=None, hide=True):
    """
    INPUT:

    - fmt -- one of 'docbook', 'haddock', 'html', 'json', 'latex', 'markdown', 'markdown_github',
                 'markdown_mmd', 'markdown_phpextra', 'markdown_strict', 'mediawiki',
                 'native', 'opml', 'rst', 'textile'

    - doc -- a string in the given format

    OUTPUT:

    - Called directly, you get the HTML rendered version of doc as a string.

    - If you use this as a cell decorator, it displays the HTML output, e.g.,

        %pandoc('mediawiki')
        * ''Unordered lists'' are easy to do:
        ** Start every line with a star.
        *** More stars indicate a deeper level.

    """
    if doc is None:
        return lambda x : html(pandoc(fmt, x), hide=hide) if x is not None else ''
    import subprocess
    p = subprocess.Popen(['pandoc', '-f', fmt,  '--mathjax'], stdout=subprocess.PIPE, stderr=subprocess.PIPE, stdin=subprocess.PIPE)
    if not isinstance(doc, unicode):
        doc = unicode(doc, 'utf8')
    p.stdin.write(doc.encode('UTF-8'))
    p.stdin.close()
    err = p.stderr.read()
    if err:
        raise RuntimeError(err)
    return p.stdout.read()


def wiki(doc=None, hide=True):
    """
    Mediawiki markup cell decorator.   E.g.,

    EXAMPLE::

        %wiki(hide=False)
        * ''Unordered lists'' and math like $x^3 - y^2$ are both easy
        ** Start every line with a star.
        *** More stars indicate a deeper level.    """
    if doc is None:
        return lambda doc: wiki(doc=doc, hide=hide) if doc else ''
    html(pandoc('mediawiki', doc=doc), hide=hide)


mediawiki = wiki

######

def load_html_resource(filename):
    fl = filename.lower()
    if fl.startswith('http://') or fl.startswith('https://'):
        # remote url
        url = fl
    else:
        # local file
        url = salvus.file(filename, show=False)
    ext = os.path.splitext(filename)[1][1:].lower()
    if ext == "css":
        salvus.javascript('''$.get("%s", function(css) { $('<style type=text/css></style>').html(css).appendTo("body")});'''%url)
    elif ext == "html":
        # TODO: opts.element should change to cell.element when more canonical (need to finish some code in syncdoc)!
        salvus.javascript('opts.element.append($("<div>").load("%s"))'%url)
    elif ext == "coffee":
        salvus.javascript('$.ajax({url:"%s"}).done(function(data) { eval(CoffeeScript.compile(data)); })'%url)
    elif ext == "js":
        salvus.html('<script src="%s"></script>'%url)

try:
    from sage.repl.attach import load_attach_path, modified_file_iterator
    def attach(*args):
        r"""
        Load file(s) into the Sage worksheet process and add to list of attached files.
        All attached files that have changed since they were last loaded are reloaded
        the next time a worksheet cell is executed.

        INPUT:

        - ``files`` - list of strings, filenames to attach

        .. SEEALSO::

            :meth:`sage.repl.attach.attach` docstring has details on how attached files
            are handled
        """
        # can't (yet) pass "attach = True" to load(), so do this

        if len(args) == 1:
            if isinstance(args[0], (unicode,str)):
                args = tuple(args[0].replace(',',' ').split())
            if isinstance(args[0], (list, tuple)):
                args = args[0]

        for fname in args:
            for path in load_attach_path():
                fpath = os.path.join(path, fname)
                fpath = os.path.expanduser(fpath)
                if os.path.isfile(fpath):
                    load(fname)
                    sage.repl.attach.add_attached_file(fpath)
                    break
            else:
                raise IOError('did not find file %r to attach' % fname)
except ImportError:
    print("sage_salvus: attach not available")
    def attach(*args):
        sys.stderr.write("Error: The 'attach' functionality is not available.\n")
        sys.stderr.flush()


# Monkey-patched the load command
def load(*args, **kwds):
    """
    Load Sage object from the file with name filename, which will have
    an .sobj extension added if it doesn't have one.  Or, if the input
    is a filename ending in .py, .pyx, or .sage, load that file into
    the current running session.  Loaded files are not loaded into
    their own namespace, i.e., this is much more like Python's
    "execfile" than Python's "import".

    You may also load an sobj or execute a code file available on the web
    by specifying the full URL to the file.  (Set ``verbose = False`` to
    supress the download progress indicator.)

    INPUT:

        - args -- any number of filename strings with any of the following extensions:

             .sobj, .sage, .py, .pyx, .html, .css, .js, .coffee, .pdf

        - ``verbose`` -- (default: True) load file over the network.

    If you load any of the web types (.html, .css, .js, .coffee), they are loaded
    into the web browser DOM (or Javascript session), not the Python process.

    If you load a pdf, it is displayed in the output of the worksheet.  The extra
    options are passed to salvus.pdf -- see the docstring for that.

    In SageMathCloud you may also use load as a decorator, with filenames separated
    by whitespace or commas::

        %load foo.sage  bar.py  a.pyx, b.pyx

    The following are all valid ways to use load::

        %load a.html
        %load a.css
        %load a.js
        %load a.coffee
        %load a.css a.js a.coffee a.html
        load('a.css', 'a.js', 'a.coffee', 'a.html')
        load('a.css a.js a.coffee a.html')
        load(['a.css', 'a.js', 'a.coffee', 'a.html'])

    ALIAS: %runfile is the same as %load, for compatibility with IPython.
    """
    if len(args) == 1:
        if isinstance(args[0], (unicode,str)):
            args = tuple(args[0].replace(',',' ').split())
        if isinstance(args[0], (list, tuple)):
            args = args[0]

    if len(args) == 0 and len(kwds) == 1:
        # This supports
        #   %load(verbose=False)  a.sage
        # which doesn't really matter right now, since there is a bug in Sage's own
        # load command, where it isn't verbose for network code, but is for objects.
        def f(*args):
            return load(*args, **kwds)
        return f

    t = '__tmp__'; i=0
    while t+str(i) in salvus.namespace:
        i += 1
    t += str(i)

    # First handle HTML related args -- these are all very oriented toward cloud.sagemath worksheets
    html_extensions = set(['js','css','coffee','html'])
    other_args = []
    for arg in args:
        i = arg.rfind('.')
        if i != -1 and arg[i+1:].lower() in html_extensions:
            load_html_resource(arg)
        elif i != -1 and arg[i+1:].lower() == 'pdf':
            show_pdf(arg, **kwds)
        else:
            other_args.append(arg)

    # pdf?
    for arg in args:
        i = arg.find('.')

    # now handle remaining non-web arguments.
    if len(other_args) > 0:
        try:
            exec 'salvus.namespace["%s"] = sage.structure.sage_object.load(*__args, **__kwds)'%t in salvus.namespace, {'__args':other_args, '__kwds':kwds}
            return salvus.namespace[t]
        finally:
            try:
                del salvus.namespace[t]
            except: pass

# add alias, due to IPython.
runfile = load

## Make it so pylab (matplotlib) figures display, at least using pylab.show
import pylab
def _show_pylab(svg=True):
    """
    Show a Pylab plot in a Sage Worksheet.

    INPUTS:

       - svg -- boolean (default: True); if True use an svg; otherwise, use a png.
    """
    try:
        ext = '.svg' if svg else '.png'
        filename = uuid() + ext
        pylab.savefig(filename)
        salvus.file(filename)
    finally:
        try:
            os.unlink(filename)
        except:
            pass

pylab.show = _show_pylab
matplotlib.figure.Figure.show = show

import matplotlib.pyplot
def _show_pyplot(svg=True):
    """
    Show a Pylab plot in a Sage Worksheet.

    INPUTS:

       - svg -- boolean (default: True); if True use an svg; otherwise, use a png.
    """
    try:
        ext = '.svg' if svg else '.png'
        filename = uuid() + ext
        matplotlib.pyplot.savefig(filename)
        salvus.file(filename)
    finally:
        try:
            os.unlink(filename)
        except:
            pass
matplotlib.pyplot.show = _show_pyplot


## Our own displayhook

_system_sys_displayhook = sys.displayhook

def displayhook(obj):
    if isinstance(obj, (Graphics3d, Graphics, GraphicsArray, matplotlib.figure.Figure, matplotlib.axes.Axes, matplotlib.image.AxesImage, Animation)):
        show(obj)
    else:
        _system_sys_displayhook(obj)

sys.displayhook = displayhook
import sage.misc.latex, types
# We make this a list so that users can append to it easily.
TYPESET_MODE_EXCLUDES = [sage.misc.latex.LatexExpr, types.NoneType,
                         type, sage.plot.plot3d.base.Graphics3d,
                         sage.plot.graphics.Graphics,
                         sage.plot.graphics.GraphicsArray]

def typeset_mode(on=True, display=True, **args):
    """
    Turn typeset mode on or off.  When on, each output is typeset using LaTeX.

    EXAMPLES::

         typeset_mode()  # turns typesetting on

         typeset_mode(False)  # turn typesetting off

         typeset_mode(True, display=False) # typesetting mode on, but do not make output big and centered

    """
    if isinstance(on, (str, unicode)):  # e.g.,   %typeset_mode False
        on = sage_eval(on, {'false':False, 'true':True})
    if on:
        def f(obj):
            if isinstance(obj, tuple(TYPESET_MODE_EXCLUDES)):
                displayhook(obj)
            else:
                show(obj, display=display)
        sys.displayhook = f
    else:
        sys.displayhook = displayhook

def default_mode(mode):
    """
    Set the default mode for cell evaluation.  This is equivalent
    to putting %mode at the top of any cell that does not start
    with %.  Use default_mode() to return the current mode.
    Use default_mode("") to have no default mode.

    EXAMPLES::

    Make Pari/GP the default mode:

        default_mode("gp")
        default_mode()   # outputs "gp"

    Then switch back to Sage::

        default_mode("")   # or default_mode("sage")

    You can also use default_mode as a line decorator::

        %default_mode gp   # equivalent to default_mode("gp")
    """
    return salvus.default_mode(mode)






#######################################################
# Monkey patching and deprecation --
#######################################################

# Monkey patch around a bug in Python's findsource that breaks deprecation in cloud worksheets.
# This won't matter if we switch to not using exec, since then there will be a file behind
# each block of code.  However, for now we have to do this.
import inspect
_findsource = inspect.findsource
def findsource(object):
    try: return _findsource(object)
    except: raise IOError('source code not available')  # as *claimed* by the Python docs!
inspect.findsource = findsource



#######################################################
# Viewing pdf's
#######################################################

def show_pdf(filename, viewer="object", width=1000, height=600, scale=1.6):
    """
    Display a PDF file from the filesystem in an output cell of a worksheet.

    It uses the HTML object tag, which uses either the browser plugin,
    or provides a download link in case the browser can't display pdf's.

    INPUT:

    - filename
    - width     -- (default: 1000) -- pixel width of viewer
    - height    -- (default: 600)  -- pixel height of viewer
    """
    url = salvus.file(filename, show=False)
    s = '''<object data="%s" type="application/pdf" width="%s" height="%s">
    <p>Your browser doesn't support embedded PDF's, but you can <a href="%s">download %s</a></p>
    </object>'''%(url, width, height, url, filename)
    salvus.html(s)


########################################################
# WebRTC Support
########################################################
def sage_chat(chatroom=None, height="258px"):
    if chatroom is None:
        from random import randint
        chatroom = randint(0,1e24)
    html("""
    <iframe src="/static/webrtc/group_chat_cell.html?%s" height="%s" width="100%%"></iframe>
    """%(chatroom, height), hide=False)


########################################################
# Documentation of modes
########################################################
def modes():
    """
    To use a mode command, either type

        %command <a line of code>

    or

        %command
        [rest of cell]

    Create your own mode command by defining a function that takes
    a string as input and outputs a string. (Yes, it is that simple.)
    """
    import re
    mode_cmds = set()
    for s in open(os.path.realpath(__file__), 'r').xreadlines():
        s = s.strip()
        if s.startswith('%'):
            mode_cmds.add(re.findall(r'%[a-zA-Z]+', s)[0])
    mode_cmds.discard('%s')
    for k,v in sage.interfaces.all.__dict__.iteritems():
        if isinstance(v, sage.interfaces.expect.Expect):
            mode_cmds.add('%'+k)
    mode_cmds.update(['%cython', '%time', '%auto', '%hide', '%hideall',
                       '%fork', '%runfile', '%default_mode', '%typeset_mode'])
    v = list(sorted(mode_cmds))
    return v

########################################################
# Go mode
########################################################
def go(s):
    """
    Run a go program.  For example,

        %go
        func main() { fmt.Println("Hello World") }

    You can set the whole worksheet to be in go mode by typing

        %default_mode go

    NOTES:

    - The official Go tutorial as a long Sage Worksheet is available here:

        https://github.com/sagemath/cloud-examples/tree/master/go

    - There is no relation between one cell and the next.  Each is a separate
      self-contained go program, which gets compiled and run, with the only
      side effects being changes to the filesystem.  The program itself is
      stored in a random file that is deleted after it is run.

    - The %go command automatically adds 'package main' and 'import "fmt"'
      (if fmt. is used) to the top of the program, since the assumption
      is that you're using %go interactively.
    """
    import uuid
    name = str(uuid.uuid4())
    if 'fmt.' in s and '"fmt"' not in s and "'fmt'" not in s:
        s = 'import "fmt"\n' + s
    if 'package main' not in s:
        s = 'package main\n' + s
    try:
        open(name +'.go','w').write(s.encode("UTF-8"))
        (child_stdin, child_stdout, child_stderr) = os.popen3('go build %s.go'%name)
        err = child_stderr.read()
        sys.stdout.write(child_stdout.read())
        sys.stderr.write(err)
        sys.stdout.flush()
        sys.stderr.flush()
        if not os.path.exists(name): # failed to produce executable
            return
        (child_stdin, child_stdout, child_stderr) = os.popen3("./" + name)
        sys.stdout.write(child_stdout.read())
        sys.stderr.write(child_stderr.read())
        sys.stdout.flush()
        sys.stderr.flush()
    finally:
        try:
            os.unlink(name+'.go')
        except:
            pass
        try:
            os.unlink(name)
        except:
            pass



# Julia pexepect interface support
import julia
import sage.interfaces
sage.interfaces.julia = julia # the module
julia = julia.julia # specific instance
sage.interfaces.all.julia = julia




# Help command
import sage.misc.sagedoc
import sage.version
def help(*args, **kwds):
    if len(args) > 0 or len(kwds) > 0:
        sage.misc.sagedoc.help(*args, **kwds)
    else:
        s = """
## Welcome to Sage %s!

- **Online documentation:** [View the Sage documentation online](http://www.sagemath.org/doc/).

- **Help:** For help on any object or function, for example `matrix_plot`, enter `matrix_plot?` followed by tab or shift+enter.  For help on any module (or object or function), for example, `sage.matrix`, enter `help(sage.matrix)`.

- **Tab completion:** Type `obj` followed by tab to see all completions of obj.  To see all methods you may call on `obj`, type `obj.` followed by tab.

- **Source code:** Enter `matrix_plot??` followed by tab or shift+enter to look at the source code of `matrix_plot`.

- **License information:** For license information about Sage and its components, enter `license()`."""%sage.version.version
        salvus.md(s)

# Import the jupyter kernel client.
from sage_jupyter import jupyter

<<<<<<< HEAD
# license() workaround for IPython pager
# could also set os.environ['TERM'] to 'dumb' to workaround the pager
def license():
    r"""
    Display Sage license file COPYING.txt
 
    You can also view this information in an SMC terminal session:
 
        | $ sage
        | sage: license()
 
    """
    print(sage.misc.copying.license)
=======
# search_src
import os
import glob

# from http://stackoverflow.com/questions/9877462/is-there-a-python-equivalent-to-the-which-commane
# in python 3.3+ there is shutil.which()
def which(pgm):
    path=os.getenv('PATH')
    for p in path.split(os.path.pathsep):
        p=os.path.join(p,pgm)
        if os.path.exists(p) and os.access(p,os.X_OK):
            return p

from sage_server import MAX_CODE_SIZE
def search_src(str, max_chars = MAX_CODE_SIZE):
    r"""
    Get file names resulting from git grep of smc repo

    INPUT:

    - ``str`` -- string, expression to search for; will be quoted
    - ``max_chars`` -- integer, max characters to display from selected file

    OUTPUT:

    Interact selector of matching filenames. Choosing one causes its
    contents to be shown in salvus.code() output.
    """
    sage_cmd = which("sage")
    if os.path.islink(sage_cmd):
        sage_cmd = os.readlink(sage_cmd)

    # /projects/sage/sage-6.10/src/bin
    sdir = os.path.dirname(sage_cmd)

    # /projects/sage/sage-6.10
    sdir = os.path.dirname(os.path.dirname(sdir))

    # /projects/sage/sage-6.10/sage-6.10/src
    sdir = glob.glob(sdir + "/sage-*/src/sage")[0]

    cmd = 'cd %s;timeout 5 git grep -il "%s"'%(sdir, str)
    srch = os.popen(cmd).read().splitlines()
    header = "files matched"
    nftext = header + ": %s"%len(srch)

    @interact
    def _(fname = selector([nftext]+srch,"view source file:")):
        if not fname.startswith(header):
            with open('/projects/sage/sage/src/sage/' + fname, 'r') as infile:
                code = infile.read(max_chars)
            salvus.code(code, mode = "python", filename = fname)

# search_doc
def search_doc(str):
    r"""
    Create link to Google search of sage docs.

    INPUT:

    - ``str`` -- string, expression to search for; will be quoted

    OUTPUT:

    HTML hyperlink to google search
    """
    txt = 'Use this link to search: ' + \
    '<a href="https://www.google.com/search?q=site%3Adoc.sagemath.org+' + \
    str + '&oq=site%3Adoc.sagemath.org">'+str+'</a>'
    salvus.html(txt)
>>>>>>> 2073baea
<|MERGE_RESOLUTION|>--- conflicted
+++ resolved
@@ -3615,21 +3615,20 @@
 # Import the jupyter kernel client.
 from sage_jupyter import jupyter
 
-<<<<<<< HEAD
 # license() workaround for IPython pager
 # could also set os.environ['TERM'] to 'dumb' to workaround the pager
 def license():
     r"""
     Display Sage license file COPYING.txt
- 
+
     You can also view this information in an SMC terminal session:
- 
+
         | $ sage
         | sage: license()
- 
+
     """
     print(sage.misc.copying.license)
-=======
+
 # search_src
 import os
 import glob
@@ -3699,5 +3698,4 @@
     txt = 'Use this link to search: ' + \
     '<a href="https://www.google.com/search?q=site%3Adoc.sagemath.org+' + \
     str + '&oq=site%3Adoc.sagemath.org">'+str+'</a>'
-    salvus.html(txt)
->>>>>>> 2073baea
+    salvus.html(txt)
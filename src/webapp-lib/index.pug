doctype html
html
  head
    meta(charset="utf-8")
    meta(name="viewport"    content="width=device-width, initial-scale=1.0, user-scalable=no")
    meta(http-equiv="X-UA-Compatible" content="IE=edge")
    meta(name="google"      content="notranslate")
    meta(name="description" content=htmlWebpackPlugin.options.title)
    meta(name="author"      content=htmlWebpackPlugin.options.title + " Authors")
    meta(name="date"        content=htmlWebpackPlugin.options.date)
    meta(name="version"     content=htmlWebpackPlugin.options.version)
    title= htmlWebpackPlugin.options.title

    //- ****** faviconit.com favicons ******
    //- Basic favicons -->
    link(rel="shortcut icon" sizes="16x16 32x32 48x48 64x64" href=require('!file!favicon.ico'))
    link(rel="shortcut icon" type="image/x-icon" href=require('!file!favicon.ico'))
    //- For Opera Speed Dial:
    link(rel="icon" type="image/png" sizes="195x195" href=require('!file!favicon-195.png'))
    //- For iPad with high-resolution Retina display running iOS ≥ 7:
    link(rel="apple-touch-icon" sizes="152x152" href=require('!file!favicon-152.png'))
    //- For iPad with high-resolution Retina display running iOS ≤ 6:
    link(rel="apple-touch-icon" sizes="144x144" href=require('!file!favicon-144.png'))
    //- For iPhone with high-resolution Retina display running iOS ≥ 7:
    link(rel="apple-touch-icon" sizes="120x120" href=require('!file!favicon-120.png'))
    //- For iPhone with high-resolution Retina display running iOS ≤ 6:
    link(rel="apple-touch-icon" sizes="114x114" href=require('!file!favicon-114.png'))
    //- For Google TV devices:
    link(rel="icon" type="image/png" sizes="96x96" href=require('!file!favicon-96.png'))
    //- For iPad Mini:
    link(rel="apple-touch-icon" sizes="76x76" href=require('!file!favicon-76.png'))
    //- For first- and second-generation iPad:
    link(rel="apple-touch-icon" sizes="72x72" href=require('!file!favicon-72.png'))
    //- For non-Retina iPhone, iPod Touch, and Android 2.1+ devices:
    link(rel="apple-touch-icon" href=require('!file!favicon-57.png'))
    //- Windows 8 Tiles
    meta(name="msapplication-TileColor" content="#C9C9F9")
    meta(name="msapplication-TileImage" content=require('!file!favicon-144.png'))
    //- ****** faviconit.com favicons ******

    //- loading it later via inserting a script tag sounds like a cool idea, but
    //- fails because it doesn't load from within webpack when "require" is defined
<<<<<<< HEAD
    //- script(src=require('!file-loader!requirejs/require.js') async)
=======
    // Disabled for now -- see https://github.com/sagemathinc/smc/issues/1888
    // script(src=require('!file-loader!requirejs/require.js') async)
>>>>>>> 07c5631d

  body
    style.
      #{require('!css?minimize!smc-startup-style.css')}
    div#smc-startup-banner
      div
        img(src=require('!url?mimetype=image/svg+xml!salvus-icon.svg'))
      div
        div.banner-blink
            | Loading
            br/
            | #{ htmlWebpackPlugin.options.title } ...
        div.banner-error
          div.message
            | Something bad must have happened.
            br/
            | Try <a href="javascript:location.reload(true);">reloading the page</a> while holding your shift-key.
        div(style="clear: both;")
    div#smc-startup-banner-status
      | Initializing ...

    //- this sets the global window.smc_base_url: either statically via the BASE_URL template variable, or dynamically via hub
    - var BASE_URL = htmlWebpackPlugin.options.BASE_URL
    if typeof BASE_URL !== "undefined" && BASE_URL !== null
        script(type="text/javascript").
            window.smc_base_url='#{BASE_URL}';
    else
        script(type="text/javascript" src="base_url.js")

    script(type="text/javascript").
        function smcLoadStatus(msg) {
        try { document.getElementById("smc-startup-banner-status").innerHTML = msg; } catch(e) {}}

    //- if we have a GA token, insert the google analytics async script
    - var GOOGLE_ANALYTICS = htmlWebpackPlugin.options.GOOGLE_ANALYTICS
    if typeof GOOGLE_ANALYTICS !== "undefined" && GOOGLE_ANALYTICS !== null
        //--- Google Analytics ---
        script.
            //- Instructs analytics.js to use the name `google_analytics`.
            window.GoogleAnalyticsObject = 'google_analytics';
            //- Creates an initial analytics() function.
            //- The queued commands will be executed once analytics.js loads.
            window.google_analytics = window.google_analytics || function() {
              (google_analytics.q = google_analytics.q || []).push(arguments)
            };
            //- Sets the time (as an integer) this tag was executed.
            //- Used for timing hits.
            google_analytics.l = +new Date;
            //- Creates a default tracker with automatic cookie domain configuration.
            google_analytics('create', '#{GOOGLE_ANALYTICS}', 'auto');
            //- Sends a pageview hit from the tracker just created.
            google_analytics('send', 'pageview');

        //- Sets the `async` attribute to load the script asynchronously.
        script(async src='//www.google-analytics.com/analytics.js')
        //--- End Google Analytics ---

    //- Hidden div to accurately determine if page is in responsive mode
    div.salvus-responsive-mode-test

    div#smc-react-container.page-container<|MERGE_RESOLUTION|>--- conflicted
+++ resolved
@@ -40,12 +40,8 @@
 
     //- loading it later via inserting a script tag sounds like a cool idea, but
     //- fails because it doesn't load from within webpack when "require" is defined
-<<<<<<< HEAD
+    //- Disabled for now -- see https://github.com/sagemathinc/smc/issues/1888
     //- script(src=require('!file-loader!requirejs/require.js') async)
-=======
-    // Disabled for now -- see https://github.com/sagemathinc/smc/issues/1888
-    // script(src=require('!file-loader!requirejs/require.js') async)
->>>>>>> 07c5631d
 
   body
     style.

###############################################################################
#
# SageMathCloud: A collaborative web-based interface to Sage, IPython, LaTeX and the Terminal.
#
#    Copyright (C) 2016, Sagemath Inc.
#
#    This program is free software: you can redistribute it and/or modify
#    it under the terms of the GNU General Public License as published by
#    the Free Software Foundation, either version 3 of the License, or
#    (at your option) any later version.
#
#    This program is distributed in the hope that it will be useful,
#    but WITHOUT ANY WARRANTY; without even the implied warranty of
#    MERCHANTABILITY or FITNESS FOR A PARTICULAR PURPOSE.  See the
#    GNU General Public License for more details.
#
#    You should have received a copy of the GNU General Public License
#    along with this program.  If not, see <http://www.gnu.org/licenses/>.
#
###############################################################################

winston = require('winston')
winston.remove(winston.transports.Console)
winston.add(winston.transports.Console, {level: 'debug', timestamp:true, colorize:true})

####################################################################
#
# misc JS functionality that only makes sense on the node side (not on
# the client)
#
####################################################################

assert  = require('assert')
fs      = require('fs')
net     = require('net')
async   = require('async')
path    = require('path')

misc = require('smc-util/misc')
{walltime, defaults, required, to_json} = misc
message = require('smc-util/message')

exports.SALVUS_HOME = exports.SMC_ROOT = SMC_ROOT = process.env.SMC_ROOT

exports.WEBAPP_LIB = 'webapp-lib' # was 'static' in the old days, contains js libraries

###
Asynchronous JSON functionality: these are slower but block the main thread *less*.

- to_json_async - convert object to JSON string without blocking.
  This uses https://github.com/ckknight/async-json

- from_json_async - convert JSON string to object/etc., without blocking,
  though 2x times as slow as JSON.parse.  This uses https://github.com/bjouhier/i-json

TESTS:

m=require('misc_node');s=JSON.stringify({x:new Buffer(10000000).toString('hex')}); d=new Date(); m.from_json_async(string: s, chunk_size:10000, cb: (e, r) -> console.log(e, new Date() - d)); new Date() - d
###

###
exports.to_json_async = (opts) ->
    opts = defaults opts,
        obj        : required    # Javascript object to convert to a JSON string
        cb         : required    # cb(err, JSON string)

ijson = require('i-json')
exports.from_json_async = (opts) ->
    opts = defaults opts,
        string     : required   # string in JSON format
        chunk_size : 50000      # size of chunks to parse -- affects how long this blocks the main thread
        cb         : required
    p = ijson.createParser()
    s = opts.string
    f = (i, cb) ->
        #t = misc.mswalltime()
        p.update(s.slice(i*opts.chunk_size, (i+1)*opts.chunk_size))
        #console.log("update: #{misc.mswalltime(t)}")
        setTimeout(cb, 0)
    async.mapSeries [0...s.length/opts.chunk_size], f, (err) ->
        opts.cb(err, p.result())
###

######################################################################
# Our TCP messaging system.  We send a message by first
# sending the length, then the bytes of the actual message.  The code
# in this section is used by:
#       * hub -- to communicate with sage_server and console_server
######################################################################

# Extend the socket object so that listens to all data coming in on this socket
# and fires a 'mesg' event, along with the JSON object or blob in the message
# So, one listens with:
#             socket.on('mesg', (type, value) -> ...)
# where type is one if 'json' or 'blob'.
#
# Calling this function also adds a function .write_mesg to the socket, so that
#             socket.write_mesg(type, data)
# will send the message of the given type on the socket.   When type='json',
# data is just a JSON-able object.  When type='blob', data={uuid:..., blob:...};
# since every blob is tagged with a uuid.


exports.enable_mesg = enable_mesg = (socket, desc) ->
    socket.setMaxListeners(500)  # we use a lot of listeners for listening for messages

    # Our state information -- it's in this closure, which makes more
    # sense than storing it as attributes of the socket (which would
    # potentially leak or collide).
    buf               = null
    buf_target_length = -1
    last_channel      = 32

    socket._listen_for_mesg = (data) ->
        buf = if buf == null then data else Buffer.concat([buf, data])
        loop
            if buf_target_length == -1
                # starting to read a new message
                if buf.length >= 4
                    buf_target_length = buf.readUInt32BE(0) + 4
                else
                    return # have to wait for more data to find out message length
            if buf_target_length <= buf.length
                # read a new message from our buffer
                #winston.debug("buf='#{buf.slice(0,buf_target_length).toString()}'", buf.slice(0,buf_target_length))
                type = buf.slice(4, 8).toString()[0]
                mesg = buf.slice(8, buf_target_length)
                #winston.debug("XXX: type='#{type}' mesg='#{mesg.toString()}'")
                switch type
                    when 'j'   # JSON
                        s = mesg.toString()
                        try
                            # Do not use "obj = JSON.parse(s)"
                            obj = misc.from_json_socket(s)  # this properly parses Date objects
                        catch e
                            winston.debug("Error parsing JSON message='#{misc.trunc(s,512)}' on socket #{desc}")
                            # TODO -- this throw can seriously mess up the server; handle this
                            # in a better way in production.  I guess this could happen if there is
                            # corruption of the connection (?), though I don't know how that would
                            # even be possible with TCP!
                            #throw(e)
                            return
                        socket.emit('mesg', 'json', obj)
                    when 'b'   # BLOB (tagged by a uuid)
                        socket.emit('mesg', 'blob', {uuid:mesg.slice(0,36).toString(), blob:mesg.slice(36)})
                    else # a channel
                        socket.emit('mesg', 'channel', {channel:type, data:mesg})

                buf = buf.slice(buf_target_length)
                buf_target_length = -1
                if buf.length == 0
                    return
            else # nothing to do but wait for more data
                return

    socket.on('data', socket._listen_for_mesg)

    # Allocate an available channel
    socket.get_channel = ->
        last_channel += 1
        return String.fromCharCode(last_channel)

    # if type = 'json', data = an object that can be JSON'd
    # if type = 'blob', data = {uuid:?, blob:?}
    # if type = 'channel', data = {channel:?, data:?}
    socket.write_mesg = (type, data, cb) ->  # cb(err)
        # winston.debug("socket.write_mesg", type, data)
        if not data?
            # uncomment this to get a traceback to see what might be causing this...
            #throw Error("write_mesg(type='#{type}': data must be defined")
            cb?("write_mesg(type='#{type}': data must be defined")
            return
        send = (s) ->
            # This line was 4 hours of work.  It is absolutely
            # *critical* to change the (possibly a string) s into a
            # buffer before computing its length and sending it!!
            # Otherwise unicode characters will cause trouble.
            if typeof(s) == "string"
                s = Buffer.from(s)
            s_buf = new Buffer(4)
            s_buf.writeInt32BE(s.length, 0)
            if not socket.writable
                cb?("socket not writable")
                return
            # IMPORTANT -- do *NOT* do `socket.write s_buf, ->...`, since then s_buf won't be
            # immediately followed by s, which will BREAK EVERYTHING badly.
            socket.write(s_buf)
            socket.write(s, cb)

        switch type
            when 'json'
<<<<<<< HEAD
                send('jjjj' + JSON.stringify(data))
=======
                send('j' + misc.to_json_socket(data))
>>>>>>> cf5d9087
            when 'blob'
                assert(data.uuid?, "data object *must* have a uuid attribute")
                assert(data.blob?, "data object *must* have a blob attribute")
                send(Buffer.concat([Buffer.alloc(4, 'b'), new Buffer(data.uuid), new Buffer(data.blob)]))
            when 'channel'
                assert(data.channel?, "data object *must* have a channel attribute")
                assert(data.data?, "data object *must* have a data attribute")
                send(Buffer.concat([Buffer.alloc(4, data.channel), new Buffer(data.data)]))
            else
                throw Error("unknown socket mesg type='#{type}'")

    # Wait until we receive exactly *one* message of the given type
    # with the given id, then call the callback with that message.
    # (If the type is 'blob', with the given uuid.)
    socket.recv_mesg = (opts) ->
        opts = defaults opts,
            type    : required
            id      : required      # or uuid
            cb      : required      # called with cb(mesg)
            timeout : undefined

        f = (type, mesg) ->
            if type == opts.type and ((type == 'json' and mesg.id == opts.id) or (type=='blob' and mesg.uuid=opts.id))
                socket.removeListener('mesg', f)
                opts.cb(mesg)
        socket.on 'mesg', f

        if opts.timeout?
            timeout = () ->
                if socket? and f in socket.listeners('mesg')
                    socket.removeListener('mesg', f)
                    opts.cb(message.error(error:"Timed out after #{opts.timeout} seconds."))
            setTimeout(timeout, opts.timeout*1000)


# Stop watching data stream for messages and delete the write_mesg function.
exports.disable_mesg = (socket) ->
    if socket._listen_for_mesg?
        socket.removeAllListeners('mesg')
        socket.removeListener('data', socket._listen_for_mesg)
        delete socket._listen_for_mesg


# Wait to receive token over the socket; when it is received, call
# cb(false), then send back "y".  If any mistake is made (or the
# socket times out after 10 seconds), send back "n" and close the
# connection.
exports.unlock_socket = (socket, token, cb) ->     # cb(err)
    timeout = setTimeout((() -> socket.destroy(); cb("Unlock socket -- timed out waiting for secret token")), 10000)

    user_token = ''
    listener = (data) ->
        user_token += data.toString()
        if user_token == token
            socket.removeListener('data', listener)
            # got it!
            socket.write('y')
            clearTimeout(timeout)
            cb(false)
        else if user_token.length > token.length or token.slice(0, user_token.length) != user_token
            socket.removeListener('data', listener)
            socket.write('n')
            socket.write("Invalid secret token.")
            socket.destroy()
            clearTimeout(timeout)
            cb("Invalid secret token.")
    socket.on('data', listener)

# Connect to a locked socket on host, unlock it, and do
#       cb(err, unlocked_socket).
# WARNING: Use only on an encrypted VPN, since this is not
# an *encryption* protocol.
exports.connect_to_locked_socket = (opts) ->
    {port, host, token, timeout, cb} = defaults opts,
        host    : 'localhost'
        port    : required
        token   : required
        timeout : 5
        cb      : required

    if not (port > 0 and port <  65536)
        cb("connect_to_locked_socket -- RangeError: port should be > 0 and < 65536: #{port}")
        return

    winston.debug("misc_node: connecting to a locked socket on port #{port}...")
    timer = undefined

    timed_out = () ->
        m = "misc_node: timed out trying to connect to locked socket on port #{port}"
        winston.debug(m)
        cb?(m)
        cb = undefined  # NOTE: here and everywhere below we set cb to undefined after calling it, and only call it if defined, since the event and timer callback stuff is very hard to do right here without calling cb more than once (which is VERY bad to do).
        socket?.end()
        timer = undefined

    timer = setTimeout(timed_out, timeout*1000)

    socket = net.connect {host:host, port:port}, () =>
        listener = (data) ->
            winston.debug("misc_node: got back response: #{data}")
            if data.toString() == 'y'
                if timer?
                    clearTimeout(timer)
                    cb?(undefined, socket)
                    cb = undefined
            else
                socket.destroy()
                if timer?
                    clearTimeout(timer)
                    cb?("Permission denied (invalid secret token) when connecting to the local hub.")
                    cb = undefined
        socket.once('data', listener)
        winston.debug("misc_node: connected, now sending secret token")
        socket.write(token)

    # This is called in case there is an error trying to make the connection, e.g., "connection refused".
    socket.on "error", (err) =>
        if timer?
            clearTimeout(timer)
        cb?(err)
        cb = undefined


# Connect two sockets together.
# If max_burst is optionally given, then parts of a big burst of data
# from s2 will be replaced by '[...]'.
exports.plug = (s1, s2, max_burst) ->   # s1 = hub; s2 = console server
    last_tm = misc.mswalltime()
    last_data = ''
    amount  = 0
    # Connect the sockets together.
    s1_data = (data) ->
        if not s2.writable
            s1.removeListener('data', s1_data)
        else
            s2.write(data)
    s2_data = (data) ->
        if not s1.writable
            s2.removeListener('data', s2_data)
        else
            if max_burst?
                tm = misc.mswalltime()
                if tm - last_tm >= 20
                    if amount < 0 # was truncating
                        try
                            x = last_data.slice(Math.max(0, last_data.length - Math.floor(max_burst/4)))
                        catch e
                            # I don't know why the above sometimes causes an exception, but it *does* in
                            # Buffer.slice, which is a serious problem.   Best to ignore that data.
                            x = ''
                        data = "]" + x + data
                    #console.log("max_burst: reset")
                    amount = 0
                last_tm = tm
                #console.log("max_burst: amount=#{amount}")
                if amount >= max_burst
                    last_data = data
                    data = data.slice(0,Math.floor(max_burst/4)) + "[..."
                    amount = -1 # so do only once every 20ms.
                    setTimeout((()=>s2_data('')), 25)  # write nothing in 25ms just to make sure ...] appears.
                else if amount < 0
                    last_data += data
                    setTimeout((()=>s2_data('')), 25)  # write nothing in 25ms just to make sure ...] appears.
                else
                    amount += data.length
                # Never push more than max_burst characters at once to hub, since that could overwhelm
            s1.write(data)
    s1.on('data', s1_data)
    s2.on('data', s2_data)

###
sha1 hash functionality
###

crypto = require('crypto')
# compute sha1 hash of data in hex
exports.sha1 = (data) ->
    if typeof(data) == 'string'
        # CRITICAL: Code below assumes data is a Buffer; it will seem to work on a string, but give
        # the wrong result where wrong means that it doesn't agree with the frontend version defined
        # in misc.
        data = new Buffer(data)
    sha1sum = crypto.createHash('sha1')
    sha1sum.update(data)
    return sha1sum.digest('hex')

# Compute a uuid v4 from the Sha-1 hash of data.
exports.uuidsha1 = (data) ->
    s = exports.sha1(data)
    i = -1
    return 'xxxxxxxx-xxxx-4xxx-yxxx-xxxxxxxxxxxx'.replace(/[xy]/g, (c) ->
        i += 1
        switch c
            when 'x'
                return s[i]
            when 'y'
                # take 8 + low order 3 bits of hex number.
                return ((parseInt('0x'+s[i],16)&0x3)|0x8).toString(16)
    )



###################################################################
# Execute code
###################################################################
#
temp           = require('temp')
async          = require('async')
fs             = require('fs')
child_process  = require 'child_process'

exports.execute_code = execute_code = (opts) ->
    opts = defaults opts,
        command    : required
        args       : []
        path       : undefined   # defaults to home directory; where code is executed from
        timeout    : 10          # timeout in *seconds*
        ulimit_timeout : true    # if set, use ulimit to ensure a cpu timeout -- don't use when launching a daemon!
        err_on_exit: true        # if true, then a nonzero exit code will result in cb(error_message)
        max_output : undefined   # bound on size of stdout and stderr; further output ignored
        bash       : false       # if true, ignore args and evaluate command as a bash command
        home       : undefined
        uid        : undefined
        gid        : undefined
        env        : undefined   # if given, added to exec environment
        verbose    : true
        cb         : undefined

    start_time = walltime()
    if opts.verbose
        winston.debug("execute_code: \"#{opts.command} #{opts.args.join(' ')}\"")

    s = opts.command.split(/\s+/g) # split on whitespace
    if opts.args.length == 0 and s.length > 1
        opts.bash = true

    if not opts.home?
        opts.home = process.env.HOME

    if not opts.path?
        opts.path = opts.home
    else if opts.path[0] != '/'
        opts.path = opts.home + '/' + opts.path

    stdout = ''
    stderr = ''
    exit_code = undefined

    env = misc.copy(process.env)

    if opts.env?
        for k, v of opts.env
            env[k] = v

    if opts.uid?
        env.HOME = opts.home

    ran_code = false
    info = undefined

    async.series([
        (c) ->
            if not opts.bash
                c()
                return
            if opts.timeout and opts.ulimit_timeout
                # This ensures that everything involved with this
                # command really does die no matter what; it's
                # better than killing from outside, since it gets
                # all subprocesses since they inherit the limits.
                cmd = "ulimit -t #{opts.timeout}\n#{opts.command}"
            else
                cmd = opts.command

            if opts.verbose
                winston.debug("execute_code: writing temporary file that contains bash program.")
            temp.open '', (err, _info) ->
                if err
                    c(err)
                else
                    info = _info
                    opts.command = 'bash'
                    opts.args    = [info.path]
                    fs.writeFile(info.fd, cmd, c)
        (c) ->
            if info?
                fs.close(info.fd, c)
            else
                c()
        (c) ->
            if info?
                fs.chmod(info.path, 0o777, c)
            else
                c()

        (c) ->
            if opts.verbose
                winston.debug("Spawning the command #{opts.command} with given args #{opts.args} and timeout of #{opts.timeout}s...")
            o = {cwd:opts.path}
            if env?
                o.env = env
            if opts.uid
                o.uid = opts.uid
            if opts.gid
                o.gid = opts.gid

            try
                r = child_process.spawn(opts.command, opts.args, o)
            catch e
                # Yes, spawn can cause this error if there is no memory, and there's no event! --  Error: spawn ENOMEM
                c("error #{misc.to_json(e)}")
                return

            ran_code = true

            if opts.verbose
                winston.debug("Listen for stdout, stderr and exit events.")
            stdout = ''
            r.stdout.on 'data', (data) ->
                data = data.toString()
                if opts.max_output?
                    if stdout.length < opts.max_output
                        stdout += data.slice(0,opts.max_output - stdout.length)
                else
                    stdout += data

            r.stderr.on 'data', (data) ->
                data = data.toString()
                if opts.max_output?
                    if stderr.length < opts.max_output
                        stderr += data.slice(0,opts.max_output - stderr.length)
                else
                    stderr += data

            stderr_is_done = stdout_is_done = false

            r.stderr.on 'end', () ->
                stderr_is_done = true
                finish()

            r.stdout.on 'end', () ->
                stdout_is_done = true
                finish()

            r.on 'exit', (code) ->
                exit_code = code
                finish()

            # This can happen, e.g., "Error: spawn ENOMEM" if there is no memory.  Without this handler,
            # an unhandled exception gets raised, which is nasty.
            # From docs: "Note that the exit-event may or may not fire after an error has occured. "
            r.on 'error', (err) ->
                if not exit_code?
                    exit_code = 1
                stderr += to_json(err)
                finish()

            callback_done = false
            finish = () ->
                if stdout_is_done and stderr_is_done and exit_code?
                    if opts.err_on_exit and exit_code != 0
                        if not callback_done
                            callback_done = true
                            c("command '#{opts.command}' (args=#{opts.args.join(' ')}) exited with nonzero code #{exit_code} -- stderr='#{stderr}'")
                    else
                        if opts.max_output?
                            if stdout.length >= opts.max_output
                                stdout += " (truncated at #{opts.max_output} characters)"
                            if stderr.length >= opts.max_output
                                stderr += " (truncated at #{opts.max_output} characters)"
                        if not callback_done
                            callback_done = true
                            c()

            if opts.timeout
                f = () ->
                    if r.exitCode == null
                        if opts.verbose
                            winston.debug("execute_code: subprocess did not exit after #{opts.timeout} seconds, so killing with SIGKILL")
                        try
                            r.kill("SIGKILL")  # this does not kill the process group :-(
                        catch e
                            # Exceptions can happen, which left uncaught messes up calling code bigtime.
                        if opts.verbose
                            winston.debug("execute_code: r.kill raised an exception.")
                        if not callback_done
                            callback_done = true
                            c("killed command '#{opts.command} #{opts.args.join(' ')}'")
                setTimeout(f, opts.timeout*1000)

    ], (err) ->
        if not exit_code?
            exit_code = 1  # don't have one due to SIGKILL

        # TODO:  This is dangerous, e.g., it could print out a secret_token to a log file.
        # winston.debug("(time: #{walltime() - start_time}): Done running '#{opts.command} #{opts.args.join(' ')}'; resulted in stdout='#{misc.trunc(stdout,512)}', stderr='#{misc.trunc(stderr,512)}', exit_code=#{exit_code}, err=#{err}")
        # Do not litter:
        if tmpfilename?
            try
                fs.unlink(tmpfilename)
            catch e
                winston.debug("failed to unlink #{tmpfilename}")


        if opts.verbose
            winston.debug("finished exec of #{opts.command} (took #{walltime(start_time)}s)")
            winston.debug("stdout='#{misc.trunc(stdout,512)}', stderr='#{misc.trunc(stderr,512)}', exit_code=#{exit_code}")
        if not opts.err_on_exit and ran_code
            # as long as we made it to running some code, we consider this a success (that is what err_on_exit means).
            opts.cb?(false, {stdout:stdout, stderr:stderr, exit_code:exit_code})
        else
            opts.cb?(err, {stdout:stdout, stderr:stderr, exit_code:exit_code})
    )


#
# Applications of execute_code

exports.disk_usage = (path, cb) ->  # cb(err, usage in K (1024 bytes) of path)
    exports.execute_code
        command : "du"
        args    : ['-s', path]
        cb      : (err, output) ->
            if err
                cb(err)
            else
                cb(false, parseInt(output.stdout.split(' ')[0]))


#
# project_id --> username mapping

# The username associated to a given project id is just the string of
# the uuid, but with -'s replaced by _'s so we obtain a valid unix
# account name, and shortened to fit Linux and sanity requirements.
exports.username = (project_id) ->
    if '..' in project_id or project_id.length != 36
        # a sanity check -- this should never ever be allowed to happen, ever.
        throw Error("invalid project id #{project_id}")
    # Return a for-sure safe username
    return project_id.slice(0,8).replace(/[^a-z0-9]/g,'')

# project_id --> LINUX uid mapping
exports.uid = (project_id) ->
    # (comment copied from smc_compute.py)
    # We take the sha-512 of the uuid just to make it harder to force a collision.  Thus even if a
    # user could somehow generate an account id of their choosing, this wouldn't help them get the
    # same uid as another user.
    # 2^31-1=max uid which works with FUSE and node (and Linux, which goes up to 2^32-2).
    sha512sum = crypto.createHash('sha512')
    n = parseInt(sha512sum.update(project_id).digest('hex').slice(0,8), 16)  # up to 2^32
    n //= 2  # floor division
    return if n>65537 then n else n+65537   # 65534 used by linux for user sync, etc.

address_to_local_port = {}
local_port_to_child_process = {}

exports.keep_portforward_alive = (port) ->
    r = local_port_to_child_process[port]
    if r?
        r.activity = true

exports.unforward_port = (opts) ->
    opts = defaults opts,
        port : required
        cb   : required
    winston.debug("Unforwarding port #{opts.port}")
    r = local_port_to_child_process[local_port]
    if r?
        r.kill("SIGKILL")

exports.unforward_all_ports = () ->
    for port, r of local_port_to_child_process
        r.kill("SIGKILL")

free_port = exports.free_port = (cb) ->    # cb(err, available port as assigned by the operating system)
    server = require("net").createServer()
    port = 0
    server.on "listening", () ->
        port = server.address().port
        server.close()
    server.on "close", ->
        f = () ->
            cb(null, port)
        # give the OS a chance to really make the port available again.
        setTimeout(f, 500)
    server.listen(0)

exports.forward_remote_port_to_localhost = (opts) ->
    opts = defaults opts,
        username    : required
        host        : required
        ssh_port    : 22
        remote_port : required
        activity_time : 2000 # kill connection if the HUB doesn't
                             # actively *receive* something on this
                             # port for this many seconds.
        keep_alive_time:2000 # network activity every this many
                             # seconds.; lower to more quickly detect
                             # a broken connection; raise to reduce resources
        cb          : required  # cb(err, local_port)

    opts.ssh_port = parseInt(opts.ssh_port)
    if not (opts.ssh_port >= 1 and opts.ssh_port <= 66000)
        opts.cb("Invalid ssh_port option")
        return

    opts.remote_port = parseInt(opts.remote_port)
    if not (opts.remote_port >= 1 and opts.remote_port <= 66000)
        opts.cb("Invalid remote_port option")
        return

    winston.debug("Forward a remote port #{opts.remote_port} on #{opts.host} to localhost.")

    remote_address = "#{opts.username}@#{opts.host}:#{opts.remote_port} -p#{opts.ssh_port}"

    ###
    local_port = address_to_local_port[remote_address]
    if local_port?
        # We already have a valid forward
        opts.cb(false, local_port)
        return
    ###

    # We have to make a new port forward
    free_port (err, local_port) ->
        if err
            opts.cb(err)
            return
        winston.debug("forward_remote_port_to_local_host: local port #{local_port} available")
        command = "ssh"
        args =  ['-o', 'StrictHostKeyChecking=no', "-p", opts.ssh_port,
                 '-L', "#{local_port}:localhost:#{opts.remote_port}",
                 "#{opts.username}@#{opts.host}",
                 "TERM=vt100 /usr/bin/watch -t -n #{opts.keep_alive_time} date"]
        r = child_process.spawn(command, args)
        cb_happened = false
        new_output = false
        r.stdout.on 'data', (data) ->

            # Got a local_port -- let's use it.
            address_to_local_port[remote_address] = local_port
            local_port_to_child_process[local_port] = r

            new_output = true
            # as soon as something is output, it's working (I hope).
            if not cb_happened
                opts.cb(false, local_port)
                cb_happened = true

        stderr = ''
        r.stderr.on 'data', (data) ->
            stderr += data.toString()

        kill_if_no_new_output = () ->
            if not new_output
                winston.debug("Killing ssh port forward #{remote_address} --> localhost:#{local_port} due to it not working")
                r.kill("SIGKILL")
            new_output = false

        # check every few seconds
        kill_no_output_timer = setInterval(kill_if_no_new_output, 1000*opts.keep_alive_time)

        kill_if_no_new_activity = () ->
            if not r.activity?
                winston.debug("Killing ssh port forward #{remote_address} --> localhost:#{local_port} due to not receiving any data for at least #{opts.activity_time} seconds.")
                r.kill("SIGKILL")
            else
                # delete it -- the only way connection won't be killed is if this gets set again by an active call to keep_portforward_alive above.
                delete r.activity

        kill_no_activity_timer = setInterval(kill_if_no_new_activity, 1000*opts.activity_time)

        r.on 'exit', (code) ->
            if not cb_happened
                opts.cb("Problem setting up ssh port forward -- #{stderr}")
            delete address_to_local_port[remote_address]
            clearInterval(kill_no_output_timer)
            clearInterval(kill_no_activity_timer)


exports.process_kill = (pid, signal) ->
    switch signal
        when 2
            signal = 'SIGINT'
        when 3
            signal = 'SIGQUIT'
        when 9
            signal = 'SIGKILL'
        else
            winston.debug("BUG -- process_kill: only signals 2 (SIGINT), 3 (SIGQUIT), and 9 (SIGKILL) are supported")
            return
    try
        process.kill(pid, signal)
    catch e
        # it's normal to get an exception when sending a signal... to a process that doesn't exist.


# Any non-absolute path is assumed to be relative to the user's home directory.
# This function converts such a path to an absolute path.
exports.abspath = abspath = (path) ->
    if path.length == 0
        return process.env.HOME
    if path[0] == '/'
        return path  # already an absolute path
    p = process.env.HOME + '/' + path
    p = p.replace(/\/\.\//g,'/')    # get rid of /./, which is the same as /...
    return p



# Other path related functions...

# Make sure that that the directory containing the file indicated by
# the path exists and has restrictive permissions.
ensure_containing_directory_exists = (path, cb) ->   # cb(err)
    path = abspath(path)
    dir = misc.path_split(path).head  # containing path

    fs.exists dir, (exists) ->
        if exists
            cb?()
        else
            async.series([
                (cb) ->
                    if dir != ''
                        # recursively make sure the entire chain of directories exists.
                        ensure_containing_directory_exists(dir, cb)
                    else
                        cb()
                (cb) ->
                    fs.mkdir(dir, 0o700, cb)
            ], (err) ->
                if err?.code == 'EEXIST'
                    cb?()
                else
                    cb?(err)
            )

exports.ensure_containing_directory_exists = ensure_containing_directory_exists


# Determine if path (file or directory) is writable -- this works even if permissions are right but
# filesystem is read only, e.g., ~/.zfs/snapshot/...
# It's an error if the path doesn't exist.
exports.is_file_readonly = (opts) ->
    opts = defaults opts,
        path : required
        cb   : required    # cb(err, true if read only (false otherwise))

    if process.platform == 'darwin'
        # TODO: there is no -writable option to find on OS X, which breaks this; for now skip check
        opts.cb(undefined, false)
        return

    readonly = undefined
    # determine if file is writable
    execute_code
        command     : 'find'
        args        : [opts.path, '-maxdepth', '0', '-writable']
        err_on_exit : false
        cb          : (err, output) =>
            if err
                opts.cb(err)
            else if output.stderr or output.exit_code
                opts.cb("no such path '#{opts.path}'")
            else
                readonly = output.stdout.length == 0
                opts.cb(undefined, readonly)

# like in sage, a quick way to save/load JSON-able objects to disk; blocking and not compressed.
exports.saveSync = (obj, filename) ->
    fs.writeFileSync(filename, JSON.stringify(obj))

exports.loadSync = (filename) ->
    JSON.parse(fs.readFileSync(filename).toString())


# WA state sales tax rates, as of April 20 2017.
# Generated via scripts/sales_tax.py

WA_sales_tax = {98001:0.100000, 98002:0.086000, 98003:0.100000, 98004:0.100000, 98005:0.100000, 98006:0.086000, 98007:0.100000, 98008:0.100000, 98009:0.100000, 98010:0.086000, 98011:0.100000, 98012:0.077000, 98013:0.086000, 98014:0.086000, 98015:0.100000, 98019:0.077000, 98020:0.100000, 98021:0.077000, 98022:0.079000, 98023:0.100000, 98024:0.086000, 98025:0.086000, 98026:0.103000, 98027:0.086000, 98028:0.100000, 98029:0.086000, 98030:0.100000, 98031:0.100000, 98032:0.100000, 98033:0.100000, 98034:0.100000, 98035:0.100000, 98036:0.100000, 98037:0.103000, 98038:0.086000, 98039:0.100000, 98040:0.100000, 98041:0.100000, 98042:0.086000, 98043:0.100000, 98045:0.086000, 98046:0.104000, 98047:0.093000, 98050:0.086000, 98051:0.086000, 98052:0.086000, 98053:0.086000, 98054:0.086000, 98055:0.100000, 98056:0.100000, 98057:0.100000, 98058:0.086000, 98059:0.086000, 98061:0.090000, 98062:0.100000, 98063:0.100000, 98064:0.100000, 98065:0.086000, 98068:0.086000, 98070:0.086000, 98071:0.100000, 98072:0.077000, 98073:0.100000, 98074:0.086000, 98075:0.086000, 98077:0.077000, 98082:0.104000, 98083:0.100000, 98087:0.103000, 98089:0.100000, 98092:0.086000, 98093:0.100000, 98101:0.101000, 98102:0.101000, 98103:0.101000, 98104:0.101000, 98105:0.101000, 98106:0.100000, 98107:0.101000, 98108:0.100000, 98109:0.101000, 98110:0.090000, 98111:0.101000, 98112:0.101000, 98113:0.101000, 98114:0.101000, 98115:0.101000, 98116:0.101000, 98117:0.101000, 98118:0.101000, 98119:0.101000, 98121:0.101000, 98122:0.101000, 98124:0.101000, 98125:0.100000, 98126:0.100000, 98127:0.101000, 98129:0.101000, 98131:0.100000, 98132:0.100000, 98133:0.100000, 98134:0.101000, 98136:0.101000, 98138:0.100000, 98139:0.101000, 98141:0.101000, 98144:0.100000, 98145:0.101000, 98146:0.100000, 98148:0.100000, 98151:0.100000, 98154:0.101000, 98155:0.100000, 98158:0.100000, 98160:0.100000, 98161:0.101000, 98164:0.101000, 98165:0.101000, 98166:0.100000, 98168:0.100000, 98170:0.100000, 98171:0.100000, 98174:0.101000, 98175:0.101000, 98177:0.100000, 98178:0.100000, 98181:0.101000, 98184:0.101000, 98185:0.101000, 98188:0.100000, 98189:0.100000, 98190:0.100000, 98191:0.101000, 98194:0.101000, 98195:0.101000, 98198:0.100000, 98199:0.101000, 98201:0.089000, 98203:0.097000, 98204:0.097000, 98205:0.097000, 98206:0.097000, 98207:0.097000, 98208:0.089000, 98213:0.097000, 98220:0.085000, 98221:0.081000, 98222:0.081000, 98223:0.077000, 98224:0.086000, 98225:0.079000, 98226:0.079000, 98227:0.087000, 98228:0.087000, 98229:0.079000, 98230:0.079000, 98231:0.085000, 98232:0.085000, 98233:0.081000, 98235:0.085000, 98236:0.087000, 98237:0.085000, 98238:0.081000, 98239:0.087000, 98240:0.085000, 98241:0.077000, 98243:0.081000, 98244:0.079000, 98245:0.081000, 98247:0.085000, 98248:0.079000, 98249:0.087000, 98250:0.081000, 98251:0.086000, 98252:0.077000, 98253:0.087000, 98255:0.085000, 98256:0.089000, 98257:0.081000, 98258:0.077000, 98259:0.091000, 98260:0.087000, 98261:0.081000, 98262:0.085000, 98263:0.085000, 98264:0.085000, 98266:0.085000, 98267:0.085000, 98270:0.077000, 98271:0.077000, 98272:0.077000, 98273:0.081000, 98274:0.077000, 98275:0.097000, 98276:0.085000, 98277:0.087000, 98278:0.087000, 98279:0.081000, 98280:0.081000, 98281:0.079000, 98282:0.077000, 98283:0.079000, 98284:0.081000, 98286:0.081000, 98287:0.089000, 98288:0.086000, 98290:0.077000, 98291:0.091000, 98292:0.077000, 98293:0.089000, 98294:0.077000, 98295:0.085000, 98296:0.077000, 98297:0.081000, 98303:0.079000, 98304:0.078000, 98305:0.084000, 98310:0.090000, 98311:0.090000, 98312:0.085000, 98314:0.090000, 98315:0.090000, 98320:0.085000, 98321:0.079000, 98322:0.090000, 98323:0.079000, 98324:0.084000, 98325:0.090000, 98326:0.084000, 98327:0.079000, 98328:0.079000, 98329:0.079000, 98330:0.078000, 98331:0.084000, 98332:0.079000, 98333:0.079000, 98335:0.079000, 98336:0.078000, 98337:0.090000, 98338:0.079000, 98339:0.090000, 98340:0.090000, 98342:0.090000, 98343:0.084000, 98344:0.079000, 98345:0.090000, 98346:0.090000, 98348:0.079000, 98349:0.079000, 98350:0.084000, 98351:0.079000, 98352:0.093000, 98353:0.090000, 98354:0.099000, 98355:0.078000, 98356:0.078000, 98357:0.084000, 98358:0.090000, 98359:0.079000, 98360:0.079000, 98361:0.078000, 98362:0.084000, 98363:0.084000, 98364:0.090000, 98365:0.090000, 98366:0.090000, 98367:0.090000, 98368:0.090000, 98370:0.090000, 98371:0.099000, 98372:0.093000, 98373:0.093000, 98374:0.093000, 98375:0.093000, 98376:0.090000, 98377:0.078000, 98378:0.090000, 98380:0.085000, 98381:0.084000, 98382:0.084000, 98383:0.090000, 98384:0.090000, 98385:0.079000, 98386:0.090000, 98387:0.079000, 98388:0.079000, 98390:0.093000, 98391:0.079000, 98392:0.090000, 98393:0.090000, 98394:0.079000, 98395:0.079000, 98396:0.079000, 98397:0.079000, 98398:0.079000, 98401:0.101000, 98402:0.099000, 98403:0.093000, 98404:0.099000, 98405:0.093000, 98406:0.093000, 98407:0.093000, 98408:0.099000, 98409:0.099000, 98411:0.101000, 98412:0.101000, 98413:0.101000, 98415:0.101000, 98416:0.101000, 98417:0.101000, 98418:0.101000, 98419:0.101000, 98421:0.093000, 98422:0.099000, 98424:0.099000, 98430:0.093000, 98431:0.093000, 98433:0.093000, 98438:0.093000, 98439:0.093000, 98442:0.093000, 98443:0.099000, 98444:0.093000, 98445:0.093000, 98446:0.079000, 98447:0.099000, 98448:0.099000, 98450:0.099000, 98455:0.099000, 98460:0.099000, 98464:0.099000, 98465:0.099000, 98466:0.099000, 98467:0.099000, 98471:0.101000, 98477:0.101000, 98481:0.101000, 98490:0.101000, 98492:0.101000, 98493:0.099000, 98496:0.099000, 98497:0.099000, 98498:0.093000, 98499:0.093000, 98501:0.079000, 98502:0.079000, 98503:0.087000, 98504:0.088000, 98505:0.087000, 98506:0.079000, 98507:0.088000, 98508:0.088000, 98509:0.087000, 98511:0.089000, 98512:0.079000, 98513:0.079000, 98516:0.079000, 98520:0.088000, 98522:0.078000, 98524:0.085000, 98526:0.088000, 98527:0.080000, 98528:0.085000, 98530:0.079000, 98531:0.078000, 98532:0.078000, 98533:0.078000, 98535:0.088000, 98536:0.088000, 98537:0.080000, 98538:0.078000, 98539:0.078000, 98540:0.079000, 98541:0.085000, 98542:0.078000, 98544:0.078000, 98546:0.085000, 98547:0.080000, 98548:0.085000, 98550:0.088000, 98552:0.088000, 98554:0.080000, 98555:0.085000, 98556:0.079000, 98557:0.085000, 98558:0.079000, 98559:0.088000, 98560:0.085000, 98561:0.080000, 98562:0.088000, 98563:0.085000, 98564:0.078000, 98565:0.078000, 98566:0.088000, 98568:0.078000, 98569:0.088000, 98570:0.078000, 98571:0.088000, 98572:0.078000, 98575:0.088000, 98576:0.079000, 98577:0.080000, 98579:0.078000, 98580:0.079000, 98581:0.078000, 98582:0.078000, 98583:0.088000, 98584:0.085000, 98585:0.078000, 98586:0.080000, 98587:0.088000, 98588:0.085000, 98589:0.079000, 98590:0.080000, 98591:0.078000, 98592:0.085000, 98593:0.078000, 98595:0.088000, 98596:0.078000, 98597:0.079000, 98599:0.088000, 98601:0.077000, 98602:0.070000, 98603:0.078000, 98604:0.077000, 98605:0.070000, 98606:0.077000, 98607:0.077000, 98609:0.078000, 98610:0.077000, 98611:0.078000, 98612:0.076000, 98613:0.070000, 98614:0.080000, 98616:0.077000, 98617:0.070000, 98619:0.070000, 98620:0.070000, 98621:0.076000, 98622:0.077000, 98623:0.070000, 98624:0.080000, 98625:0.078000, 98626:0.078000, 98628:0.070000, 98629:0.077000, 98631:0.080000, 98632:0.076000, 98635:0.070000, 98637:0.080000, 98638:0.076000, 98639:0.077000, 98640:0.080000, 98641:0.080000, 98642:0.077000, 98643:0.076000, 98644:0.080000, 98645:0.078000, 98647:0.076000, 98648:0.077000, 98649:0.078000, 98650:0.070000, 98651:0.077000, 98660:0.077000, 98661:0.084000, 98662:0.077000, 98663:0.084000, 98664:0.084000, 98665:0.084000, 98666:0.084000, 98667:0.084000, 98668:0.084000, 98670:0.070000, 98671:0.077000, 98672:0.070000, 98673:0.070000, 98674:0.077000, 98675:0.077000, 98682:0.077000, 98683:0.084000, 98684:0.084000, 98685:0.077000, 98686:0.077000, 98687:0.084000, 98801:0.082000, 98802:0.082000, 98807:0.084000, 98811:0.082000, 98812:0.078000, 98813:0.077000, 98814:0.081000, 98815:0.082000, 98816:0.081000, 98817:0.082000, 98819:0.081000, 98821:0.082000, 98822:0.082000, 98823:0.078000, 98824:0.079000, 98826:0.082000, 98827:0.081000, 98828:0.082000, 98829:0.081000, 98830:0.077000, 98831:0.082000, 98832:0.079000, 98833:0.081000, 98834:0.081000, 98836:0.082000, 98837:0.079000, 98840:0.081000, 98841:0.081000, 98843:0.078000, 98844:0.081000, 98845:0.078000, 98846:0.081000, 98847:0.082000, 98848:0.078000, 98849:0.081000, 98850:0.078000, 98851:0.079000, 98852:0.082000, 98853:0.079000, 98855:0.081000, 98856:0.081000, 98857:0.077000, 98858:0.078000, 98859:0.077000, 98860:0.079000, 98862:0.081000, 98901:0.079000, 98902:0.081000, 98903:0.079000, 98904:0.079000, 98907:0.082000, 98908:0.079000, 98909:0.081000, 98920:0.079000, 98921:0.079000, 98922:0.080000, 98923:0.079000, 98925:0.080000, 98926:0.080000, 98929:0.080000, 98930:0.079000, 98932:0.079000, 98933:0.079000, 98934:0.080000, 98935:0.070000, 98936:0.079000, 98937:0.078000, 98938:0.079000, 98939:0.079000, 98940:0.080000, 98941:0.080000, 98942:0.079000, 98943:0.080000, 98944:0.079000, 98946:0.080000, 98947:0.079000, 98948:0.079000, 98950:0.080000, 98951:0.079000, 98952:0.079000, 98953:0.079000, 99001:0.088000, 99003:0.081000, 99004:0.078000, 99005:0.081000, 99006:0.076000, 99008:0.080000, 99009:0.076000, 99011:0.088000, 99012:0.081000, 99013:0.076000, 99014:0.088000, 99016:0.081000, 99017:0.077000, 99018:0.081000, 99019:0.081000, 99020:0.081000, 99021:0.081000, 99022:0.081000, 99023:0.081000, 99025:0.081000, 99026:0.076000, 99027:0.081000, 99029:0.080000, 99030:0.081000, 99031:0.081000, 99032:0.077000, 99033:0.078000, 99034:0.076000, 99036:0.081000, 99037:0.081000, 99039:0.081000, 99040:0.076000, 99101:0.076000, 99102:0.078000, 99103:0.079000, 99104:0.078000, 99105:0.077000, 99107:0.077000, 99109:0.076000, 99110:0.076000, 99111:0.078000, 99113:0.078000, 99114:0.076000, 99115:0.078000, 99116:0.077000, 99117:0.080000, 99118:0.077000, 99119:0.076000, 99121:0.077000, 99122:0.076000, 99123:0.079000, 99124:0.077000, 99125:0.077000, 99126:0.076000, 99128:0.078000, 99129:0.076000, 99130:0.078000, 99131:0.076000, 99133:0.078000, 99134:0.080000, 99135:0.079000, 99136:0.078000, 99137:0.076000, 99138:0.077000, 99139:0.076000, 99140:0.077000, 99141:0.076000, 99143:0.078000, 99144:0.080000, 99146:0.077000, 99147:0.080000, 99148:0.076000, 99149:0.078000, 99150:0.077000, 99151:0.076000, 99152:0.076000, 99153:0.076000, 99154:0.080000, 99155:0.077000, 99156:0.076000, 99157:0.076000, 99158:0.078000, 99159:0.077000, 99160:0.077000, 99161:0.078000, 99163:0.078000, 99164:0.078000, 99165:0.078000, 99166:0.077000, 99167:0.076000, 99169:0.077000, 99170:0.078000, 99171:0.078000, 99173:0.076000, 99174:0.078000, 99176:0.078000, 99179:0.078000, 99180:0.076000, 99181:0.076000, 99185:0.080000, 99201:0.088000, 99202:0.088000, 99203:0.081000, 99204:0.088000, 99205:0.081000, 99206:0.081000, 99207:0.088000, 99208:0.081000, 99209:0.088000, 99210:0.088000, 99211:0.088000, 99212:0.081000, 99213:0.088000, 99214:0.088000, 99215:0.088000, 99216:0.081000, 99217:0.081000, 99218:0.081000, 99219:0.088000, 99220:0.088000, 99223:0.081000, 99224:0.081000, 99228:0.088000, 99251:0.088000, 99252:0.088000, 99256:0.088000, 99258:0.088000, 99260:0.088000, 99299:0.088000, 99301:0.080000, 99302:0.086000, 99320:0.080000, 99321:0.079000, 99322:0.070000, 99323:0.081000, 99324:0.087000, 99326:0.077000, 99328:0.081000, 99329:0.081000, 99330:0.080000, 99333:0.078000, 99335:0.080000, 99336:0.080000, 99337:0.080000, 99338:0.080000, 99341:0.077000, 99343:0.080000, 99344:0.077000, 99345:0.080000, 99346:0.080000, 99347:0.075000, 99348:0.081000, 99349:0.079000, 99350:0.070000, 99352:0.080000, 99353:0.080000, 99354:0.086000, 99356:0.070000, 99357:0.079000, 99359:0.081000, 99360:0.081000, 99361:0.081000, 99362:0.081000, 99363:0.081000, 99371:0.077000, 99401:0.077000, 99402:0.077000, 99403:0.075000}

exports.sales_tax = (zip) -> return WA_sales_tax[zip] ? 0


# Sanitizing HTML: loading the jquery file, caching it, and then exposing it in the API
_jQuery_cached = null

run_jQuery = (cb) ->
    if _jQuery_cached != null
        cb(_jQuery_cached)
    else
        jquery_file = fs.readFileSync("../#{exports.WEBAPP_LIB}/jquery/jquery.min.js", "utf-8")
        require("jsdom").env
            html: "<html></html>",
            src: [jquery_file],
            done: (err, window) ->
                _jQuery_cached = window.$
                cb(_jQuery_cached)

# http://api.jquery.com/jQuery.parseHTML/ (expanded behavior in version 3+)
exports.sanitize_html = (html, cb, keepScripts = true, keepUnsafeAttributes = true) ->
    {sanitize_html_attributes} = require('smc-util/misc')
    run_jQuery ($) ->
        sani = $($.parseHTML('<div>' + html + '</div>', null, keepScripts))
        if not keepUnsafeAttributes
            sani.find('*').each ->
                sanitize_html_attributes($, this)
        cb(sani.html())

exports.sanitize_html_safe = (html, cb) -> exports.sanitize_html(html, cb, false, false)

# common configuration for webpack and hub
# inside the project, there is no SALVUS_HOME set, and the code below can't work anyways?
if exports.SALVUS_HOME?
    # this is the directory where webpack builds everything
    exports.OUTPUT_DIR = "static"
    base_url_fn = path.resolve(exports.SALVUS_HOME, 'data/base_url')
    exports.BASE_URL = if fs.existsSync(base_url_fn) then fs.readFileSync(base_url_fn).toString().trim() + "/" else '/'

    # mathjax location and version: we read it from its package.json
    # webpack symlinks with the version in the path (MATHJAX_ROOT)
    # this is used by the webapp (via webpack.config and the hub)
    # the purpose is, that both of them have to know where the final directory of the mathjax root is

    exports.MATHJAX_LIB      = 'smc-webapp/node_modules/mathjax'
    mathjax_package_json     = path.resolve(exports.SALVUS_HOME, "#{exports.MATHJAX_LIB}", 'package.json')
    # if the line below causes an exception, there is no mathjax or at the wrong location (should be in MATHJAX_LIB)
    # without that information here, the jupyter notebook can't work
    # hsy: disabling this for the hub, until we have a better solution.
    # fallback: mathjax for jupyter is served from the unversioned /mathjax/ path
    if fs.existsSync(mathjax_package_json)
        exports.MATHJAX_VERSION = JSON.parse(fs.readFileSync(mathjax_package_json, 'utf8')).version
    else
        exports.MATHJAX_VERSION = null
    # that's where webpack writes the symlink to
    exports.MATHJAX_NOVERS   = path.join(exports.OUTPUT_DIR, "mathjax")
    if exports.MATHJAX_VERSION?
        exports.MATHJAX_ROOT = path.join(exports.OUTPUT_DIR, "mathjax-#{exports.MATHJAX_VERSION}")
    else
        exports.MATHJAX_ROOT = exports.MATHJAX_NOVERS
    exports.MATHJAX_NOVERS   = path.join(exports.OUTPUT_DIR, "mathjax")
    # this is where the webapp and the jupyter notebook should get mathjax from
    exports.MATHJAX_URL      = path.join(exports.BASE_URL, exports.MATHJAX_ROOT, 'MathJax.js')

    # google analytics (or later on some other analytics provider) needs a token as a parameter
    # if defined in data/config/google_analytics, tell webpack about it.
    ga_snippet_fn            = path.join(exports.SALVUS_HOME, 'data', 'config', 'google_analytics')
    # file could contain the token or nothing (empty string, see k8s/smc-webapp-static)
    ga = null
    if fs.existsSync(ga_snippet_fn)
        token = fs.readFileSync(ga_snippet_fn).toString().trim()
        if token.length > 0
            ga = token
    exports.GOOGLE_ANALYTICS = ga
<|MERGE_RESOLUTION|>--- conflicted
+++ resolved
@@ -189,11 +189,7 @@
 
         switch type
             when 'json'
-<<<<<<< HEAD
                 send('jjjj' + JSON.stringify(data))
-=======
-                send('j' + misc.to_json_socket(data))
->>>>>>> cf5d9087
             when 'blob'
                 assert(data.uuid?, "data object *must* have a uuid attribute")
                 assert(data.blob?, "data object *must* have a blob attribute")

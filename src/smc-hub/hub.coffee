##############################################################################
#
#    CoCalc: Collaborative Calculation in the Cloud
#
#    Copyright (C) 2016, Sagemath Inc.
#
#    This program is free software: you can redistribute it and/or modify
#    it under the terms of the GNU General Public License as published by
#    the Free Software Foundation, either version 3 of the License, or
#    (at your option) any later version.
#
#    This program is distributed in the hope that it will be useful,
#    but WITHOUT ANY WARRANTY; without even the implied warranty of
#    MERCHANTABILITY or FITNESS FOR A PARTICULAR PURPOSE.  See the
#    GNU General Public License for more details.
#
#    You should have received a copy of the GNU General Public License
#    along with this program.  If not, see <http://www.gnu.org/licenses/>.
#
###############################################################################

###
This is the CoCalc Global HUB.  It runs as a daemon, sitting in the
middle of the action, connected to potentially thousands of clients,
many Sage sessions, and PostgreSQL database.  There are
many HUBs running.
###

require('coffee-cache')

DEBUG = false

if not process.env.SMC_TEST
    if process.env.SMC_DEBUG or process.env.DEVEL
        DEBUG = true

# node.js -- builtin libraries
net            = require('net')
assert         = require('assert')
fs             = require('fs')
path_module    = require('path')
underscore     = require('underscore')
{EventEmitter} = require('events')
mime           = require('mime')

program = undefined  # defined below -- can't import with nodev6 at module level when hub.coffee used as a module.

# CoCalc path configurations (shared with webpack)
misc_node      = require('smc-util-node/misc_node')
SMC_ROOT       = misc_node.SMC_ROOT
SALVUS_HOME    = misc_node.SALVUS_HOME
OUTPUT_DIR     = misc_node.OUTPUT_DIR
STATIC_PATH    = path_module.join(SALVUS_HOME, OUTPUT_DIR)
WEBAPP_LIB     = misc_node.WEBAPP_LIB

underscore = require('underscore')

# CoCalc libraries
misc    = require('smc-util/misc')
{defaults, required} = misc
message = require('smc-util/message')     # message protocol between front-end and back-end
client_lib = require('smc-util/client')
{Client} = require('./client')

sage    = require('./sage')               # sage server
{send_email} = require('./email')

auth   = require('./auth')

base_url = require('./base-url')

local_hub_connection = require('./local_hub_connection')
hub_proxy            = require('./proxy')

# express http server -- serves some static/dynamic endpoints
hub_http_server = require('./hub_http_server')

# registers the hub with the database periodically
hub_register = require('./hub_register')

# How frequently to register with the database that this hub is up and running,
# and also report number of connected clients
REGISTER_INTERVAL_S = 45   # every 45 seconds

smc_version = {}
init_smc_version = () ->
    smc_version = require('./hub-version')
    # winston.debug("init smc_version: #{misc.to_json(smc_version.version)}")
    smc_version.on 'change', (version) ->
        winston.debug("smc_version changed -- sending updates to clients")
        for id, c of clients
            if c.smc_version < version.version
                c.push_version_update()

to_json = misc.to_json
from_json = misc.from_json

# third-party libraries: add any new nodejs dependencies to the NODEJS_PACKAGES list in build.py
async   = require("async")

Cookies = require('cookies')            # https://github.com/jed/cookies

winston = require('winston')            # logging -- https://github.com/flatiron/winston

# Set the log level
winston.remove(winston.transports.Console)
if not process.env.SMC_TEST
    winston.add(winston.transports.Console, {level: 'debug', timestamp:true, colorize:true})

# module scope variables:
database           = null

# the connected clients
clients = require('./clients').get_clients()

<<<<<<< HEAD
=======
#############################################################
# Client = a client that is connected via a persistent connection to the hub
#############################################################
class Client extends EventEmitter
    constructor: (@conn) ->
        @_when_connected = new Date()
        @_data_handlers = {}
        @_data_handlers[JSON_CHANNEL] = @handle_json_message_from_client

        @_messages =
            being_handled : {}
            total_time    : 0
            count         : 0

        @ip_address = @conn.address.ip

        # A unique id -- can come in handy
        @id = @conn.id

        # The variable account_id is either undefined or set to the
        # account id of the user that this session has successfully
        # authenticated as.  Use @account_id to decide whether or not
        # it is safe to carry out a given action.
        @account_id = undefined

        # The persistent sessions that this client started.
        @compute_session_uuids = []

        @install_conn_handlers()

        # Setup remember-me related cookie handling
        @cookies = {}

        c = new Cookies(@conn.request)
        @_remember_me_value = c.get(BASE_URL + 'remember_me')

        @check_for_remember_me()

        # Security measure: check every 5 minutes that remember_me
        # cookie used for login is still valid.  If the cookie is gone
        # and this fails, user gets a message, and see that they must sign in.
        @_remember_me_interval = setInterval(@check_for_remember_me, 1000*60*5)

    touch: (opts={}) =>
        #winston.debug("touch('#{opts.project_id}', '#{opts.path}')")
        if not @account_id  # not logged in
            opts.cb?('not logged in')
            return
        opts = defaults opts,
            project_id : undefined
            path       : undefined
            action     : 'edit'
            force      : false
            cb         : undefined
        # touch -- indicate by changing field in database that this user is active.
        # We do this at most once every CLIENT_MIN_ACTIVE_S seconds, for given choice
        # of project_id, path (unless force is true).
        if not @_touch_lock?
            @_touch_lock = {}
        key = "#{opts.project_id}-#{opts.path}-#{opts.action}"
        if not opts.force and @_touch_lock[key]
            opts.cb?("touch lock")
            return
        opts.account_id = @account_id
        @_touch_lock[key] = true
        delete opts.force
        database.touch(opts)
        setTimeout((()=>delete @_touch_lock[key]), CLIENT_MIN_ACTIVE_S*1000)

    install_conn_handlers: () =>
        #winston.debug("install_conn_handlers")
        if @_destroy_timer?
            clearTimeout(@_destroy_timer)
            delete @_destroy_timer

        @conn.on "data", (data) =>
            @handle_data_from_client(data)

        @conn.on "end", () =>
            winston.debug("connection: hub <--> client(id=#{@id}, address=#{@ip_address})  -- CLOSED")
            @destroy()
            #winston.debug("connection: hub <--> client(id=#{@id}, address=#{@ip_address})  -- CLOSED; starting destroy timer")
            # CRITICAL -- of course we need to cancel all changefeeds when user disconnects,
            # even temporarily, since messages could be dropped otherwise. (The alternative is to
            # cache all messages in the hub, which has serious memory implications.)
            #@query_cancel_all_changefeeds()
            # Actually destroy Client in a few minutes, unless user reconnects
            # to this session.  Often the user may have a temporary network drop,
            # and we keep everything waiting for them for short time
            # in case this happens.
            #@_destroy_timer = setTimeout(@destroy, 1000*CLIENT_DESTROY_TIMER_S)
            #

        winston.debug("connection: hub <--> client(id=#{@id}, address=#{@ip_address})  ESTABLISHED")

    dbg: (desc) =>
        if DEBUG
            return (m) => winston.debug("Client(#{@id}).#{desc}: #{m}")
        else
            return (m) =>

    destroy: () =>
        winston.debug("destroy connection: hub <--> client(id=#{@id}, address=#{@ip_address})  -- CLOSED")
        clearInterval(@_remember_me_interval)
        @query_cancel_all_changefeeds()
        @closed = true
        @emit('close')
        @compute_session_uuids = []
        c = clients[@conn.id]
        delete clients[@conn.id]
        if c? and c.call_callbacks?
            for id,f of c.call_callbacks
                f("connection closed")
            delete c.call_callbacks
        for h in local_hub_connection.all_local_hubs()
            h.free_resources_for_client_id(@id)

    remember_me_failed: (reason) =>
        #winston.debug("client(id=#{@id}): remember_me_failed(#{reason})")
        @signed_out()  # so can't do anything with projects, etc.
        @push_to_client(message.remember_me_failed(reason:reason))

    check_for_remember_me: () =>
        value = @_remember_me_value
        if not value?
            @remember_me_failed("no remember_me cookie")
            return
        x    = value.split('$')
        if x.length != 4
            @remember_me_failed("invalid remember_me cookie")
            return
        hash = auth.generate_hash(x[0], x[1], x[2], x[3])
        winston.debug("checking for remember_me cookie with hash='#{hash.slice(0,15)}...'") # don't put all in log -- could be dangerous
        database.get_remember_me
            hash : hash
            cb   : (error, signed_in_mesg) =>
                winston.debug("remember_me: got error=#{error}, signed_in_mesg=#{misc.to_json(signed_in_mesg)}")
                if error
                    @remember_me_failed("error accessing database")
                    return
                if not signed_in_mesg?
                    @remember_me_failed("remember_me deleted or expired")
                    return
                # sign them in if not already signed in
                if @account_id != signed_in_mesg.account_id
                    signed_in_mesg.hub = program.host + ':' + program.port
                    @hash_session_id   = hash
                    @signed_in(signed_in_mesg)
                    @push_to_client(signed_in_mesg)
                ###
                database.is_banned_user
                    email_address : signed_in_mesg.email_address
                    cb            : (err, is_banned) =>
                        if err
                            @remember_me_failed("error checking whether or not user is banned -- {err}")
                        else if is_banned
                            # delete this auth key, since banned users are a waste of space.
                            # TODO: probably want to log this attempt...
                            @remember_me_failed("user is banned")
                            @delete_remember_me(hash : hash)
                        else
                            # good -- sign them in if not already
                            if @account_id != signed_in_mesg.account_id
                                signed_in_mesg.hub     = program.host + ':' + program.port
                                @hash_session_id = hash
                                @signed_in(signed_in_mesg)
                                @push_to_client(signed_in_mesg)
                ###

    #######################################################
    # Capping resource limits; client can request anything.
    # We cap what they get based on the account type, etc...
    # This functions *modifies* the limits object in place.
    #######################################################
    cap_session_limits: (limits) ->
        if @account_id?  # logged in
            misc.min_object(limits, SESSION_LIMITS)  # TODO
        else
            misc.min_object(limits, SESSION_LIMITS_NOT_LOGGED_IN)  # TODO

    #######################################################
    # Pushing messages to this particular connected client
    #######################################################
    push_to_client: (mesg, cb) =>
        if @closed
            cb?("disconnected")
            return

        if mesg.event != 'pong'
            winston.debug("hub --> client (client=#{@id}): #{misc.trunc(to_safe_str(mesg),300)}")

        if mesg.id?
            start = @_messages.being_handled[mesg.id]
            if start?
                time_taken = new Date() - start
                delete @_messages.being_handled[mesg.id]
                @_messages.total_time += time_taken
                @_messages.count += 1
                avg = Math.round(@_messages.total_time / @_messages.count)
                winston.debug("client=#{@id}: [#{time_taken} mesg_time_ms]  [#{avg} mesg_avg_ms] -- mesg.id=#{mesg.id}")

        # If cb *is* given and mesg.id is *not* defined, then
        # we also setup a listener for a response from the client.
        listen = cb? and not mesg.id?
        if listen
            # This message is not a response to a client request.
            # Instead, we are initiating a request to the user and we
            # want a result back (hence cb? being defined).
            mesg.id = misc.uuid()
            if not @call_callbacks?
                @call_callbacks = {}
            @call_callbacks[mesg.id] = cb
            f = () =>
                g = @call_callbacks?[mesg.id]
                if g?
                    delete @call_callbacks[mesg.id]
                    g("timed out")
            setTimeout(f, 15000) # timeout after some seconds

        t = new Date()
        json = misc.to_json_socket(mesg)
        tm = new Date() - t
        if tm > 10
            winston.debug("client=#{@id}, mesg.id=#{mesg.id}: time to json=#{tm}ms; length=#{json.length}; value='#{misc.trunc(json, 500)}'")
        @push_data_to_client(JSON_CHANNEL, json)
        if not listen
            cb?()
            return

    push_data_to_client: (channel, data) ->
        if @closed
            return
        #winston.debug("inside push_data_to_client(#{channel},'#{data}')")
        @conn.write(channel + data)

    error_to_client: (opts) ->
        opts = defaults opts,
            id    : undefined
            error : required
        @push_to_client(message.error(id:opts.id, error:opts.error))

    success_to_client: (opts) ->
        opts = defaults opts,
            id    : required
        @push_to_client(message.success(id:opts.id))

    # Call this method when the user has successfully signed in.
    signed_in: (signed_in_mesg) =>

        @signed_in_mesg = signed_in_mesg  # save it, since the properties are handy to have.

        # Record that this connection is authenticated as user with given uuid.
        @account_id = signed_in_mesg.account_id

        record_sign_in
            ip_address    : @ip_address
            successful    : true
            remember_me   : signed_in_mesg.remember_me    # True if sign in accomplished via rememember me token.
            email_address : signed_in_mesg.email_address
            account_id    : signed_in_mesg.account_id

        # Get user's group from database.
        @get_groups()

    signed_out: () =>
        @account_id = undefined

    #########################################################
    # Setting and getting HTTP-only cookies via Primus + AJAX
    #########################################################
    get_cookie: (opts) ->
        opts = defaults opts,
            name : required
            cb   : required   # cb(value)
        if not @conn?.id?
            # no connection or connection died
            return
        #winston.debug("!!!!  get cookie '#{opts.name}'")
        @once("get_cookie-#{opts.name}", (value) -> opts.cb(value))
        @push_to_client(message.cookies(id:@conn.id, get:opts.name, url:BASE_URL+"/cookies"))

    set_cookie: (opts) ->
        opts = defaults opts,
            name  : required
            value : required
            ttl   : undefined    # time in seconds until cookie expires
        if not @conn?.id?
            # no connection or connection died
            return

        options = {}
        if opts.ttl?
            options.expires = new Date(new Date().getTime() + 1000*opts.ttl)
        @cookies[opts.name] = {value:opts.value, options:options}
        @push_to_client(message.cookies(id:@conn.id, set:opts.name, url:BASE_URL+"/cookies", value:opts.value))

    remember_me: (opts) ->
        #############################################################
        # Remember me.  There are many ways to implement
        # "remember me" functionality in a web app. Here's how
        # we do it with SMC:    We generate a random uuid,
        # which along with salt, is stored in the user's
        # browser as an httponly cookie.  We password hash the
        # random uuid and store that in our database.  When
        # the user later visits the SMC site, their browser
        # sends the cookie, which the server hashes to get the
        # key for the database table, which has corresponding
        # value the mesg needed for sign in.  We then sign the
        # user in using that message.
        #
        # The reason we use a password hash is that if
        # somebody gains access to an entry in the key:value
        # store of the database, we want to ensure that they
        # can't use that information to login.  The only way
        # they could login would be by gaining access to the
        # cookie in the user's browser.
        #
        # There is no point in signing the cookie since its
        # contents are random.
        #
        # Regarding ttl, we use 1 year.  The database will forget
        # the cookie automatically at the same time that the
        # browser invalidates it.
        #
        #############################################################

        # WARNING: The code below is somewhat replicated in
        # passport_login.

        opts = defaults opts,
            email_address : required
            account_id    : required
            cb            : undefined

        opts.hub = program.host
        opts.remember_me = true

        opts0 = misc.copy(opts)
        delete opts0.cb
        signed_in_mesg   = message.signed_in(opts0)
        session_id       = uuid.v4()
        @hash_session_id = auth.password_hash(session_id)
        ttl              = 24*3600 * 30     # 30 days

        x = @hash_session_id.split('$')    # format:  algorithm$salt$iterations$hash
        @_remember_me_value = [x[0], x[1], x[2], session_id].join('$')
        @set_cookie
            name  : BASE_URL + 'remember_me'
            value : @_remember_me_value
            ttl   : ttl

        database.save_remember_me
            account_id : opts.account_id
            hash       : @hash_session_id
            value      : signed_in_mesg
            ttl        : ttl
            cb         : opts.cb

    invalidate_remember_me: (opts) ->
        opts = defaults opts,
            cb : required

        if @hash_session_id?
            database.delete_remember_me
                hash : @hash_session_id
                cb   : opts.cb
        else
            opts.cb()

    ######################################################################
    #
    # Our realtime socket connection might only supports one connection between the client and
    # server, so we multiplex multiple channels over the same
    # connection.  There is one base channel for JSON messages called
    # JSON_CHANNEL, which themselves can be routed to different
    # callbacks, etc., by the client code.  There are 16^4-1 other
    # channels, which are for sending raw data.  The raw data messages
    # are prepended with a UTF-16 character that identifies the
    # channel.  The channel character is random (which might be more
    # secure), and there is no relation between the channels for two
    # distinct clients.
    #
    ######################################################################

    handle_data_from_client: (data) =>

        ## Only enable this when doing low level debugging -- performance impacts AND leakage of dangerous info!
        if DEBUG2
            winston.debug("handle_data_from_client('#{misc.trunc(data.toString(),400)}')")

        # TODO: THIS IS A SIMPLE anti-DOS measure; it might be too
        # extreme... we shall see.  It prevents a number of attacks,
        # e.g., users storing a multi-gigabyte worksheet title,
        # etc..., which would (and will) otherwise require care with
        # every single thing we store.

        # TODO: the two size things below should be specific messages (not generic error_to_client), and
        # be sensibly handled by the client.
        if data.length >= MESG_QUEUE_MAX_SIZE_MB * 10000000
            # We don't parse it, we don't look at it, we don't know it's id.  This shouldn't ever happen -- and probably would only
            # happen because of a malicious attacker.  JSON parsing arbitrarily large strings would
            # be very dangerous, and make crashing the server way too easy.
            # We just respond with this error below.   The client should display to the user all id-less errors.
            msg = "The server ignored a huge message since it exceeded the allowed size limit of #{MESG_QUEUE_MAX_SIZE_MB}MB.  Please report what caused this if you can."
            winston.error(msg)
            @error_to_client(error:msg)
            return

        if data.length == 0
            msg = "The server ignored a message since it was empty."
            winston.error(msg)
            @error_to_client(error:msg)
            return

        if not @_handle_data_queue?
            @_handle_data_queue = []

        channel = data[0]
        h = @_data_handlers[channel]

        if not h?
            if channel != 'X'  # X is a special case used on purpose -- not an error.
                winston.error("unable to handle data on an unknown channel: '#{channel}', '#{data}'")
            # Tell the client that they had better reconnect.
            @push_to_client( message.session_reconnect(data_channel : channel) )
            return

        # The rest of the function is basically the same as "h(data.slice(1))", except that
        # it ensure that if there is a burst of messages, then (1) we handle at most 1 message
        # per client every MESG_QUEUE_INTERVAL_MS, and we drop messages if there are too many.
        # This is an anti-DOS measure.

        @_handle_data_queue.push([h, data.slice(1)])

        if @_handle_data_queue_empty_function?
            return

        # define a function to empty the queue
        @_handle_data_queue_empty_function = () =>
            if @_handle_data_queue.length == 0
                # done doing all tasks
                delete @_handle_data_queue_empty_function
                return

            # drop oldest message to keep
            if @_handle_data_queue.length > MESG_QUEUE_MAX_COUNT
                winston.debug("MESG_QUEUE_MAX_COUNT(=#{MESG_QUEUE_MAX_COUNT}) exceeded (=#{@_handle_data_queue.length}) -- drop oldest messages")
                while @_handle_data_queue.length > MESG_QUEUE_MAX_COUNT
                    @_handle_data_queue.shift()

            # get task
            task = @_handle_data_queue.shift()
            # do task
            task[0](task[1])
            # do next one in >= MESG_QUEUE_INTERVAL_MS
            setTimeout( @_handle_data_queue_empty_function, MESG_QUEUE_INTERVAL_MS )

        @_handle_data_queue_empty_function()

    register_data_handler: (h) ->
        # generate a channel character that isn't already taken -- if these get too large,
        # this will break (see, e.g., http://blog.fgribreau.com/2012/05/how-to-fix-could-not-decode-text-frame.html);
        # however, this is a counter for *each* individual user connection, so they won't get too big.
        # Ultimately, we'll redo things to use primus/websocket channel support, which should be much more powerful
        # and faster.
        if not @_last_channel?
            @_last_channel = 1
        while true
            @_last_channel += 1
            channel = String.fromCharCode(@_last_channel)
            if not @_data_handlers[channel]?
                break
        @_data_handlers[channel] = h
        return channel

    ################################################################
    # Message handling functions:
    #
    # Each function below that starts with mesg_ handles a given
    # message type (an event).  The implementations of many of the
    # handlers are somewhat long/involved, so the function below
    # immediately calls another function defined elsewhere.  This will
    # make it easier to refactor code to other modules, etc., later.
    # This approach also clarifies what exactly about this object
    # is used to implement the relevant functionality.
    ################################################################

    handle_json_message_from_client: (data) =>
        if @_ignore_client
            return
        try
            mesg = misc.from_json_socket(data)
        catch error
            winston.error("error parsing incoming mesg (invalid JSON): #{mesg}")
            return
        #winston.debug("got message: #{data}")
        if mesg.event != 'ping'
            winston.debug("hub <-- client (client=#{@id}): #{misc.trunc(to_safe_str(mesg), 120)}")

        # check for message that is coming back in response to a request from the hub
        if @call_callbacks? and mesg.id?
            f = @call_callbacks[mesg.id]
            if f?
                delete @call_callbacks[mesg.id]
                f(undefined, mesg)
                return

        if mesg.id?
            @_messages.being_handled[mesg.id] = new Date()

        handler = @["mesg_#{mesg.event}"]
        if handler?
            handler(mesg)
        else
            @push_to_client(message.error(error:"Hub does not know how to handle a '#{mesg.event}' event.", id:mesg.id))
            if mesg.event == 'get_all_activity'
                winston.debug("ignoring all further messages from old client=#{@id}")
                @_ignore_client = true

    ######################################################
    # ping/pong
    ######################################################
    mesg_ping: (mesg) =>
        @push_to_client(message.pong(id:mesg.id, now:new Date()))

    ######################################################
    # Messages: Sessions
    ######################################################
    mesg_start_session: (mesg) =>
        if REQUIRE_ACCOUNT_TO_EXECUTE_CODE and not @account_id?
            @push_to_client(message.error(id:mesg.id, error:"You must be signed in to start a session."))
            return

        switch mesg.type
            when 'console'
                @connect_to_console_session(mesg)
            else
                @error_to_client(id:mesg.id, error:"Unknown message type '#{mesg.type}'")

    mesg_connect_to_session: (mesg) =>
        if REQUIRE_ACCOUNT_TO_EXECUTE_CODE and not @account_id?
            @push_to_client(message.error(id:mesg.id, error:"You must be signed in to start a session."))
            return
        switch mesg.type
            when 'console'
                if not mesg.params?.path? or not mesg.params?.filename?
                    @push_to_client(message.error(id:mesg.id, error:"console session path and filename must be defined"))
                    return
                @connect_to_console_session(mesg)
            else
                # TODO
                @push_to_client(message.error(id:mesg.id, error:"Connecting to session of type '#{mesg.type}' not yet implemented"))

    connect_to_console_session: (mesg) =>
        # TODO -- implement read-only console sessions too (easy and amazing).
        @get_project mesg, 'write', (err, project) =>
            if not err  # get_project sends error to client
                project.console_session
                    client       : @
                    params       : mesg.params
                    session_uuid : mesg.session_uuid
                    cb           : (err, connect_mesg) =>
                        if err
                            @error_to_client(id:mesg.id, error:err)
                        else
                            connect_mesg.id = mesg.id
                            @push_to_client(connect_mesg)

    mesg_terminate_session: (mesg) =>
        @get_project mesg, 'write', (err, project) =>
            if not err  # get_project sends error to client
                project.terminate_session
                    session_uuid : mesg.session_uuid
                    cb           : (err, resp) =>
                        if err
                            @error_to_client(id:mesg.id, error:err)
                        else
                            @push_to_client(mesg)  # same message back.

    ######################################################
    # Messages: Account creation, deletion, sign in, sign out
    ######################################################
    mesg_create_account: (mesg) =>
        create_account(@, mesg)

    mesg_delete_account: (mesg) =>
        delete_account(mesg, @, @push_to_client)

    mesg_sign_in: (mesg) => sign_in(@,mesg)

    mesg_sign_out: (mesg) =>
        if not @account_id?
            @push_to_client(message.error(id:mesg.id, error:"Not signed in."))
            return

        if mesg.everywhere
            # invalidate all remeber_me cookies
            database.invalidate_all_remember_me
                account_id : @account_id
        @signed_out()  # deletes @account_id... so must be below database call above
        # invalidate the remember_me on this browser
        @invalidate_remember_me
            cb:(error) =>
                winston.debug("signing out: #{mesg.id}, #{error}")
                if not error
                    @push_to_client(message.error(id:mesg.id, error:error))
                else
                    @push_to_client(message.signed_out(id:mesg.id))

    ######################################################
    # Messages: Password/email address management
    ######################################################
    mesg_password_reset: (mesg) =>
        password_reset(mesg, @ip_address, @push_to_client)

    mesg_change_password: (mesg) =>
        change_password(mesg, @ip_address, @push_to_client)

    mesg_forgot_password: (mesg) =>
        forgot_password(mesg, @ip_address, @push_to_client)

    mesg_reset_forgot_password: (mesg) =>
        reset_forgot_password(mesg, @ip_address, @push_to_client)

    mesg_change_email_address: (mesg) =>
        change_email_address(mesg, @ip_address, @push_to_client)

    mesg_unlink_passport: (mesg) =>
        if not @account_id
            @error_to_client(id:mesg.id, error:"must be logged in")
        else
            database.delete_passport
                account_id : @account_id
                strategy   : mesg.strategy
                id         : mesg.id
                cb         : (err) =>
                    if err
                        @error_to_client(id:mesg.id, error:err)
                    else
                        @success_to_client(id:mesg.id)

    ######################################################
    # Messages: Account settings
    ######################################################
    get_groups: (cb) =>
        # see note above about our "infinite caching".  Maybe a bad idea.
        if @groups?
            cb?(undefined, @groups)
            return
        database.get_account
            columns    : ['groups']
            account_id : @account_id
            cb         : (err, r) =>
                if err
                    cb?(err)
                else
                    @groups = r['groups']
                    cb?(undefined, @groups)

    ######################################################
    # Messages: Log errors that client sees so we can also look at them
    ######################################################

    mesg_log_client_error: (mesg) =>
        winston.debug("log_client_error: #{misc.to_json(mesg.error)}")
        if not mesg.type?
            mesg.type = "error"
        if not mesg.error?
            mesg.error = "error"
        database.log_client_error
            event      : mesg.type
            error      : mesg.error
            account_id : @account_id

    mesg_webapp_error: (mesg) =>
        winston.debug("webapp_error: #{mesg.msg}")
        mesg = misc.copy_without(mesg, 'event')
        mesg.account_id = @account_id
        database.webapp_error(mesg)

    ######################################################
    # Messages: Project Management
    ######################################################

    # Either call the callback with the project, or if an error err
    # occured, call @error_to_client(id:mesg.id, error:err) and *NEVER*
    # call the callback.  This function is meant to be used in a bunch
    # of the functions below for handling requests.
    get_project: (mesg, permission, cb) =>
        # mesg -- must have project_id field
        # permission -- must be "read" or "write"
        # cb(err, project)
        #   *NOTE*:  on failure, if mesg.id is defined, then client will receive an error message; the function
        #            calling get_project does *NOT* have to send the error message back to the client!
        dbg = (m) -> winston.debug("get_project(client=#{@id}, #{mesg.project_id}): #{m}")

        err = undefined
        if not mesg.project_id?
            err = "mesg must have project_id attribute -- #{to_safe_str(mesg)}"
        else if not @account_id?
            err = "user must be signed in before accessing projects"

        if err
            if mesg.id?
                @error_to_client(id:mesg.id, error:err)
            cb(err)
            return

        key = mesg.project_id + permission
        project = @_project_cache?[key]
        if project?
            # Use the cached project so we don't have to re-verify authentication
            # for the user again below, which
            # is very expensive.  This cache does expire, in case user
            # is kicked out of the project.
            cb(undefined, project)
            return

        dbg()
        async.series([
            (cb) =>
                switch permission
                    when 'read'
                        access.user_has_read_access_to_project
                            project_id     : mesg.project_id
                            account_id     : @account_id
                            account_groups : @groups
                            database       : database
                            cb             : (err, result) =>
                                if err
                                    cb("Internal error determining user permission -- #{err}")
                                else if not result
                                    cb("User #{@account_id} does not have read access to project #{mesg.project_id}")
                                else
                                    # good to go
                                    cb()
                    when 'write'
                        access.user_has_write_access_to_project
                            database       : database
                            project_id     : mesg.project_id
                            account_groups : @groups
                            account_id     : @account_id
                            cb             : (err, result) =>
                                if err
                                    cb("Internal error determining user permission -- #{err}")
                                else if not result
                                    cb("User #{@account_id} does not have write access to project #{mesg.project_id}")
                                else
                                    # good to go
                                    cb()
                    else
                        cb("Internal error -- unknown permission type '#{permission}'")
        ], (err) =>
            if err
                if mesg.id?
                    @error_to_client(id:mesg.id, error:err)
                dbg("error -- #{err}")
                cb(err)
            else
                project = hub_projects.new_project(mesg.project_id, database, compute_server)
                database.touch_project(project_id:mesg.project_id)
                if not @_project_cache?
                    @_project_cache = {}
                @_project_cache[key] = project
                # cache for a while
                setTimeout((()=>delete @_project_cache[key]), CACHE_PROJECT_AUTH_MS)
                dbg("got project; caching and returning")
                cb(undefined, project)
        )

    mesg_create_project: (mesg) =>
        if not @account_id?
            @error_to_client(id: mesg.id, error: "You must be signed in to create a new project.")
            return
        @touch()

        dbg = (m) -> winston.debug("mesg_create_project(#{misc.to_json(mesg)}): #{m}")

        project_id = undefined
        project    = undefined
        location   = undefined

        async.series([
            (cb) =>
                dbg("create project entry in database")
                database.create_project
                    account_id  : @account_id
                    title       : mesg.title
                    description : mesg.description
                    cb          : (err, _project_id) =>
                        project_id = _project_id; cb(err)
            (cb) =>
                dbg("open project...")
                # We do the open/state below so that when user tries to open it in a moment it opens more quickly;
                # also, in single dev mode, this ensures that project path is created, so can copy
                # files to the project, etc.
                # Also, if mesg.start is set, the project gets started below.
                compute_server.project
                    project_id : project_id
                    cb         : (err, project) =>
                        if err
                            dbg("failed to get project -- #{err}")
                        else
                            async.series([
                                (cb) =>
                                    project.open(cb:cb)
                                (cb) =>
                                    project.state(cb:cb, force:true, update:true)
                                (cb) =>
                                    if mesg.start
                                        project.start(cb:cb)
                                    else
                                        dbg("not auto-starting the new project")
                                        cb()
                            ], (err) =>
                                dbg("open project and get state: #{err}")
                            )
                cb() # we don't need to wait for project to open before responding to user that project was created.
        ], (err) =>
            if err
                dbg("error; project #{project_id} -- #{err}")
                @error_to_client(id: mesg.id, error: "Failed to create new project '#{mesg.title}' -- #{misc.to_json(err)}")
            else
                dbg("SUCCESS: project #{project_id}")
                @push_to_client(message.project_created(id:mesg.id, project_id:project_id))
                push_to_clients  # push a message to all other clients logged in as this user.
                    where : {account_id:@account_id,  exclude: [@conn.id]}
                    mesg  : message.project_list_updated()
                # As an optimization, we start the process of opening the project, since the user is likely
                # to open the project soon anyways.
                dbg("start process of opening project")
                @get_project {project_id:project_id}, 'write', (err, project) =>
        )

    mesg_write_text_file_to_project: (mesg) =>
        @get_project mesg, 'write', (err, project) =>
            if err
                return
            project.write_file
                path : mesg.path
                data : mesg.content
                cb   : (err) =>
                    if err
                        @error_to_client(id:mesg.id, error:err)
                    else
                        @push_to_client(message.file_written_to_project(id:mesg.id))

    mesg_read_text_file_from_project: (mesg) =>
        @get_project mesg, 'read', (err, project) =>
            if err
                return
            project.read_file
                path : mesg.path
                cb   : (err, content) =>
                    if err
                        @error_to_client(id:mesg.id, error:err)
                    else
                        t = content.blob.toString()
                        @push_to_client(message.text_file_read_from_project(id:mesg.id, content:t))

    mesg_project_exec: (mesg) =>
        if mesg.command == "ipython-notebook"
            # we just drop these messages, which are from old non-updated clients (since we haven't
            # written code yet to not allow them to connect -- TODO!).
            return
        @get_project mesg, 'write', (err, project) =>
            if err
                return
            project.call
                mesg    : mesg
                timeout : mesg.timeout
                cb      : (err, resp) =>
                    if err
                        @error_to_client(id:mesg.id, error:err)
                    else
                        @push_to_client(resp)

    mesg_copy_path_between_projects: (mesg) =>
        @touch()
        if not mesg.src_project_id?
            @error_to_client(id:mesg.id, error:"src_project_id must be defined")
            return
        if not mesg.target_project_id?
            @error_to_client(id:mesg.id, error:"target_project_id must be defined")
            return
        if not mesg.src_path?
            @error_to_client(id:mesg.id, error:"src_path must be defined")
            return

        async.series([
            (cb) =>
                # Check permissions for the source and target projects (in parallel) --
                # need read access to the source and write access to the target.
                async.parallel([
                    (cb) =>
                        access.user_has_read_access_to_project
                            project_id     : mesg.src_project_id
                            account_id     : @account_id
                            account_groups : @groups
                            database       : database
                            cb             : (err, result) =>
                                if err
                                    cb(err)
                                else if not result
                                    cb("user must have read access to source project #{mesg.src_project_id}")
                                else
                                    cb()
                    (cb) =>
                        access.user_has_write_access_to_project
                            database       : database
                            project_id     : mesg.target_project_id
                            account_id     : @account_id
                            account_groups : @groups
                            cb             : (err, result) =>
                                if err
                                    cb(err)
                                else if not result
                                    cb("user must have write access to target project #{mesg.target_project_id}")
                                else
                                    cb()
                ], cb)

            (cb) =>
                # do the copy
                compute_server.project
                    project_id : mesg.src_project_id
                    cb         : (err, project) =>
                        if err
                            cb(err); return
                        else
                            project.copy_path
                                path              : mesg.src_path
                                target_project_id : mesg.target_project_id
                                target_path       : mesg.target_path
                                overwrite_newer   : mesg.overwrite_newer
                                delete_missing    : mesg.delete_missing
                                backup            : mesg.backup
                                timeout           : mesg.timeout
                                exclude_history   : mesg.exclude_history
                                cb                : cb
        ], (err) =>
            if err
                @error_to_client(id:mesg.id, error:err)
            else
                @push_to_client(message.success(id:mesg.id))
        )


    ################################################
    # Directly communicate with the local hub.  If the
    # client has write access to the local hub, there's no
    # reason they shouldn't be allowed to send arbitrary
    # messages directly (they could anyways from the terminal).
    ################################################
    mesg_local_hub: (mesg) =>
        @get_project mesg, 'write', (err, project) =>
            if err
                return
            if not mesg.message?
                # in case the message itself is invalid -- is possible
                @error_to_client(id:mesg.id, error:"message must be defined")
                return

            if mesg.message.event == 'project_exec' and mesg.message.command == "ipython-notebook"
                # we just drop these messages, which are from old non-updated clients (since we haven't
                # written code yet to not allow them to connect -- TODO!).
                return

            # It's extremely useful if the local hub has a way to distinguish between different clients who are
            # being proxied through the same hub.
            mesg.message.client_id = @id

            # Make the actual call
            project.call
                mesg           : mesg.message
                timeout        : mesg.timeout
                multi_response : mesg.multi_response
                cb             : (err, resp) =>
                    if err
                        winston.debug("ERROR: #{err} calling message #{to_json(mesg.message)}")
                        @error_to_client(id:mesg.id, error:err)
                    else
                        if not mesg.multi_response
                            resp.id = mesg.id
                        @push_to_client(resp)

    ## -- user search
    mesg_user_search: (mesg) =>
        if not mesg.limit? or mesg.limit > 50
            # hard cap at 50...
            mesg.limit = 50
        @touch()
        database.user_search
            query : mesg.query
            limit : mesg.limit
            cb    : (err, results) =>
                if err
                    @error_to_client(id:mesg.id, error:err)
                else
                    @push_to_client(message.user_search_results(id:mesg.id, results:results))

    mesg_invite_collaborator: (mesg) =>
        @touch()
        @get_project mesg, 'write', (err, project) =>
            if err
                return
            # SECURITY NOTE: mesg.project_id is valid and the client has write access, since otherwise,
            # the @get_project function above wouldn't have returned without err...
            database.add_user_to_project
                project_id : mesg.project_id
                account_id : mesg.account_id
                group      : 'collaborator'  # in future will be "invite_collaborator", once implemented
                cb         : (err) =>
                    if err
                        @error_to_client(id:mesg.id, error:err)
                    else
                        @push_to_client(message.success(id:mesg.id))

    mesg_invite_noncloud_collaborators: (mesg) =>
        @touch()
        @get_project mesg, 'write', (err, project) =>
            if err
                return

            if mesg.to.length > 1024
                @error_to_client(id:mesg.id, error:"Specify less recipients when adding collaborators to project.")
                return

            # users to invite
            to = (x for x in mesg.to.replace(/\s/g,",").replace(/;/g,",").split(',') when x)
            #winston.debug("invite users: to=#{misc.to_json(to)}")

            # invitation template
            email = mesg.email

            invite_user = (email_address, cb) =>
                winston.debug("inviting #{email_address}")
                if not misc.is_valid_email_address(email_address)
                    cb("invalid email address '#{email_address}'")
                    return
                email_address = misc.lower_email_address(email_address)
                if email_address.length >= 128
                    # if an attacker tries to embed a spam in the email address itself (e.g, wstein+spam_message@gmail.com), then
                    # at least we can limit its size.
                    cb("email address must be at most 128 characters: '#{email_address}'")
                    return
                done  = false
                account_id = undefined
                async.series([
                    # already have an account?
                    (cb) =>
                        database.account_exists
                            email_address : email_address
                            cb            : (err, _account_id) =>
                                winston.debug("account_exists: #{err}, #{_account_id}")
                                account_id = _account_id
                                cb(err)
                    (cb) =>
                        if account_id
                            winston.debug("user #{email_address} already has an account -- add directly")
                            # user has an account already
                            done = true
                            database.add_user_to_project
                                project_id : mesg.project_id
                                account_id : account_id
                                group      : 'collaborator'
                                cb         : cb
                        else
                            winston.debug("user #{email_address} doesn't have an account yet -- may send email (if we haven't recently)")
                            # create trigger so that when user eventually makes an account,
                            # they will be added to the project.
                            database.account_creation_actions
                                email_address : email_address
                                action        : {action:'add_to_project', group:'collaborator', project_id:mesg.project_id}
                                ttl           : 60*60*24*14  # valid for 14 days
                                cb            : cb
                    (cb) =>
                        if done
                            cb()
                        else
                            database.when_sent_project_invite
                                project_id : mesg.project_id
                                to         : email_address
                                cb         : (err, when_sent) =>
                                    if err
                                        cb(err)
                                    else if when_sent - 0 >= misc.days_ago(7) - 0 # successfully sent < one week ago -- don't again
                                        done = true
                                        cb()
                                    else
                                        cb()
                    (cb) =>
                        if done
                            cb()
                        else
                            cb()
                            # send an email to the user -- async, not blocking user.
                            # TODO: this can take a while -- we need to take some action
                            # if it fails, e.g., change a setting in the projects table!
                            theme = require('smc-util/theme')
                            subject  = "#{theme.SITE_NAME} Invitation"
                            # override subject if explicitly given
                            if mesg.subject?
                                subject  = mesg.subject

                            if mesg.link2proj? # make sure invitees know where to go
                                base_url = mesg.link2proj.split("/")
                                base_url = "#{base_url[0]}//#{base_url[2]}"
                                direct_link = "Then go to <a href='#{mesg.link2proj}'>the project '#{mesg.title}'</a>."
                            else # fallback for outdated clients
                                base_url = theme.DOMAIN_NAME
                                direct_link = ''

                            opts =
                                to           : email_address
                                bcc          : 'invites@sagemath.com'
                                fromname     : theme.SITE_NAME
                                from         : 'invites@sagemath.com'
                                replyto      : mesg.replyto ? theme.DEFAULT_HELP_EMAIL
                                replyto_name : mesg.replyto_name
                                subject      : subject
                                category     : "invite"
                                asm_group    : theme.SENDGRID_ASM_INVITES
                                body         : email + """<br/><br/>
                                               <b>To accept the invitation, please sign up at
                                               <a href='#{base_url}'>#{base_url}</a>
                                               using exactly the email address '#{email_address}'.
                                               #{direct_link}</b><br/>"""
                                cb           : (err) =>
                                    if err
                                        winston.debug("FAILED to send email to #{email_address}  -- err={misc.to_json(err)}")
                                    database.sent_project_invite
                                        project_id : mesg.project_id
                                        to         : email_address
                                        error      : err
                            send_email(opts)

                ], cb)

            async.map to, invite_user, (err, results) =>
                if err
                    @error_to_client(id:mesg.id, error:err)
                else
                    @push_to_client(message.invite_noncloud_collaborators_resp(id:mesg.id, mesg:"Invited #{mesg.to} to collaborate on a project."))

    mesg_remove_collaborator: (mesg) =>
        @touch()
        @get_project mesg, 'write', (err, project) =>
            if err
                return
            # See "Security note" in mesg_invite_collaborator
            database.remove_collaborator_from_project
                project_id : mesg.project_id
                account_id : mesg.account_id
                cb         : (err) =>
                    if err
                        @error_to_client(id:mesg.id, error:err)
                    else
                        @push_to_client(message.success(id:mesg.id))


    ######################################################
    # Blobs
    ######################################################
    mesg_remove_blob_ttls: (mesg) =>
        if not @account_id?
            @push_to_client(message.error(id:mesg.id, error:"not yet signed in"))
        else
            database.remove_blob_ttls
                uuids : mesg.uuids
                cb    : (err) =>
                    if err
                        @error_to_client(id:mesg.id, error:err)
                    else
                        @push_to_client(message.success(id:mesg.id))

    ################################################
    # The version of the running server.
    ################################################
    mesg_version: (mesg) =>
        @smc_version = mesg.version
        winston.debug("client.smc_version=#{mesg.version}")
        if mesg.version < smc_version.version
            @push_version_update()

    push_version_update: =>
        @push_to_client(message.version(version:smc_version.version, min_version:smc_version.min_browser_version))
        if smc_version.min_browser_version and @smc_version and @smc_version < smc_version.min_browser_version
            # Client is running an unsupported bad old version.
            # Brutally disconnect client!  It's critical that they upgrade, since they are
            # causing problems or have major buggy code.
            if new Date() - @_when_connected <= 30000
                # If they just connected, kill the connection instantly
                @conn.end()
            else
                # Wait 1 minute to give them a chance to save data...
                setTimeout((()=>@conn.end()), 60000)

    ################################################
    # Administration functionality
    ################################################
    user_is_in_group: (group) =>
        return @groups? and group in @groups

    mesg_project_set_quotas: (mesg) =>
        if not @user_is_in_group('admin')
            @error_to_client(id:mesg.id, error:"must be logged in and a member of the admin group to set project quotas")
        else if not misc.is_valid_uuid_string(mesg.project_id)
            @error_to_client(id:mesg.id, error:"invalid project_id")
        else
            project = undefined
            dbg = @dbg("mesg_project_set_quotas(project_id='#{mesg.project_id}')")
            async.series([
                (cb) =>
                    dbg("update base quotas in the database")
                    database.set_project_settings
                        project_id : mesg.project_id
                        settings   : misc.copy_without(mesg, ['event', 'id'])
                        cb         : cb
                (cb) =>
                    dbg("get project from compute server")
                    compute_server.project
                        project_id : mesg.project_id
                        cb         : (err, p) =>
                            project = p; cb(err)
                (cb) =>
                    dbg("determine total quotas and apply")
                    project.set_all_quotas(cb:cb)
            ], (err) =>
                if err
                    @error_to_client(id:mesg.id, error:"problem setting project quota -- #{err}")
                else
                    @push_to_client(message.success(id:mesg.id))
            )

    ################################################
    # Public/published projects data
    ################################################
    path_is_in_public_paths: (path, paths) =>
        #winston.debug("path_is_in_public_paths('#{path}', #{misc.to_json(paths)})")
        return misc.path_is_in_public_paths(path, misc.keys(paths))

    # Get a compute.Project object, or cb an error if the given path in the project isn't public.
    # This is just like getting a project, but first ensures that given path is public.
    get_public_project: (opts) =>
        opts = defaults opts,
            project_id : undefined
            path       : undefined
            use_cache  : true
            cb         : required

        if not opts.project_id?
            opts.cb("get_public_project: project_id must be defined")
            return

        if not opts.path?
            opts.cb("get_public_project: path must be defined")
            return

        # determine if path is public in given project, without using cache to determine paths; this *does* cache the result.
        database.path_is_public
            project_id : opts.project_id
            path       : opts.path
            cb         : (err, is_public) =>
                if err
                    opts.cb(err)
                    return
                if is_public
                    compute_server.project
                        project_id : opts.project_id
                        cb         : opts.cb
                else
                    # no
                    opts.cb("path '#{opts.path}' of project with id '#{opts.project_id}' is not public")

    mesg_public_get_directory_listing: (mesg) =>
        for k in ['path', 'project_id']
            if not mesg[k]?
                @error_to_client(id:mesg.id, error:"must specify #{k}")
                return

        # We only require that there is at least one public path.  If so,
        # we then get this listing and if necessary filter out the not public
        # entries in the listing.
        project = undefined
        listing  = undefined
        async.series([
            (cb) =>
                database.has_public_path
                    project_id : mesg.project_id
                    cb         : (err, is_public) =>
                        if err
                            cb(err)
                        else if not is_public
                            cb("not_public") # be careful about changing this. This is a specific error we're giving now when a directory is not public.
                            # Client figures out context and gives more detailed error message. Right now we use it in src/smc-webapp/project_files.cjsx
                            # to provide user with helpful context based error about why they can't access a given directory
                        else
                            cb()
            (cb) =>
                compute_server.project
                    project_id : mesg.project_id
                    cb         : (err, x) =>
                        project = x; cb(err)
            (cb) =>
                project.directory_listing
                    path    : mesg.path
                    hidden  : mesg.hidden
                    time    : mesg.time
                    start   : mesg.start
                    limit   : mesg.limit
                    cb      : (err, x) =>
                        listing = x; cb(err)
            (cb) =>
                database.filter_public_paths
                    project_id : mesg.project_id
                    path       : mesg.path
                    listing    : listing
                    cb         : (err, x) =>
                        listing = x; cb(err)
        ], (err) =>
            if err
                @error_to_client(id:mesg.id, error:err)
            else
                @push_to_client(message.public_directory_listing(id:mesg.id, result:listing))
        )

    mesg_public_get_text_file: (mesg) =>
        if not mesg.path?
            @error_to_client(id:mesg.id, error:'must specify path')
            return
        @get_public_project
            project_id : mesg.project_id
            path       : mesg.path
            cb         : (err, project) =>
                if err
                    @error_to_client(id:mesg.id, error:err)
                    return
                project.read_file
                    path    : mesg.path
                    maxsize : 20000000  # restrict to 20MB limit
                    cb      : (err, data) =>
                        if err
                            @error_to_client(id:mesg.id, error:err)
                        else
                            # since this is get_text_file
                            data = data.toString('utf-8')
                            @push_to_client(message.public_text_file_contents(id:mesg.id, data:data))

    mesg_copy_public_path_between_projects: (mesg) =>
        @touch()
        if not mesg.src_project_id?
            @error_to_client(id:mesg.id, error:"src_project_id must be defined")
            return
        if not mesg.target_project_id?
            @error_to_client(id:mesg.id, error:"target_project_id must be defined")
            return
        if not mesg.src_path?
            @error_to_client(id:mesg.id, error:"src_path must be defined")
            return
        project = undefined
        async.series([
            (cb) =>
                # ensure user can write to the target project
                access.user_has_write_access_to_project
                    database       : database
                    project_id     : mesg.target_project_id
                    account_id     : @account_id
                    account_groups : @groups
                    cb             : (err, result) =>
                        if err
                            cb(err)
                        else if not result
                            cb("user must have write access to target project #{mesg.target_project_id}")
                        else
                            cb()
            (cb) =>
                @get_public_project
                    project_id : mesg.src_project_id
                    path       : mesg.src_path
                    cb         : (err, x) =>
                        project = x
                        cb(err)
            (cb) =>
                project.copy_path
                    path            : mesg.src_path
                    target_project_id : mesg.target_project_id
                    target_path     : mesg.target_path
                    overwrite_newer : mesg.overwrite_newer
                    delete_missing  : mesg.delete_missing
                    timeout         : mesg.timeout
                    exclude_history : mesg.exclude_history
                    backup          : mesg.backup
                    cb              : cb
        ], (err) =>
            if err
                @error_to_client(id:mesg.id, error:err)
            else
                @push_to_client(message.success(id:mesg.id))
        )

    ###
    # DataQuery
    ###
    mesg_query: (mesg) =>
        query = mesg.query
        if not query?
            @error_to_client(id:mesg.id, error:"malformed query")
            return
        dbg = @dbg("user_query")
        # CRITICAL: don't enable this except for serious debugging, since it can result in HUGE output
        #dbg("account_id=#{@account_id} makes query='#{misc.to_json(query)}'")
        first = true
        if mesg.changes
            @_query_changefeeds ?= {}
            @_query_changefeeds[mesg.id] = true
        mesg_id = mesg.id
        database.user_query
            account_id : @account_id
            query      : query
            options    : mesg.options
            changes    : if mesg.changes then mesg_id
            cb         : (err, result) =>
                if result?.action == 'close'
                    err = 'close'
                if err
                    dbg("user_query(query='#{to_json(query)}') error: #{misc.to_json(err)}")
                    if @_query_changefeeds?[mesg_id]
                        delete @_query_changefeeds[mesg_id]
                    @error_to_client(id:mesg_id, error:err)
                    if mesg.changes and not first
                        # also, assume changefeed got messed up, so cancel it.
                        database.user_query_cancel_changefeed(id : mesg_id)
                else
                    ##if Math.random() <= .3  # for testing -- force forgetting about changefeed with probability 10%.
                    ##    delete @_query_changefeeds[mesg_id]
                    if mesg.changes and not first
                        resp = result
                        resp.id = mesg_id
                        resp.multi_response = true
                        #winston.debug("CHANGE UPDATE: sending #{misc.to_json(resp)}")
                    else
                        first = false
                        resp = mesg
                        resp.query = result
                    @push_to_client(resp)
                    #setTimeout((=>@push_to_client(mesg)),Math.random()*5000)

    query_cancel_all_changefeeds: (cb) =>
        if not @_query_changefeeds? or misc.len(@_query_changefeeds) == 0
            cb?(); return
        dbg = @dbg("query_cancel_all_changefeeds")
        v = @_query_changefeeds
        dbg("canceling #{v.length} changefeeds")
        delete @_query_changefeeds
        f = (id, cb) =>
            dbg("canceling id=#{id}")
            database.user_query_cancel_changefeed
                id : id
                cb : (err) =>
                    if err
                        dbg("FEED: warning #{id} -- error canceling a changefeed #{misc.to_json(err)}")
                    else
                        dbg("FEED: canceled changefeed -- #{id}")
                    cb()
        async.map(misc.keys(v), f, (err) => cb?(err))

    mesg_query_cancel: (mesg) =>
        if not @_query_changefeeds?
            # no changefeeds
            @success_to_client(id:mesg.id)
        else
            database.user_query_cancel_changefeed
                id : mesg.id
                cb : (err, resp) =>
                    if err
                        @error_to_client(id:mesg.id, error:err)
                    else
                        mesg.resp = resp
                        @push_to_client(mesg)
                        delete @_query_changefeeds?[mesg.id]

    mesg_query_get_changefeed_ids: (mesg) =>
        mesg.changefeed_ids = @_query_changefeeds ? {}
        @push_to_client(mesg)


    ############################################
    # Bulk information about several projects or accounts
    #############################################

    mesg_get_usernames: (mesg) =>
        if not @account_id?
            @error_to_client(id:mesg.id, error:"user must be signed in")
            return
        database.get_usernames
            account_ids : mesg.account_ids
            use_cache   : true
            cb          : (err, usernames) =>
                if err
                    @error_to_client(id:mesg.id, error:err)
                else
                    @push_to_client(message.usernames(usernames:usernames, id:mesg.id))

    ######################################################
    # Support Tickets → Zendesk
    ######################################################

    mesg_create_support_ticket: (mesg) =>
        dbg = @dbg("mesg_create_support_ticket")
        dbg("#{misc.to_json(mesg)}")

        m = underscore.omit(mesg, 'id', 'event')
        support.create_ticket m, (err, url) =>
            dbg("callback being called with #{err} and url: #{url}")
            if err?
                @error_to_client(id:mesg.id, error:err)
            else
                @push_to_client(
                    message.support_ticket_url(id:mesg.id, url: url))

    # retrieves the support tickets the user with the current account_id
    mesg_get_support_tickets: (mesg) =>
        dbg = @dbg("mesg_get_support_tickets")
        dbg("#{misc.to_json(mesg)}")
        if not @account_id
            err = "You must be signed in to use support related functions."
            @error_to_client(id:mesg.id, error:err)
            return

        support.get_support_tickets @account_id, (err, tickets) =>
            if err?
                @error_to_client(id:mesg.id, error:err)
            else
                dbg("tickets: #{misc.to_json(tickets)}")
                @push_to_client(
                    message.support_tickets(id:mesg.id, tickets: tickets))

    ######################################################
    #Stripe-integration billing code
    ######################################################
    ensure_fields: (mesg, fields) =>
        if not mesg.id?
            return false
        if typeof(fields) == 'string'
            fields = fields.split(' ')
        for f in fields
            if not mesg[f.trim()]?
                err = "invalid message; must have #{f} field"
                @error_to_client(id:mesg.id, error:err)
                return false
        return true

    stripe_get_customer_id: (id, cb) =>  # id = message id
        # cb(err, customer_id)
        #  - if err, then an error message with id the given id is sent to the
        #    user, so client code doesn't have to
        #  - if no customer info yet with stripe, then NOT an error; instead,
        #    customer_id is undefined.
        dbg = @dbg("stripe_get_customer_id")
        dbg()
        if not @account_id?
            err = "You must be signed in to use billing related functions."
            @error_to_client(id:id, error:err)
            cb(err)
            return
        if not stripe?
            err = "stripe billing not configured"
            dbg(err)
            @error_to_client(id:id, error:err)
            cb(err)
        else
            if @stripe_customer_id?
                dbg("using cached @stripe_customer_id")
                cb(undefined, @stripe_customer_id)
            else
                if @_stripe_customer_id_cbs?
                    @_stripe_customer_id_cbs.push({id:id, cb:cb})
                    return
                @_stripe_customer_id_cbs = [{id:id, cb:cb}]
                dbg('getting stripe_customer_id from db...')
                database.get_stripe_customer_id
                    account_id : @account_id
                    cb         : (err, customer_id) =>
                        @stripe_customer_id = customer_id  # cache for later
                        for x in @_stripe_customer_id_cbs
                            {id, cb} = x
                            if err
                                dbg("fail -- #{err}")
                                @error_to_client(id:id, error:err)
                                cb(err)
                            else
                                dbg("got result #{customer_id}")
                                cb(undefined, customer_id)
                        delete @_stripe_customer_id_cbs

    # like stripe_get_customer_id, except sends an error to the
    # user if they aren't registered yet, instead of returning undefined.
    stripe_need_customer_id: (id, cb) =>
        @dbg("stripe_need_customer_id")()
        @stripe_get_customer_id id, (err, customer_id) =>
            if err
                cb(err); return
            if not customer_id?
                err = "customer not defined"
                @stripe_error_to_client(id:id, error:err)
                cb(err); return
            cb(undefined, customer_id)

    stripe_get_customer: (id, cb) =>
        dbg = @dbg("stripe_get_customer")
        dbg("getting id")
        @stripe_get_customer_id id, (err, customer_id) =>
            if err
                dbg("failed -- #{err}")
                cb(err)
                return
            if not customer_id?
                dbg("no customer_id set yet")
                cb(undefined, undefined)
                return
            dbg("now getting stripe customer object")
            stripe.customers.retrieve customer_id, (err, customer) =>
                if err
                    dbg("failed -- #{err}")
                    @error_to_client(id:id, error:err)
                    cb(err)
                else
                    dbg("got it")
                    cb(undefined, customer)

    stripe_error_to_client: (opts) =>
        opts = defaults opts,
            id    : required
            error : required
        err = opts.error
        if typeof(err) != 'string'
            if err.stack?
                err = err.stack.split('\n')[0]
            else
                err = misc.to_json(err)
        @dbg("stripe_error_to_client")(err)
        @error_to_client(id:opts.id, error:err)

    mesg_stripe_get_customer: (mesg) =>
        dbg = @dbg("mesg_stripe_get_customer")
        dbg("get information from stripe about this customer, e.g., subscriptions, payment methods, etc.")
        @stripe_get_customer mesg.id, (err, customer) =>
            if err
                return
            resp = message.stripe_customer
                id                     : mesg.id
                stripe_publishable_key : stripe?.publishable_key
                customer               : customer
            @push_to_client(resp)

    mesg_stripe_create_source: (mesg) =>
        dbg = @dbg("mesg_stripe_get_customer")
        dbg("create a payment method (credit card) in stripe for this user")
        if not @ensure_fields(mesg, 'token')
            dbg("missing token field -- bailing")
            return
        dbg("looking up customer")
        @stripe_get_customer_id mesg.id, (err, customer_id) =>
            if err  # database or other major error (e.g., no stripe conf)
                    # @get_stripe_customer sends error message to user
                dbg("failed -- #{err}")
                return
            if not customer_id?
                dbg("create new stripe customer (from card token)")
                description = undefined
                email = undefined
                async.series([
                    (cb) =>
                        dbg("get identifying info about user")
                        database.get_account
                            columns    : ['email_address', 'first_name', 'last_name']
                            account_id : @account_id
                            cb         : (err, r) =>
                                if err
                                    cb(err)
                                else
                                    email = r.email_address
                                    description = "#{r.first_name} #{r.last_name}"
                                    dbg("they are #{description} with email #{email}")
                                    cb()
                    (cb) =>
                        dbg("creating stripe customer")
                        x =
                            source      : mesg.token
                            description : description
                            email       : email
                            metadata    :
                                account_id : @account_id
                        stripe.customers.create x, (err, customer) =>
                            if err
                                cb(err)
                            else
                                customer_id = customer.id
                                cb()
                    (cb) =>
                        dbg("success; now save customer id token to database")
                        database.set_stripe_customer_id
                            account_id  : @account_id
                            customer_id : customer_id
                            cb          : cb
                    (cb) =>
                        dbg("success; sync user account with stripe")
                        database.stripe_update_customer(account_id : @account_id, stripe : stripe, customer_id : customer_id,  cb: cb)
                ], (err) =>
                    if err
                        dbg("failed -- #{err}")
                        @stripe_error_to_client(id:mesg.id, error:err)
                    else
                        @success_to_client(id:mesg.id)
                )
            else
                dbg("add card to existing stripe customer")
                async.series([
                    (cb) =>
                        stripe.customers.createCard(customer_id, {card:mesg.token}, cb)
                    (cb) =>
                        dbg("success; sync user account with stripe")
                        database.stripe_update_customer(account_id : @account_id, stripe : stripe, customer_id : customer_id,  cb: cb)
                ], (err) =>
                    if err
                        @stripe_error_to_client(id:mesg.id, error:err)
                    else
                        @success_to_client(id:mesg.id)
                )

    mesg_stripe_delete_source: (mesg) =>
        dbg = @dbg("mesg_stripe_delete_source")
        dbg("delete a payment method for this user")
        if not @ensure_fields(mesg, 'card_id')
            dbg("missing card_id field")
            return
        customer_id = undefined
        async.series([
            (cb) =>
                @stripe_get_customer_id(mesg.id, (err, x) => customer_id = x; cb(err))
            (cb) =>
                if not customer_id?
                    cb("no customer information so can't delete source")
                else
                    stripe.customers.deleteCard(customer_id, mesg.card_id, cb)
            (cb) =>
                database.stripe_update_customer(account_id : @account_id, stripe : stripe, customer_id : customer_id, cb: cb)
        ], (err) =>
            if err
                @stripe_error_to_client(id:mesg.id, error:err)
            else
                @success_to_client(id:mesg.id)
        )

    mesg_stripe_set_default_source: (mesg) =>
        dbg = @dbg("mesg_stripe_set_default_source")
        dbg("set a payment method for this user to be the default")
        if not @ensure_fields(mesg, 'card_id')
            dbg("missing field card_id")
            return
        customer_id = undefined
        async.series([
            (cb) =>
                @stripe_get_customer_id(mesg.id, (err, x) => customer_id = x; cb(err))
            (cb) =>
                if not customer_id?
                    cb("no customer information so can't update source")
                else
                    dbg("now setting the default source in stripe")
                    stripe.customers.update(customer_id, {default_source:mesg.card_id}, cb)
            (cb) =>
                dbg("update database")
                database.stripe_update_customer(account_id : @account_id, stripe : stripe, customer_id : customer_id,  cb: cb)
        ], (err) =>
            if err
                dbg("failed -- #{err}")
                @stripe_error_to_client(id:mesg.id, error:err)
            else
                dbg("success")
                @success_to_client(id:mesg.id)
        )

    mesg_stripe_update_source: (mesg) =>
        dbg = @dbg("mesg_stripe_update_source")
        dbg("modify a payment method")

        if not @ensure_fields(mesg, 'card_id info')
            return
        if mesg.info.metadata?
            @error_to_client(id:mesg.id, error:"you may not change card metadata")
            return
        customer_id = undefined
        async.series([
            (cb) =>
                @stripe_get_customer_id(mesg.id, (err, x) => customer_id = x; cb(err))
            (cb) =>
                if not customer_id?
                    cb("no customer information so can't update source")
                else
                    stripe.customers.updateCard(customer_id, mesg.card_id, mesg.info, cb)
            (cb) =>
                database.stripe_update_customer(account_id : @account_id, stripe : stripe, customer_id : customer_id, cb: cb)
        ], (err) =>
            if err
                @stripe_error_to_client(id:mesg.id, error:err)
            else
                @success_to_client(id:mesg.id)
        )

    mesg_stripe_get_plans: (mesg) =>
        dbg = @dbg("mesg_stripe_get_plans")
        dbg("get descriptions of the available plans that the user might subscribe to")
        stripe.plans.list (err, plans) =>
            if err
                @stripe_error_to_client(id:mesg.id, error:err)
            else
                @push_to_client(message.stripe_plans(id: mesg.id, plans: plans))

    mesg_stripe_create_subscription: (mesg) =>
        dbg = @dbg("mesg_stripe_create_subscription")
        dbg("create a subscription for this user, using some billing method")
        if not @ensure_fields(mesg, 'plan')
            @stripe_error_to_client(id:mesg.id, error:"missing field 'plan'")
            return

        schema = require('smc-util/schema').PROJECT_UPGRADES.membership[mesg.plan.split('-')[0]]
        if not schema?
            @stripe_error_to_client(id:mesg.id, error:"unknown plan -- '#{mesg.plan}'")
            return

        @stripe_need_customer_id mesg.id, (err, customer_id) =>
            if err
                dbg("fail -- #{err}")
                return
            projects = mesg.projects
            if not mesg.quantity?
                mesg.quantity = 1

            options =
                plan     : mesg.plan
                quantity : mesg.quantity
                coupon   : mesg.coupon

            subscription = undefined
            tax_rate = undefined
            async.series([
                (cb) =>
                    dbg('determine applicable tax')
                    stripe_sales_tax
                        customer_id : customer_id
                        cb          : (err, rate) =>
                            tax_rate = rate
                            dbg("tax_rate = #{tax_rate}")
                            if tax_rate
                                # CRITICAL: if we don't just multiply by 100, since then sometimes
                                # stripe comes back with an error like this
                                #    "Error: Invalid decimal: 8.799999999999999; must contain at maximum two decimal places."
                                options.tax_percent = Math.round(tax_rate*100*100)/100
                            cb(err)
                (cb) =>
                    dbg("add customer subscription to stripe")
                    stripe.customers.createSubscription customer_id, options, (err, s) =>
                        if err
                            cb(err)
                        else
                            subscription = s
                            cb()
                (cb) =>
                    if schema.cancel_at_period_end
                        dbg("Setting subscription to cancel at period end")
                        stripe.customers.cancelSubscription(customer_id, subscription.id, {at_period_end:true}, cb)
                    else
                        cb()
                (cb) =>
                    dbg("Successfully added subscription; now save info in our database about subscriptions....")
                    database.stripe_update_customer(account_id : @account_id, stripe : stripe, customer_id : customer_id, cb: cb)
            ], (err) =>
                if err
                    dbg("fail -- #{err}")
                    @stripe_error_to_client(id:mesg.id, error:err)
                else
                    @success_to_client(id:mesg.id)
            )

    mesg_stripe_cancel_subscription: (mesg) =>
        dbg = @dbg("mesg_stripe_cancel_subscription")
        dbg("cancel a subscription for this user")
        if not @ensure_fields(mesg, 'subscription_id')
            dbg("missing field subscription_id")
            return
        @stripe_need_customer_id mesg.id, (err, customer_id) =>
            if err
                return
            projects        = undefined
            subscription_id = mesg.subscription_id
            async.series([
                (cb) =>
                    dbg("cancel the subscription at stripe")
                    # This also returns the subscription, which lets
                    # us easily get the metadata of all projects associated to this subscription.
                    stripe.customers.cancelSubscription(customer_id, subscription_id, {at_period_end:mesg.at_period_end}, cb)
                (cb) =>
                    database.stripe_update_customer(account_id : @account_id, stripe : stripe, customer_id : customer_id, cb: cb)
            ], (err) =>
                if err
                    @stripe_error_to_client(id:mesg.id, error:err)
                else
                    @success_to_client(id:mesg.id)
            )


    mesg_stripe_update_subscription: (mesg) =>
        dbg = @dbg("mesg_stripe_update_subscription")
        dbg("edit a subscription for this user")
        if not @ensure_fields(mesg, 'subscription_id')
            dbg("missing field subscription_id")
            return
        subscription_id = mesg.subscription_id
        @stripe_need_customer_id mesg.id, (err, customer_id) =>
            if err
                return
            subscription = undefined
            async.series([
                (cb) =>
                    dbg("Update the subscription.")
                    changes =
                        quantity : mesg.quantity
                        plan     : mesg.plan
                        coupon   : mesg.coupon
                    stripe.customers.updateSubscription(customer_id, subscription_id, changes, cb)
                (cb) =>
                    database.stripe_update_customer(account_id : @account_id, stripe : stripe, customer_id : customer_id, cb: cb)
            ], (err) =>
                if err
                    @stripe_error_to_client(id:mesg.id, error:err)
                else
                    @success_to_client(id:mesg.id)
            )

    mesg_stripe_get_subscriptions: (mesg) =>
        dbg = @dbg("mesg_stripe_get_subscriptions")
        dbg("get a list of all the subscriptions that this customer has")
        @stripe_need_customer_id mesg.id, (err, customer_id) =>
            if err
                return
            options =
                limit          : mesg.limit
                ending_before  : mesg.ending_before
                starting_after : mesg.starting_after
            stripe.customers.listSubscriptions customer_id, options, (err, subscriptions) =>
                if err
                    @stripe_error_to_client(id:mesg.id, error:err)
                else
                    @push_to_client(message.stripe_subscriptions(id:mesg.id, subscriptions:subscriptions))

    mesg_stripe_get_charges: (mesg) =>
        dbg = @dbg("mesg_stripe_get_charges")
        dbg("get a list of charges for this customer.")
        @stripe_need_customer_id mesg.id, (err, customer_id) =>
            if err
                return
            options =
                customer       : customer_id
                limit          : mesg.limit
                ending_before  : mesg.ending_before
                starting_after : mesg.starting_after
            stripe.charges.list options, (err, charges) =>
                if err
                    @stripe_error_to_client(id:mesg.id, error:err)
                else
                    @push_to_client(message.stripe_charges(id:mesg.id, charges:charges))

    mesg_stripe_get_invoices: (mesg) =>
        dbg = @dbg("mesg_stripe_get_invoices")
        dbg("get a list of invoices for this customer.")
        @stripe_need_customer_id mesg.id, (err, customer_id) =>
            if err
                return
            options =
                customer       : customer_id
                limit          : mesg.limit
                ending_before  : mesg.ending_before
                starting_after : mesg.starting_after
            stripe.invoices.list options, (err, invoices) =>
                if err
                    @stripe_error_to_client(id:mesg.id, error:err)
                else
                    @push_to_client(message.stripe_invoices(id:mesg.id, invoices:invoices))

    mesg_stripe_admin_create_invoice_item: (mesg) =>
        if not @user_is_in_group('admin')
            @error_to_client(id:mesg.id, error:"must be logged in and a member of the admin group to create invoice items")
            return
        dbg = @dbg("mesg_stripe_admin_create_invoice_item")
        customer_id = undefined
        description = undefined
        email       = undefined
        new_customer = true
        async.series([
            (cb) =>
                dbg("check for existing stripe customer_id")
                database.get_account
                    columns       : ['stripe_customer_id', 'email_address', 'first_name', 'last_name', 'account_id']
                    account_id    : mesg.account_id
                    email_address : mesg.email_address
                    cb            : (err, r) =>
                        if err
                            cb(err)
                        else
                            customer_id = r.stripe_customer_id
                            email = r.email_address
                            description = "#{r.first_name} #{r.last_name}"
                            mesg.account_id = r.account_id
                            cb()
            (cb) =>
                if customer_id?
                    new_customer = false
                    dbg("already signed up for stripe -- sync local user account with stripe")
                    database.stripe_update_customer
                        account_id  : mesg.account_id
                        stripe      : stripe
                        customer_id : customer_id
                        cb          : cb
                else
                    dbg("create stripe entry for this customer")
                    x =
                        description : description
                        email       : email
                        metadata    :
                            account_id : mesg.account_id
                    stripe.customers.create x, (err, customer) =>
                        if err
                            cb(err)
                        else
                            customer_id = customer.id
                            cb()
            (cb) =>
                if not new_customer
                    cb()
                else
                    dbg("store customer id in our database")
                    database.set_stripe_customer_id
                        account_id  : mesg.account_id
                        customer_id : customer_id
                        cb          : cb
            (cb) =>
                if not (mesg.amount? and mesg.description?)
                    dbg("no amount or description -- not creating an invoice")
                    cb()
                else
                    dbg("now create the invoice item")
                    stripe.invoiceItems.create
                        customer    : customer_id
                        amount      : mesg.amount*100
                        currency    : "usd"
                        description : mesg.description
                    ,
                        (err, invoice_item) =>
                            if err
                                cb(err)
                            else
                                cb()
        ], (err) =>
            if err
                @error_to_client(id:mesg.id, error:err)
            else
                @success_to_client(id:mesg.id)
        )

>>>>>>> b0a7d0c9

##############################
# File use tracking
##############################

normalize_path = (path) ->
    # Rules:
    # kdkd/tmp/.test.sagews.sage-chat --> kdkd/tmp/test.sagews, comment "chat"
    # foo/bar/.2014-11-01-175408.ipynb.syncdoc --> foo/bar/2014-11-01-175408.ipynb
    path = misc.trunc_middle(path, 2048)  # prevent potential attacks/mistakes involving a large path breaking things...
    ext = misc.filename_extension(path)
    action = 'edit'
    {head, tail} = misc.path_split(path)
    if ext == "sage-chat"
        action = 'chat'  # editing sage-chat gets the extra important chat action (instead of just edit)
        if tail?[0] == '.'
            # hidden sage-chat associated to a regular file, so notify about the regular file
            path = path.slice(0, path.length-'.sage-chat'.length)
            {head, tail} = misc.path_split(path)
            tail = tail.slice(1) # get rid of .
            if head
                path = head + '/' + tail
            else
                path = tail
    else if ext.slice(0,7) == 'syncdoc'   # for IPython, and possibly other things later
        path = path.slice(0, path.length - ext.length - 1)
        {head, tail} = misc.path_split(path)
        tail = tail.slice(1) # get rid of .
        if head
            path = head + '/' + tail
        else
            path = tail
    else if ext == "sage-history"
        path = undefined
    #else if ext == '.sagemathcloud.log'  # ignore for now
    #    path = undefined
    return {path:path, action:action}

path_activity_cache = {}
path_activity = (opts) ->
    opts = defaults opts,
        account_id : required
        project_id : required
        path       : required
        client     : required
        cb         : undefined

    {path, action} = normalize_path(opts.path)
    winston.debug("path_activity(#{opts.account_id},#{opts.project_id},#{path}): #{action}")
    if not path?
        opts.cb?()
        return

    opts.client.touch
        project_id : opts.project_id
        path       : path
        action     : action
        force      : action == 'chat'
        cb         : opts.cb

##############################
# Create the Primus realtime socket server
##############################
primus_server = undefined
init_primus_server = (http_server) ->
    Primus = require('primus')
    # change also requires changing head.html
    opts =
        pathname    : path_module.join(BASE_URL, '/hub')
    primus_server = new Primus(http_server, opts)
    winston.debug("primus_server: listening on #{opts.pathname}")

    primus_server.on "connection", (conn) ->
        # Now handle the connection
        winston.debug("primus_server: new connection from #{conn.address.ip} -- #{conn.id}")
        primus_conn_sent_data = false
        f = (data) ->
            primus_conn_sent_data = true
            id = data.toString()
            winston.debug("primus_server: got id='#{id}'")
            conn.removeListener('data',f)
            C = clients[id]
            #winston.debug("primus client ids=#{misc.to_json(misc.keys(clients))}")
            if C?
                if C.closed
                    winston.debug("primus_server: '#{id}' matches expired Client -- deleting")
                    delete clients[id]
                    C = undefined
                else
                    winston.debug("primus_server: '#{id}' matches existing Client -- re-using")

                    # In case the connection hadn't been officially ended yet the changefeeds might
                    # have been left open sending messages that won't get through. So ensure the client
                    # must recreate them all before continuing.
                    C.query_cancel_all_changefeeds()

                    cookies = new Cookies(conn.request)
                    if C._remember_me_value == cookies.get(BASE_URL + 'remember_me')
                        old_id = C.conn.id
                        C.conn.removeAllListeners()
                        C.conn.end()
                        C.conn = conn
                        conn.id = id
                        conn.write(conn.id)
                        C.install_conn_handlers()
                    else
                        winston.debug("primus_server: '#{id}' matches but cookies do not match, so not re-using")
                        C = undefined
            if not C?
                winston.debug("primus_server: '#{id}' unknown, so making a new Client with id #{conn.id}")
                conn.write(conn.id)
                clients[conn.id] = new Client
                    conn           : conn
                    logger         : winston
                    database       : database
                    compute_server : compute_server
                    host           : program.host
                    port           : program.port

        conn.on("data",f)

        # Given the client up to 15s to send info about itself.  If get nothing, just
        # end the connection.
        no_data = ->
            if conn? and not primus_conn_sent_data
                winston.debug("primus_server: #{conn.id} sent no data after 15s, so closing")
                conn.end()
        setTimeout(no_data, 15000)


#######################################################
# Pushing a message to clients; querying for clients.
# This is (or will be) subtle, due to having
# multiple HUBs running on different computers.
#######################################################

# get_client_ids -- given query parameters, returns a list of id's,
#   where the id is the connection id, which we assume is
#   globally unique across all of space and time.
get_client_ids = (opts) ->
    opts = defaults opts,
        account_id : undefined      # include connected clients logged in under this account
        project_id : undefined      # include connected clients that are a user of this project
        exclude    : undefined      # array of id's to exclude from results
        cb         : required
    result = []   # will have list of client id's in it

    # include a given client id in result, if it isn't in the exclude array
    include = (id) ->
        if id not in result
            if opts.exclude?
                if id in opts.exclude
                    return
            result.push(id)

    account_ids = {}   # account_id's to consider

    if opts.account_id?
        account_ids[opts.account_id] = true

    async.series([
        # If considering a given project, then get all the relevant account_id's.
        (cb) ->
            if opts.project_id?
                database.get_account_ids_using_project
                    project_id : opts.project_id
                    cb         : (err, result) ->
                        if err
                            cb(err); return
                        for r in result
                            account_ids[r] = true
                        cb()
            else
                cb()
        # Now get the corresponding connected client id's.
        (cb) ->
            for id, client of clients
                if account_ids[client.account_id]?
                    include(id)
            cb()
    ], (err) ->
        opts.cb(err, result)
    )


# Send a message to a bunch of clients connected to this hub.
# This does not send anything to other hubs or clients at other hubs; the only
# way for a message to go to a client at another hub is via some local hub.
# This design means that we do not have to track which hubs which
# clients are connected to in a database or registry, which wold be a nightmare
# especially due to synchronization issues (some TODO comments might refer to such
# a central design, because that *was* the non-implemented design at some point).
push_to_clients = (opts) ->
    opts = defaults opts,
        mesg     : required
        where    : undefined  # see the get_client_ids function
        to       : undefined
        cb       : undefined

    dest = []

    async.series([
        (cb) ->
            if opts.where?
                get_client_ids(misc.merge(opts.where, cb:(error, result) ->
                    if error
                        opts.cb?(true)
                        cb(true)
                    else
                        dest = dest.concat(result)
                        cb()
                ))
            else
                cb()

        (cb) ->
            # include all clients explicitly listed in "to"
            if opts.to?
                dest = dest.concat(opts.to)

            for id in dest
                client = clients[id]
                if client?
                    winston.debug("pushing a message to client #{id}")
                    client.push_to_client(opts.mesg)
                else
                    winston.debug("not pushing message to client #{id} since not actually connected")
            opts.cb?(false)
            cb()


    ])



reset_password = (email_address, cb) ->
    read = require('read')
    passwd0 = passwd1 = undefined
    account_id = undefined
    async.series([
        (cb) ->
            connect_to_database
                pool : 1
                cb   : cb
        (cb) ->
            database.get_account
                email_address : email_address
                columns       : ['account_id']
                cb            : (err, data) ->
                    if err
                        cb(err)
                    else
                        account_id = data.account_id
                        cb()
        (cb) ->
            read {prompt:'Password: ', silent:true}, (err, passwd) ->
                passwd0 = passwd; cb(err)
        (cb) ->
            read {prompt:'Retype password: ', silent:true}, (err, passwd) ->
                if err
                    cb(err)
                else
                    passwd1 = passwd
                    if passwd1 != passwd0
                        cb("Passwords do not match.")
                    else
                        cb()
        (cb) ->
            # change the user's password in the database.
            database.change_password
                account_id    : account_id
                password_hash : auth.password_hash(passwd0)
                cb            : cb
    ], (err) ->
        if err
            winston.debug("Error -- #{err}")
        else
            winston.debug("Password changed for #{email_address}")
        cb?()
    )

change_password = (mesg, client_ip_address, push_to_client) ->
    account = null
    mesg.email_address = misc.lower_email_address(mesg.email_address)
    async.series([
        (cb) ->
            if not mesg.email_address?
                # There are no guarantees about incoming messages
                cb("email_address must be specified")
                return
            # get account and validate the password
            database.get_account
              email_address : mesg.email_address
              columns       : ['password_hash', 'account_id']
              cb : (error, result) ->
                if error
                    cb({other:error})
                    return
                account = result
                auth.is_password_correct
                    database             : database
                    account_id           : result.account_id
                    password             : mesg.old_password
                    password_hash        : account.password_hash
                    allow_empty_password : true
                    cb                   : (err, is_correct) ->
                        if err
                            cb(err)
                        else
                            if not is_correct
                                err = "invalid old password"
                                database.log
                                    event : 'change_password'
                                    value : {email_address:mesg.email_address, client_ip_address:client_ip_address, message:err}
                                cb(err)
                            else
                                cb()
        (cb) ->
            # check that new password is valid
            [valid, reason] = is_valid_password(mesg.new_password)
            if not valid
                cb({new_password:reason})
            else
                cb()

        (cb) ->
            # record current password hash (just in case?) and that we are changing password and set new password
            database.log
                event : "change_password"
                value :
                    account_id : account.account_id
                    client_ip_address : client_ip_address
                    previous_password_hash : account.password_hash

            database.change_password
                account_id    : account.account_id
                password_hash : auth.password_hash(mesg.new_password),
                cb            : cb
    ], (err) ->
        push_to_client(message.changed_password(id:mesg.id, error:err))
    )

change_email_address = (mesg, client_ip_address, push_to_client) ->

    dbg = (m) -> winston.debug("change_email_address(mesg.account_id, mesg.old_email_address, mesg.new_email_address): #{m}")
    dbg()

    mesg.old_email_address = misc.lower_email_address(mesg.old_email_address)
    mesg.new_email_address = misc.lower_email_address(mesg.new_email_address)

    if mesg.old_email_address == mesg.new_email_address  # easy case
        dbg("easy case -- no change")
        push_to_client(message.changed_email_address(id:mesg.id))
        return

    if not misc.is_valid_email_address(mesg.new_email_address)
        dbg("invalid email address")
        push_to_client(message.changed_email_address(id:mesg.id, error:'email_invalid'))
        return

    async.series([
        (cb) ->
            auth.is_password_correct
                database             : database
                account_id           : mesg.account_id
                password             : mesg.password
                allow_empty_password : true  # in case account created using a linked passport only
                cb                   : (err, is_correct) ->
                    if err
                        cb("Error checking password -- please try again in a minute -- #{err}.")
                    else if not is_correct
                        cb("invalid_password")
                    else
                        cb()

        (cb) ->
            # Record current email address (just in case?) and that we are
            # changing email address to the new one.  This will make it
            # easy to implement a "change your email address back" feature
            # if I need to at some point.
            dbg("log change to db")
            database.log
                event : 'change_email_address'
                value :
                    client_ip_address : client_ip_address
                    old_email_address : mesg.old_email_address
                    new_email_address : mesg.new_email_address
            #################################################
            # TODO: At this point, maybe we should send an email to
            # old_email_address with a temporary hash-code that can be used
            # to undo the change to the email address?
            #################################################
            dbg("actually make change in db")
            database.change_email_address
                account_id    : mesg.account_id
                email_address : mesg.new_email_address
                cb : cb
        (cb) ->
            # If they just changed email to an address that has some actions, carry those out...
            # TODO: move to hook this only after validation of the email address?
            database.do_account_creation_actions
                email_address : mesg.new_email_address
                account_id    : mesg.account_id
                cb            : cb
    ], (err) ->
        push_to_client(message.changed_email_address(id:mesg.id, error:err))
    )

#############################################################################
# Send an email message to the given email address with a code that
# can be used to reset the password for a certain account.
#
# Anti-spam/DOS throttling policies:
#   * a given email address can be sent at most 30 password resets per hour
#   * a given ip address can send at most 100 password reset request per minute
#   * a given ip can send at most 250 per hour
#############################################################################
forgot_password = (mesg, client_ip_address, push_to_client) ->
    if mesg.event != 'forgot_password'
        push_to_client(message.error(id:mesg.id, error:"Incorrect message event type: #{mesg.event}"))
        return

    # This is an easy check to save work and also avoid empty email_address, which causes trouble below
    if not misc.is_valid_email_address(mesg.email_address)
        push_to_client(message.error(id:mesg.id, error:"Invalid email address."))
        return

    mesg.email_address = misc.lower_email_address(mesg.email_address)

    id = null
    async.series([
        (cb) ->
            # Record this password reset attempt in our database
            database.record_password_reset_attempt
                email_address : mesg.email_address
                ip_address    : client_ip_address
                cb            : cb
        (cb) ->
            # POLICY 1: We limit the number of password resets that an email address can receive
            database.count_password_reset_attempts
                email_address : mesg.email_address
                age_s         : 60*60  # 1 hour
                cb            : (err, count) ->
                    if err
                        cb(err)
                    else if count >= 31
                        cb("Too many password resets for this email per hour; try again later.")
                    else
                        cb()

        (cb) ->
            # POLICY 2: a given ip address can send at most 10 password reset requests per minute
            database.count_password_reset_attempts
                ip_address : client_ip_address
                age_s      : 60  # 1 minute
                cb         : (err, count) ->
                    if err
                        cb(err)
                    else if count > 10
                        cb("Too many password resets per minute; try again later.")
                    else
                        cb()
        (cb) ->
            # POLICY 3: a given ip can send at most 60 per hour
            database.count_password_reset_attempts
                ip_address : client_ip_address
                age_s      : 60*60  # 1 hour
                cb         : (err, count) ->
                    if err
                        cb(err)
                    else if count > 60
                        cb("Too many password resets per hour; try again later.")
                    else
                        cb()
        (cb) ->
            database.account_exists
                email_address : mesg.email_address
                cb : (err, exists) ->
                    if err
                        cb(err)
                    else if not exists
                        cb("No account with e-mail address #{mesg.email_address}")
                    else
                        cb()
        (cb) ->
            # We now know that there is an account with this email address.
            # put entry in the password_reset uuid:value table with ttl of
            # 1 hour, and send an email
            database.set_password_reset
                email_address : mesg.email_address
                ttl           : 60*60
                cb            : (err, _id) ->
                    id = _id; cb(err)
        (cb) ->
            # send an email to mesg.email_address that has a password reset link
            {DOMAIN_NAME, HELP_EMAIL, SITE_NAME} = require('smc-util/theme')
            body = """
                <div>Hello,</div>
                <div>&nbsp;</div>
                <div>
                Somebody just requested to change the password of your #{SITE_NAME} account.
                If you requested this password change, please click this link:</div>
                <div>&nbsp;</div>
                <div style="text-align: center;">
                <span style="font-size:12px;"><b>
                  <a href="#{DOMAIN_NAME}/app#forgot-#{id}">#{DOMAIN_NAME}/app#forgot-#{id}</a>
                </b></span>
                </div>
                <div>&nbsp;</div>
                <div>If you don't want to change your password, ignore this message.</div>
                <div>&nbsp;</div>
                <div>In case of problems, email
                <a href="mailto:#{HELP_EMAIL}">#{HELP_EMAIL}</a> immediately
                (or just reply to this email).
                <div>&nbsp;</div>
                """

            send_email
                subject : "#{SITE_NAME} Password Reset"
                body    : body
                from    : "SageMath Help <#{HELP_EMAIL}>"
                to      : mesg.email_address
                category: "password_reset"
                cb      : cb
    ], (err) ->
        if err
            push_to_client(message.forgot_password_response(id:mesg.id, error:err))
        else
            push_to_client(message.forgot_password_response(id:mesg.id))
    )



reset_forgot_password = (mesg, client_ip_address, push_to_client) ->
    if mesg.event != 'reset_forgot_password'
        push_to_client(message.error(id:mesg.id, error:"incorrect message event type: #{mesg.event}"))
        return

    email_address = account_id = db = null

    async.series([
        (cb) ->
            # Verify password is valid and compute its hash.
            [valid, reason] = is_valid_password(mesg.new_password)
            if not valid
                cb(reason); return
            # Check that request is still valid
            database.get_password_reset
                id : mesg.reset_code
                cb   : (err, x) ->
                    if err
                        cb(err)
                    else if not x
                        cb("Password reset request is no longer valid.")
                    else
                        email_address = x
                        cb()
        (cb) ->
            # Get the account_id.
            database.get_account
                email_address : email_address
                columns       : ['account_id']
                cb            : (err, account) ->
                    account_id = account?.account_id; cb(err)
        (cb) ->
            # Make the change
            database.change_password
                account_id    : account_id
                password_hash : auth.password_hash(mesg.new_password)
                cb            : (err, account) ->
                    if err
                        cb(err)
                    else
                        # only allow successful use of this reset token once
                        database.delete_password_reset
                            id : mesg.reset_code
                            cb : cb
    ], (err) ->
        push_to_client(message.reset_forgot_password_response(id:mesg.id, error:err))
    )

###
Connect to database
###
database = undefined

connect_to_database = (opts) ->
    opts = defaults opts,
        error : undefined   # ignored
        pool  : program.db_pool
        cb    : required
    dbg = (m) -> winston.debug("connect_to_database (PostgreSQL): #{m}")
    if database? # already did this
        dbg("already done")
        opts.cb(); return
    dbg("connecting...")
    database = require('./postgres').db
        host     : program.database_nodes.split(',')[0]  # postgres has only one master server
        database : program.keyspace
        concurrent_warn : program.db_concurrent_warn
    database.connect(cb:opts.cb)

# client for compute servers
compute_server = undefined
init_compute_server = (cb) ->
    winston.debug("init_compute_server: creating compute_server client")
    require('./compute-client.coffee').compute_server
        database : database
        dev      : program.dev
        single   : program.single
        base_url : BASE_URL
        cb       : (err, x) ->
            if not err
                winston.debug("compute server created")
            else
                winston.debug("FATAL ERROR creating compute server -- #{err}")
            compute_server = x
            database.compute_server = compute_server
            # This is used by the database when handling certain writes to make sure
            # that the there is a connection to the corresponding project, so that
            # the project can respond.
            database.ensure_connection_to_project = (project_id) ->
                local_hub_connection.connect_to_project(project_id, database, compute_server)

            cb?(err)


update_primus = (cb) ->
    misc_node.execute_code
        command : path_module.join(SMC_ROOT, WEBAPP_LIB, '/primus/update_primus')
        cb      : cb



# Delete expired data from the database.
delete_expired = (cb) ->
    async.series([
        (cb) ->
            connect_to_database(cb:cb)
        (cb) ->
            database.delete_expired
                count_only : false
                cb         : cb
    ], cb)

blob_maintenance = (cb) ->
    async.series([
        (cb) ->
            connect_to_database(error:99999, pool:5, cb:cb)
        (cb) ->
            database.blob_maintenance(cb:cb)
    ], cb)



stripe_sync = (dump_only, cb) ->
    dbg = (m) -> winston.debug("stripe_sync: #{m}")
    dbg()
    async.series([
        (cb) ->
            dbg("connect to the database")
            connect_to_database(error:99999, cb:cb)
        (cb) ->
            require('./stripe/sync').stripe_sync
                database  : database
                dump_only : dump_only
                logger    : winston
                cb        : cb
    ], cb)

# real-time reporting of hub metrics

MetricsRecorder = require('./metrics-recorder')
metricsRecorder = null

init_metrics = (cb) ->
    if program.statsfile?
        # make it absolute, with defaults it will sit next to the hub.log file
        if program.statsfile[0] != '/'
            STATS_FN = path_module.join(SMC_ROOT, program.statsfile)
        # make sure the directory exists
        dir = require('path').dirname(STATS_FN)
        if not fs.existsSync(dir)
            fs.mkdirSync(dir)
    else
        STATS_FN = null
    dbg = (msg) -> winston.info("MetricsRecorder: #{msg}")
    {number_of_clients} = require('./hub_register')
    collect = () ->
        try
            record_metric('nb_clients', number_of_clients(), MetricsRecorder.TYPE.CONT)
        catch err

    metricsRecorder = new MetricsRecorder.MetricsRecorder(STATS_FN, dbg, collect, cb)

# use record_metric to update its state

exports.record_metric = record_metric = (key, value, type) ->
    metricsRecorder?.record(key, value, type)

# Support Tickets

support = undefined
init_support = (cb) ->
    {Support} = require('./support')
    support = new Support cb: (err, s) =>
        support = s
        cb(err)


#############################################
# Start everything running
#############################################
BASE_URL = ''

exports.start_server = start_server = (cb) ->
    winston.debug("start_server")

    winston.debug("dev = #{program.dev}")

    BASE_URL = base_url.init(program.base_url)
    winston.debug("base_url='#{BASE_URL}'")

    fs.writeFileSync(path_module.join(SMC_ROOT, 'data', 'base_url'), BASE_URL)

    # the order of init below is important
    winston.debug("port = #{program.port}, proxy_port=#{program.proxy_port}")
    winston.info("using database #{program.keyspace}")
    hosts = program.database_nodes.split(',')
    http_server = express_router = undefined

    # Log anything that blocks the CPU for more than 10ms -- see https://github.com/tj/node-blocked
    blocked = require('blocked')
    blocked (ms) ->
        # filter values > 100 ms
        if ms > 100
            record_metric('blocked', ms, type=MetricsRecorder.TYPE.DISC)
        # record that something blocked for over 10ms
        winston.debug("BLOCKED for #{ms}ms")

    init_smc_version()

    async.series([
        (cb) ->
            if not program.port
                cb(); return
            init_metrics(cb)
        (cb) ->
            # this defines the global (to this file) database variable.
            winston.debug("Connecting to the database.")
            misc.retry_until_success
                f           : (cb) -> connect_to_database(cb:cb)
                start_delay : 1000
                max_delay   : 10000
                cb          : () ->
                    winston.debug("connected to database.")
                    cb()
        (cb) ->
            if not program.port
                cb(); return
            if program.dev or program.update
                winston.debug("updating the database schema...")
                database.update_schema(cb:cb)
            else
                cb()
        (cb) ->
            if not program.port
                cb(); return
            require('./stripe/connect').init_stripe
                database : database
                logger   : winston
                cb       : cb
        (cb) ->
            if not program.port
                cb(); return
            init_support(cb)
        (cb) ->
            init_compute_server(cb)
        (cb) ->
            if not program.port
                cb(); return
            # proxy server and http server; this working etc. *relies* on compute_server having been created
            # However it can still serve many things without database.  TODO: Eventually it could inform user
            # that database isn't working.
            x = hub_http_server.init_express_http_server
                base_url       : BASE_URL
                dev            : program.dev
                compute_server : compute_server
                database       : database
                metricsRecorder: metricsRecorder
            {http_server, express_router} = x
            winston.debug("starting express webserver listening on #{program.host}:#{program.port}")
            http_server.listen(program.port, program.host, cb)
        (cb) ->
            if not program.port
                cb(); return
            async.parallel([
                (cb) ->
                    # init authentication via passport (requires database)
                    auth.init_passport
                        router   : express_router
                        database : database
                        base_url : BASE_URL
                        host     : program.host
                        cb       : cb
                (cb) ->
                    if program.dev or program.update
                        update_primus(cb)
                    else
                        cb()
            ], cb)
    ], (err) =>
        if err
            winston.error("Error starting hub services! err=#{err}")
        else
            # Synchronous initialize of other functionality, now that the database, etc., are working.
            winston.debug("base_url='#{BASE_URL}'")

            if program.port
                winston.debug("initializing primus websocket server")
                init_primus_server(http_server)

            if program.proxy_port
                winston.debug("initializing the http proxy server on port #{program.proxy_port}")
                hub_proxy.init_http_proxy_server
                    database       : database
                    compute_server : compute_server
                    base_url       : BASE_URL
                    port           : program.proxy_port
                    host           : program.host

            if program.port
                # Start updating stats cache every so often -- note: this is cached in the database, so it isn't
                # too big a problem if we call it too frequently.
                # Randomized start to balance between all hubs.
                # It's important that we call this periodically, or stats will only get stored to the
                # database when somebody happens to visit /stats
                d = 5000 + 60 * 1000 * Math.random()
                setTimeout((-> database.get_stats(); setInterval(database.get_stats, 120*1000)), d)

                # Register periodically with the database.
                hub_register.start
                    database   : database
                    clients    : clients
                    host       : program.host
                    port       : program.port
                    interval_s : REGISTER_INTERVAL_S

                winston.info("Started hub. HTTP port #{program.port}; keyspace #{program.keyspace}")
        cb?(err)
    )

###
# Command line admin stuff -- should maybe be moved to another program?
###
add_user_to_project = (project_id, email_address, cb) ->
    account_id = undefined
    async.series([
        # ensure database object is initialized
        (cb) ->
            connect_to_database(cb:cb)
        # find account id corresponding to email address
        (cb) ->
            database.account_exists
                email_address : email_address
                cb            : (err, _account_id) ->
                    account_id = _account_id
                    cb(err)
        # add user to that project as a collaborator
        (cb) ->
            database.add_user_to_project
                project_id : project_id
                account_id : account_id
                group      : 'collaborator'
                cb         : cb
    ], cb)


#############################################
# Process command line arguments
#############################################

command_line = () ->
    program = require('commander')          # command line arguments -- https://github.com/visionmedia/commander.js/
    daemon  = require("start-stop-daemon")  # don't import unless in a script; otherwise breaks in node v6+
    default_db = process.env.PGHOST ? 'localhost'

    program.usage('[start/stop/restart/status/nodaemon] [options]')
        .option('--port <n>', 'port to listen on (default: 5000; 0 -- do not start)', ((n)->parseInt(n)), 5000)
        .option('--proxy_port <n>', 'port that the proxy server listens on (default: 0 -- do not start)', ((n)->parseInt(n)), 0)
        .option('--log_level [level]', "log level (default: debug) useful options include INFO, WARNING and DEBUG", String, "debug")
        .option('--host [string]', 'host of interface to bind to (default: "127.0.0.1")', String, "127.0.0.1")
        .option('--pidfile [string]', 'store pid in this file (default: "data/pids/hub.pid")', String, "data/pids/hub.pid")
        .option('--logfile [string]', 'write log to this file (default: "data/logs/hub.log")', String, "data/logs/hub.log")
        .option('--statsfile [string]', 'if set, this file contains periodically updated metrics (default: null, suggest value: "data/logs/stats.json")', String, null)
        .option('--database_nodes <string,string,...>', "database address (default: '#{default_db}')", String, default_db)
        .option('--keyspace [string]', 'Database name to use (default: "smc")', String, 'smc')
        .option('--passwd [email_address]', 'Reset password of given user', String, '')
        .option('--update', 'Update schema and primus on startup (always true for --dev; otherwise, false)')
        .option('--stripe_sync', 'Sync stripe subscriptions to database for all users with stripe id', String, 'yes')
        .option('--stripe_dump', 'Dump stripe subscriptions info to ~/stripe/', String, 'yes')
        .option('--delete_expired', 'Delete expired data from the database', String, 'yes')
        .option('--blob_maintenance', 'Do blob-related maintenance (dump to tarballs, offload to gcloud)', String, 'yes')
        .option('--add_user_to_project [project_id,email_address]', 'Add user with given email address to project with given ID', String, '')
        .option('--base_url [string]', 'Base url, so https://sitenamebase_url/', String, '')  # '' or string that starts with /
        .option('--local', 'If option is specified, then *all* projects run locally as the same user as the server and store state in .sagemathcloud-local instead of .sagemathcloud; also do not kill all processes on project restart -- for development use (default: false, since not given)', Boolean, false)
        .option('--foreground', 'If specified, do not run as a deamon')
        .option('--dev', 'if given, then run in VERY UNSAFE single-user local dev mode')
        .option('--single', 'if given, then run in LESS SAFE single-machine mode')
        .option('--db_pool <n>', 'number of db connections in pool (default: 1)', ((n)->parseInt(n)), 1)
        .option('--db_concurrent_warn <n>', 'be very unhappy if number of concurrent db requests exceeds this (default: 300)', ((n)->parseInt(n)), 300)
        .parse(process.argv)

        # NOTE: the --local option above may be what is used later for single user installs, i.e., the version included with Sage.

    if program._name.slice(0,3) == 'hub'
        # run as a server/daemon (otherwise, is being imported as a library)

        #if program.rawArgs[1] in ['start', 'restart']
        process.addListener "uncaughtException", (err) ->
            winston.debug("BUG ****************************************************************************")
            winston.debug("Uncaught exception: " + err)
            winston.debug(err.stack)
            winston.debug("BUG ****************************************************************************")
            database?.uncaught_exception(err)

        if program.passwd
            winston.debug("Resetting password")
            reset_password(program.passwd, (err) -> process.exit())
        else if program.stripe_sync
            winston.debug("Stripe sync")
            stripe_sync(false, (err) -> winston.debug("DONE", err); process.exit())
        else if program.stripe_dump
            winston.debug("Stripe dump")
            stripe_sync(true, (err) -> winston.debug("DONE", err); process.exit())
        else if program.delete_expired
            delete_expired (err) ->
                winston.debug("DONE", err)
                process.exit()
        else if program.blob_maintenance
            blob_maintenance (err) ->
                winston.debug("DONE", err)
                process.exit()
        else if program.add_user_to_project
            console.log("Adding user to project")
            v = program.add_user_to_project.split(',')
            add_user_to_project v[0], v[1], (err) ->
                if err
                     console.log("Failed to add user: #{err}")
                else
                     console.log("User added to project.")
                process.exit()
        else
            console.log("Running hub; pidfile=#{program.pidfile}, port=#{program.port}, proxy_port=#{program.proxy_port}")
            # logFile = /dev/null to prevent huge duplicated output that is already in program.logfile
            if program.foreground
                start_server (err) ->
                    if err and program.dev
                        process.exit(1)
            else
                daemon({pidFile:program.pidfile, outFile:program.logfile, errFile:program.logfile, logFile:'/dev/null', max:30}, start_server)


if process.argv.length > 1
    command_line()<|MERGE_RESOLUTION|>--- conflicted
+++ resolved
@@ -112,2080 +112,6 @@
 
 # the connected clients
 clients = require('./clients').get_clients()
-
-<<<<<<< HEAD
-=======
-#############################################################
-# Client = a client that is connected via a persistent connection to the hub
-#############################################################
-class Client extends EventEmitter
-    constructor: (@conn) ->
-        @_when_connected = new Date()
-        @_data_handlers = {}
-        @_data_handlers[JSON_CHANNEL] = @handle_json_message_from_client
-
-        @_messages =
-            being_handled : {}
-            total_time    : 0
-            count         : 0
-
-        @ip_address = @conn.address.ip
-
-        # A unique id -- can come in handy
-        @id = @conn.id
-
-        # The variable account_id is either undefined or set to the
-        # account id of the user that this session has successfully
-        # authenticated as.  Use @account_id to decide whether or not
-        # it is safe to carry out a given action.
-        @account_id = undefined
-
-        # The persistent sessions that this client started.
-        @compute_session_uuids = []
-
-        @install_conn_handlers()
-
-        # Setup remember-me related cookie handling
-        @cookies = {}
-
-        c = new Cookies(@conn.request)
-        @_remember_me_value = c.get(BASE_URL + 'remember_me')
-
-        @check_for_remember_me()
-
-        # Security measure: check every 5 minutes that remember_me
-        # cookie used for login is still valid.  If the cookie is gone
-        # and this fails, user gets a message, and see that they must sign in.
-        @_remember_me_interval = setInterval(@check_for_remember_me, 1000*60*5)
-
-    touch: (opts={}) =>
-        #winston.debug("touch('#{opts.project_id}', '#{opts.path}')")
-        if not @account_id  # not logged in
-            opts.cb?('not logged in')
-            return
-        opts = defaults opts,
-            project_id : undefined
-            path       : undefined
-            action     : 'edit'
-            force      : false
-            cb         : undefined
-        # touch -- indicate by changing field in database that this user is active.
-        # We do this at most once every CLIENT_MIN_ACTIVE_S seconds, for given choice
-        # of project_id, path (unless force is true).
-        if not @_touch_lock?
-            @_touch_lock = {}
-        key = "#{opts.project_id}-#{opts.path}-#{opts.action}"
-        if not opts.force and @_touch_lock[key]
-            opts.cb?("touch lock")
-            return
-        opts.account_id = @account_id
-        @_touch_lock[key] = true
-        delete opts.force
-        database.touch(opts)
-        setTimeout((()=>delete @_touch_lock[key]), CLIENT_MIN_ACTIVE_S*1000)
-
-    install_conn_handlers: () =>
-        #winston.debug("install_conn_handlers")
-        if @_destroy_timer?
-            clearTimeout(@_destroy_timer)
-            delete @_destroy_timer
-
-        @conn.on "data", (data) =>
-            @handle_data_from_client(data)
-
-        @conn.on "end", () =>
-            winston.debug("connection: hub <--> client(id=#{@id}, address=#{@ip_address})  -- CLOSED")
-            @destroy()
-            #winston.debug("connection: hub <--> client(id=#{@id}, address=#{@ip_address})  -- CLOSED; starting destroy timer")
-            # CRITICAL -- of course we need to cancel all changefeeds when user disconnects,
-            # even temporarily, since messages could be dropped otherwise. (The alternative is to
-            # cache all messages in the hub, which has serious memory implications.)
-            #@query_cancel_all_changefeeds()
-            # Actually destroy Client in a few minutes, unless user reconnects
-            # to this session.  Often the user may have a temporary network drop,
-            # and we keep everything waiting for them for short time
-            # in case this happens.
-            #@_destroy_timer = setTimeout(@destroy, 1000*CLIENT_DESTROY_TIMER_S)
-            #
-
-        winston.debug("connection: hub <--> client(id=#{@id}, address=#{@ip_address})  ESTABLISHED")
-
-    dbg: (desc) =>
-        if DEBUG
-            return (m) => winston.debug("Client(#{@id}).#{desc}: #{m}")
-        else
-            return (m) =>
-
-    destroy: () =>
-        winston.debug("destroy connection: hub <--> client(id=#{@id}, address=#{@ip_address})  -- CLOSED")
-        clearInterval(@_remember_me_interval)
-        @query_cancel_all_changefeeds()
-        @closed = true
-        @emit('close')
-        @compute_session_uuids = []
-        c = clients[@conn.id]
-        delete clients[@conn.id]
-        if c? and c.call_callbacks?
-            for id,f of c.call_callbacks
-                f("connection closed")
-            delete c.call_callbacks
-        for h in local_hub_connection.all_local_hubs()
-            h.free_resources_for_client_id(@id)
-
-    remember_me_failed: (reason) =>
-        #winston.debug("client(id=#{@id}): remember_me_failed(#{reason})")
-        @signed_out()  # so can't do anything with projects, etc.
-        @push_to_client(message.remember_me_failed(reason:reason))
-
-    check_for_remember_me: () =>
-        value = @_remember_me_value
-        if not value?
-            @remember_me_failed("no remember_me cookie")
-            return
-        x    = value.split('$')
-        if x.length != 4
-            @remember_me_failed("invalid remember_me cookie")
-            return
-        hash = auth.generate_hash(x[0], x[1], x[2], x[3])
-        winston.debug("checking for remember_me cookie with hash='#{hash.slice(0,15)}...'") # don't put all in log -- could be dangerous
-        database.get_remember_me
-            hash : hash
-            cb   : (error, signed_in_mesg) =>
-                winston.debug("remember_me: got error=#{error}, signed_in_mesg=#{misc.to_json(signed_in_mesg)}")
-                if error
-                    @remember_me_failed("error accessing database")
-                    return
-                if not signed_in_mesg?
-                    @remember_me_failed("remember_me deleted or expired")
-                    return
-                # sign them in if not already signed in
-                if @account_id != signed_in_mesg.account_id
-                    signed_in_mesg.hub = program.host + ':' + program.port
-                    @hash_session_id   = hash
-                    @signed_in(signed_in_mesg)
-                    @push_to_client(signed_in_mesg)
-                ###
-                database.is_banned_user
-                    email_address : signed_in_mesg.email_address
-                    cb            : (err, is_banned) =>
-                        if err
-                            @remember_me_failed("error checking whether or not user is banned -- {err}")
-                        else if is_banned
-                            # delete this auth key, since banned users are a waste of space.
-                            # TODO: probably want to log this attempt...
-                            @remember_me_failed("user is banned")
-                            @delete_remember_me(hash : hash)
-                        else
-                            # good -- sign them in if not already
-                            if @account_id != signed_in_mesg.account_id
-                                signed_in_mesg.hub     = program.host + ':' + program.port
-                                @hash_session_id = hash
-                                @signed_in(signed_in_mesg)
-                                @push_to_client(signed_in_mesg)
-                ###
-
-    #######################################################
-    # Capping resource limits; client can request anything.
-    # We cap what they get based on the account type, etc...
-    # This functions *modifies* the limits object in place.
-    #######################################################
-    cap_session_limits: (limits) ->
-        if @account_id?  # logged in
-            misc.min_object(limits, SESSION_LIMITS)  # TODO
-        else
-            misc.min_object(limits, SESSION_LIMITS_NOT_LOGGED_IN)  # TODO
-
-    #######################################################
-    # Pushing messages to this particular connected client
-    #######################################################
-    push_to_client: (mesg, cb) =>
-        if @closed
-            cb?("disconnected")
-            return
-
-        if mesg.event != 'pong'
-            winston.debug("hub --> client (client=#{@id}): #{misc.trunc(to_safe_str(mesg),300)}")
-
-        if mesg.id?
-            start = @_messages.being_handled[mesg.id]
-            if start?
-                time_taken = new Date() - start
-                delete @_messages.being_handled[mesg.id]
-                @_messages.total_time += time_taken
-                @_messages.count += 1
-                avg = Math.round(@_messages.total_time / @_messages.count)
-                winston.debug("client=#{@id}: [#{time_taken} mesg_time_ms]  [#{avg} mesg_avg_ms] -- mesg.id=#{mesg.id}")
-
-        # If cb *is* given and mesg.id is *not* defined, then
-        # we also setup a listener for a response from the client.
-        listen = cb? and not mesg.id?
-        if listen
-            # This message is not a response to a client request.
-            # Instead, we are initiating a request to the user and we
-            # want a result back (hence cb? being defined).
-            mesg.id = misc.uuid()
-            if not @call_callbacks?
-                @call_callbacks = {}
-            @call_callbacks[mesg.id] = cb
-            f = () =>
-                g = @call_callbacks?[mesg.id]
-                if g?
-                    delete @call_callbacks[mesg.id]
-                    g("timed out")
-            setTimeout(f, 15000) # timeout after some seconds
-
-        t = new Date()
-        json = misc.to_json_socket(mesg)
-        tm = new Date() - t
-        if tm > 10
-            winston.debug("client=#{@id}, mesg.id=#{mesg.id}: time to json=#{tm}ms; length=#{json.length}; value='#{misc.trunc(json, 500)}'")
-        @push_data_to_client(JSON_CHANNEL, json)
-        if not listen
-            cb?()
-            return
-
-    push_data_to_client: (channel, data) ->
-        if @closed
-            return
-        #winston.debug("inside push_data_to_client(#{channel},'#{data}')")
-        @conn.write(channel + data)
-
-    error_to_client: (opts) ->
-        opts = defaults opts,
-            id    : undefined
-            error : required
-        @push_to_client(message.error(id:opts.id, error:opts.error))
-
-    success_to_client: (opts) ->
-        opts = defaults opts,
-            id    : required
-        @push_to_client(message.success(id:opts.id))
-
-    # Call this method when the user has successfully signed in.
-    signed_in: (signed_in_mesg) =>
-
-        @signed_in_mesg = signed_in_mesg  # save it, since the properties are handy to have.
-
-        # Record that this connection is authenticated as user with given uuid.
-        @account_id = signed_in_mesg.account_id
-
-        record_sign_in
-            ip_address    : @ip_address
-            successful    : true
-            remember_me   : signed_in_mesg.remember_me    # True if sign in accomplished via rememember me token.
-            email_address : signed_in_mesg.email_address
-            account_id    : signed_in_mesg.account_id
-
-        # Get user's group from database.
-        @get_groups()
-
-    signed_out: () =>
-        @account_id = undefined
-
-    #########################################################
-    # Setting and getting HTTP-only cookies via Primus + AJAX
-    #########################################################
-    get_cookie: (opts) ->
-        opts = defaults opts,
-            name : required
-            cb   : required   # cb(value)
-        if not @conn?.id?
-            # no connection or connection died
-            return
-        #winston.debug("!!!!  get cookie '#{opts.name}'")
-        @once("get_cookie-#{opts.name}", (value) -> opts.cb(value))
-        @push_to_client(message.cookies(id:@conn.id, get:opts.name, url:BASE_URL+"/cookies"))
-
-    set_cookie: (opts) ->
-        opts = defaults opts,
-            name  : required
-            value : required
-            ttl   : undefined    # time in seconds until cookie expires
-        if not @conn?.id?
-            # no connection or connection died
-            return
-
-        options = {}
-        if opts.ttl?
-            options.expires = new Date(new Date().getTime() + 1000*opts.ttl)
-        @cookies[opts.name] = {value:opts.value, options:options}
-        @push_to_client(message.cookies(id:@conn.id, set:opts.name, url:BASE_URL+"/cookies", value:opts.value))
-
-    remember_me: (opts) ->
-        #############################################################
-        # Remember me.  There are many ways to implement
-        # "remember me" functionality in a web app. Here's how
-        # we do it with SMC:    We generate a random uuid,
-        # which along with salt, is stored in the user's
-        # browser as an httponly cookie.  We password hash the
-        # random uuid and store that in our database.  When
-        # the user later visits the SMC site, their browser
-        # sends the cookie, which the server hashes to get the
-        # key for the database table, which has corresponding
-        # value the mesg needed for sign in.  We then sign the
-        # user in using that message.
-        #
-        # The reason we use a password hash is that if
-        # somebody gains access to an entry in the key:value
-        # store of the database, we want to ensure that they
-        # can't use that information to login.  The only way
-        # they could login would be by gaining access to the
-        # cookie in the user's browser.
-        #
-        # There is no point in signing the cookie since its
-        # contents are random.
-        #
-        # Regarding ttl, we use 1 year.  The database will forget
-        # the cookie automatically at the same time that the
-        # browser invalidates it.
-        #
-        #############################################################
-
-        # WARNING: The code below is somewhat replicated in
-        # passport_login.
-
-        opts = defaults opts,
-            email_address : required
-            account_id    : required
-            cb            : undefined
-
-        opts.hub = program.host
-        opts.remember_me = true
-
-        opts0 = misc.copy(opts)
-        delete opts0.cb
-        signed_in_mesg   = message.signed_in(opts0)
-        session_id       = uuid.v4()
-        @hash_session_id = auth.password_hash(session_id)
-        ttl              = 24*3600 * 30     # 30 days
-
-        x = @hash_session_id.split('$')    # format:  algorithm$salt$iterations$hash
-        @_remember_me_value = [x[0], x[1], x[2], session_id].join('$')
-        @set_cookie
-            name  : BASE_URL + 'remember_me'
-            value : @_remember_me_value
-            ttl   : ttl
-
-        database.save_remember_me
-            account_id : opts.account_id
-            hash       : @hash_session_id
-            value      : signed_in_mesg
-            ttl        : ttl
-            cb         : opts.cb
-
-    invalidate_remember_me: (opts) ->
-        opts = defaults opts,
-            cb : required
-
-        if @hash_session_id?
-            database.delete_remember_me
-                hash : @hash_session_id
-                cb   : opts.cb
-        else
-            opts.cb()
-
-    ######################################################################
-    #
-    # Our realtime socket connection might only supports one connection between the client and
-    # server, so we multiplex multiple channels over the same
-    # connection.  There is one base channel for JSON messages called
-    # JSON_CHANNEL, which themselves can be routed to different
-    # callbacks, etc., by the client code.  There are 16^4-1 other
-    # channels, which are for sending raw data.  The raw data messages
-    # are prepended with a UTF-16 character that identifies the
-    # channel.  The channel character is random (which might be more
-    # secure), and there is no relation between the channels for two
-    # distinct clients.
-    #
-    ######################################################################
-
-    handle_data_from_client: (data) =>
-
-        ## Only enable this when doing low level debugging -- performance impacts AND leakage of dangerous info!
-        if DEBUG2
-            winston.debug("handle_data_from_client('#{misc.trunc(data.toString(),400)}')")
-
-        # TODO: THIS IS A SIMPLE anti-DOS measure; it might be too
-        # extreme... we shall see.  It prevents a number of attacks,
-        # e.g., users storing a multi-gigabyte worksheet title,
-        # etc..., which would (and will) otherwise require care with
-        # every single thing we store.
-
-        # TODO: the two size things below should be specific messages (not generic error_to_client), and
-        # be sensibly handled by the client.
-        if data.length >= MESG_QUEUE_MAX_SIZE_MB * 10000000
-            # We don't parse it, we don't look at it, we don't know it's id.  This shouldn't ever happen -- and probably would only
-            # happen because of a malicious attacker.  JSON parsing arbitrarily large strings would
-            # be very dangerous, and make crashing the server way too easy.
-            # We just respond with this error below.   The client should display to the user all id-less errors.
-            msg = "The server ignored a huge message since it exceeded the allowed size limit of #{MESG_QUEUE_MAX_SIZE_MB}MB.  Please report what caused this if you can."
-            winston.error(msg)
-            @error_to_client(error:msg)
-            return
-
-        if data.length == 0
-            msg = "The server ignored a message since it was empty."
-            winston.error(msg)
-            @error_to_client(error:msg)
-            return
-
-        if not @_handle_data_queue?
-            @_handle_data_queue = []
-
-        channel = data[0]
-        h = @_data_handlers[channel]
-
-        if not h?
-            if channel != 'X'  # X is a special case used on purpose -- not an error.
-                winston.error("unable to handle data on an unknown channel: '#{channel}', '#{data}'")
-            # Tell the client that they had better reconnect.
-            @push_to_client( message.session_reconnect(data_channel : channel) )
-            return
-
-        # The rest of the function is basically the same as "h(data.slice(1))", except that
-        # it ensure that if there is a burst of messages, then (1) we handle at most 1 message
-        # per client every MESG_QUEUE_INTERVAL_MS, and we drop messages if there are too many.
-        # This is an anti-DOS measure.
-
-        @_handle_data_queue.push([h, data.slice(1)])
-
-        if @_handle_data_queue_empty_function?
-            return
-
-        # define a function to empty the queue
-        @_handle_data_queue_empty_function = () =>
-            if @_handle_data_queue.length == 0
-                # done doing all tasks
-                delete @_handle_data_queue_empty_function
-                return
-
-            # drop oldest message to keep
-            if @_handle_data_queue.length > MESG_QUEUE_MAX_COUNT
-                winston.debug("MESG_QUEUE_MAX_COUNT(=#{MESG_QUEUE_MAX_COUNT}) exceeded (=#{@_handle_data_queue.length}) -- drop oldest messages")
-                while @_handle_data_queue.length > MESG_QUEUE_MAX_COUNT
-                    @_handle_data_queue.shift()
-
-            # get task
-            task = @_handle_data_queue.shift()
-            # do task
-            task[0](task[1])
-            # do next one in >= MESG_QUEUE_INTERVAL_MS
-            setTimeout( @_handle_data_queue_empty_function, MESG_QUEUE_INTERVAL_MS )
-
-        @_handle_data_queue_empty_function()
-
-    register_data_handler: (h) ->
-        # generate a channel character that isn't already taken -- if these get too large,
-        # this will break (see, e.g., http://blog.fgribreau.com/2012/05/how-to-fix-could-not-decode-text-frame.html);
-        # however, this is a counter for *each* individual user connection, so they won't get too big.
-        # Ultimately, we'll redo things to use primus/websocket channel support, which should be much more powerful
-        # and faster.
-        if not @_last_channel?
-            @_last_channel = 1
-        while true
-            @_last_channel += 1
-            channel = String.fromCharCode(@_last_channel)
-            if not @_data_handlers[channel]?
-                break
-        @_data_handlers[channel] = h
-        return channel
-
-    ################################################################
-    # Message handling functions:
-    #
-    # Each function below that starts with mesg_ handles a given
-    # message type (an event).  The implementations of many of the
-    # handlers are somewhat long/involved, so the function below
-    # immediately calls another function defined elsewhere.  This will
-    # make it easier to refactor code to other modules, etc., later.
-    # This approach also clarifies what exactly about this object
-    # is used to implement the relevant functionality.
-    ################################################################
-
-    handle_json_message_from_client: (data) =>
-        if @_ignore_client
-            return
-        try
-            mesg = misc.from_json_socket(data)
-        catch error
-            winston.error("error parsing incoming mesg (invalid JSON): #{mesg}")
-            return
-        #winston.debug("got message: #{data}")
-        if mesg.event != 'ping'
-            winston.debug("hub <-- client (client=#{@id}): #{misc.trunc(to_safe_str(mesg), 120)}")
-
-        # check for message that is coming back in response to a request from the hub
-        if @call_callbacks? and mesg.id?
-            f = @call_callbacks[mesg.id]
-            if f?
-                delete @call_callbacks[mesg.id]
-                f(undefined, mesg)
-                return
-
-        if mesg.id?
-            @_messages.being_handled[mesg.id] = new Date()
-
-        handler = @["mesg_#{mesg.event}"]
-        if handler?
-            handler(mesg)
-        else
-            @push_to_client(message.error(error:"Hub does not know how to handle a '#{mesg.event}' event.", id:mesg.id))
-            if mesg.event == 'get_all_activity'
-                winston.debug("ignoring all further messages from old client=#{@id}")
-                @_ignore_client = true
-
-    ######################################################
-    # ping/pong
-    ######################################################
-    mesg_ping: (mesg) =>
-        @push_to_client(message.pong(id:mesg.id, now:new Date()))
-
-    ######################################################
-    # Messages: Sessions
-    ######################################################
-    mesg_start_session: (mesg) =>
-        if REQUIRE_ACCOUNT_TO_EXECUTE_CODE and not @account_id?
-            @push_to_client(message.error(id:mesg.id, error:"You must be signed in to start a session."))
-            return
-
-        switch mesg.type
-            when 'console'
-                @connect_to_console_session(mesg)
-            else
-                @error_to_client(id:mesg.id, error:"Unknown message type '#{mesg.type}'")
-
-    mesg_connect_to_session: (mesg) =>
-        if REQUIRE_ACCOUNT_TO_EXECUTE_CODE and not @account_id?
-            @push_to_client(message.error(id:mesg.id, error:"You must be signed in to start a session."))
-            return
-        switch mesg.type
-            when 'console'
-                if not mesg.params?.path? or not mesg.params?.filename?
-                    @push_to_client(message.error(id:mesg.id, error:"console session path and filename must be defined"))
-                    return
-                @connect_to_console_session(mesg)
-            else
-                # TODO
-                @push_to_client(message.error(id:mesg.id, error:"Connecting to session of type '#{mesg.type}' not yet implemented"))
-
-    connect_to_console_session: (mesg) =>
-        # TODO -- implement read-only console sessions too (easy and amazing).
-        @get_project mesg, 'write', (err, project) =>
-            if not err  # get_project sends error to client
-                project.console_session
-                    client       : @
-                    params       : mesg.params
-                    session_uuid : mesg.session_uuid
-                    cb           : (err, connect_mesg) =>
-                        if err
-                            @error_to_client(id:mesg.id, error:err)
-                        else
-                            connect_mesg.id = mesg.id
-                            @push_to_client(connect_mesg)
-
-    mesg_terminate_session: (mesg) =>
-        @get_project mesg, 'write', (err, project) =>
-            if not err  # get_project sends error to client
-                project.terminate_session
-                    session_uuid : mesg.session_uuid
-                    cb           : (err, resp) =>
-                        if err
-                            @error_to_client(id:mesg.id, error:err)
-                        else
-                            @push_to_client(mesg)  # same message back.
-
-    ######################################################
-    # Messages: Account creation, deletion, sign in, sign out
-    ######################################################
-    mesg_create_account: (mesg) =>
-        create_account(@, mesg)
-
-    mesg_delete_account: (mesg) =>
-        delete_account(mesg, @, @push_to_client)
-
-    mesg_sign_in: (mesg) => sign_in(@,mesg)
-
-    mesg_sign_out: (mesg) =>
-        if not @account_id?
-            @push_to_client(message.error(id:mesg.id, error:"Not signed in."))
-            return
-
-        if mesg.everywhere
-            # invalidate all remeber_me cookies
-            database.invalidate_all_remember_me
-                account_id : @account_id
-        @signed_out()  # deletes @account_id... so must be below database call above
-        # invalidate the remember_me on this browser
-        @invalidate_remember_me
-            cb:(error) =>
-                winston.debug("signing out: #{mesg.id}, #{error}")
-                if not error
-                    @push_to_client(message.error(id:mesg.id, error:error))
-                else
-                    @push_to_client(message.signed_out(id:mesg.id))
-
-    ######################################################
-    # Messages: Password/email address management
-    ######################################################
-    mesg_password_reset: (mesg) =>
-        password_reset(mesg, @ip_address, @push_to_client)
-
-    mesg_change_password: (mesg) =>
-        change_password(mesg, @ip_address, @push_to_client)
-
-    mesg_forgot_password: (mesg) =>
-        forgot_password(mesg, @ip_address, @push_to_client)
-
-    mesg_reset_forgot_password: (mesg) =>
-        reset_forgot_password(mesg, @ip_address, @push_to_client)
-
-    mesg_change_email_address: (mesg) =>
-        change_email_address(mesg, @ip_address, @push_to_client)
-
-    mesg_unlink_passport: (mesg) =>
-        if not @account_id
-            @error_to_client(id:mesg.id, error:"must be logged in")
-        else
-            database.delete_passport
-                account_id : @account_id
-                strategy   : mesg.strategy
-                id         : mesg.id
-                cb         : (err) =>
-                    if err
-                        @error_to_client(id:mesg.id, error:err)
-                    else
-                        @success_to_client(id:mesg.id)
-
-    ######################################################
-    # Messages: Account settings
-    ######################################################
-    get_groups: (cb) =>
-        # see note above about our "infinite caching".  Maybe a bad idea.
-        if @groups?
-            cb?(undefined, @groups)
-            return
-        database.get_account
-            columns    : ['groups']
-            account_id : @account_id
-            cb         : (err, r) =>
-                if err
-                    cb?(err)
-                else
-                    @groups = r['groups']
-                    cb?(undefined, @groups)
-
-    ######################################################
-    # Messages: Log errors that client sees so we can also look at them
-    ######################################################
-
-    mesg_log_client_error: (mesg) =>
-        winston.debug("log_client_error: #{misc.to_json(mesg.error)}")
-        if not mesg.type?
-            mesg.type = "error"
-        if not mesg.error?
-            mesg.error = "error"
-        database.log_client_error
-            event      : mesg.type
-            error      : mesg.error
-            account_id : @account_id
-
-    mesg_webapp_error: (mesg) =>
-        winston.debug("webapp_error: #{mesg.msg}")
-        mesg = misc.copy_without(mesg, 'event')
-        mesg.account_id = @account_id
-        database.webapp_error(mesg)
-
-    ######################################################
-    # Messages: Project Management
-    ######################################################
-
-    # Either call the callback with the project, or if an error err
-    # occured, call @error_to_client(id:mesg.id, error:err) and *NEVER*
-    # call the callback.  This function is meant to be used in a bunch
-    # of the functions below for handling requests.
-    get_project: (mesg, permission, cb) =>
-        # mesg -- must have project_id field
-        # permission -- must be "read" or "write"
-        # cb(err, project)
-        #   *NOTE*:  on failure, if mesg.id is defined, then client will receive an error message; the function
-        #            calling get_project does *NOT* have to send the error message back to the client!
-        dbg = (m) -> winston.debug("get_project(client=#{@id}, #{mesg.project_id}): #{m}")
-
-        err = undefined
-        if not mesg.project_id?
-            err = "mesg must have project_id attribute -- #{to_safe_str(mesg)}"
-        else if not @account_id?
-            err = "user must be signed in before accessing projects"
-
-        if err
-            if mesg.id?
-                @error_to_client(id:mesg.id, error:err)
-            cb(err)
-            return
-
-        key = mesg.project_id + permission
-        project = @_project_cache?[key]
-        if project?
-            # Use the cached project so we don't have to re-verify authentication
-            # for the user again below, which
-            # is very expensive.  This cache does expire, in case user
-            # is kicked out of the project.
-            cb(undefined, project)
-            return
-
-        dbg()
-        async.series([
-            (cb) =>
-                switch permission
-                    when 'read'
-                        access.user_has_read_access_to_project
-                            project_id     : mesg.project_id
-                            account_id     : @account_id
-                            account_groups : @groups
-                            database       : database
-                            cb             : (err, result) =>
-                                if err
-                                    cb("Internal error determining user permission -- #{err}")
-                                else if not result
-                                    cb("User #{@account_id} does not have read access to project #{mesg.project_id}")
-                                else
-                                    # good to go
-                                    cb()
-                    when 'write'
-                        access.user_has_write_access_to_project
-                            database       : database
-                            project_id     : mesg.project_id
-                            account_groups : @groups
-                            account_id     : @account_id
-                            cb             : (err, result) =>
-                                if err
-                                    cb("Internal error determining user permission -- #{err}")
-                                else if not result
-                                    cb("User #{@account_id} does not have write access to project #{mesg.project_id}")
-                                else
-                                    # good to go
-                                    cb()
-                    else
-                        cb("Internal error -- unknown permission type '#{permission}'")
-        ], (err) =>
-            if err
-                if mesg.id?
-                    @error_to_client(id:mesg.id, error:err)
-                dbg("error -- #{err}")
-                cb(err)
-            else
-                project = hub_projects.new_project(mesg.project_id, database, compute_server)
-                database.touch_project(project_id:mesg.project_id)
-                if not @_project_cache?
-                    @_project_cache = {}
-                @_project_cache[key] = project
-                # cache for a while
-                setTimeout((()=>delete @_project_cache[key]), CACHE_PROJECT_AUTH_MS)
-                dbg("got project; caching and returning")
-                cb(undefined, project)
-        )
-
-    mesg_create_project: (mesg) =>
-        if not @account_id?
-            @error_to_client(id: mesg.id, error: "You must be signed in to create a new project.")
-            return
-        @touch()
-
-        dbg = (m) -> winston.debug("mesg_create_project(#{misc.to_json(mesg)}): #{m}")
-
-        project_id = undefined
-        project    = undefined
-        location   = undefined
-
-        async.series([
-            (cb) =>
-                dbg("create project entry in database")
-                database.create_project
-                    account_id  : @account_id
-                    title       : mesg.title
-                    description : mesg.description
-                    cb          : (err, _project_id) =>
-                        project_id = _project_id; cb(err)
-            (cb) =>
-                dbg("open project...")
-                # We do the open/state below so that when user tries to open it in a moment it opens more quickly;
-                # also, in single dev mode, this ensures that project path is created, so can copy
-                # files to the project, etc.
-                # Also, if mesg.start is set, the project gets started below.
-                compute_server.project
-                    project_id : project_id
-                    cb         : (err, project) =>
-                        if err
-                            dbg("failed to get project -- #{err}")
-                        else
-                            async.series([
-                                (cb) =>
-                                    project.open(cb:cb)
-                                (cb) =>
-                                    project.state(cb:cb, force:true, update:true)
-                                (cb) =>
-                                    if mesg.start
-                                        project.start(cb:cb)
-                                    else
-                                        dbg("not auto-starting the new project")
-                                        cb()
-                            ], (err) =>
-                                dbg("open project and get state: #{err}")
-                            )
-                cb() # we don't need to wait for project to open before responding to user that project was created.
-        ], (err) =>
-            if err
-                dbg("error; project #{project_id} -- #{err}")
-                @error_to_client(id: mesg.id, error: "Failed to create new project '#{mesg.title}' -- #{misc.to_json(err)}")
-            else
-                dbg("SUCCESS: project #{project_id}")
-                @push_to_client(message.project_created(id:mesg.id, project_id:project_id))
-                push_to_clients  # push a message to all other clients logged in as this user.
-                    where : {account_id:@account_id,  exclude: [@conn.id]}
-                    mesg  : message.project_list_updated()
-                # As an optimization, we start the process of opening the project, since the user is likely
-                # to open the project soon anyways.
-                dbg("start process of opening project")
-                @get_project {project_id:project_id}, 'write', (err, project) =>
-        )
-
-    mesg_write_text_file_to_project: (mesg) =>
-        @get_project mesg, 'write', (err, project) =>
-            if err
-                return
-            project.write_file
-                path : mesg.path
-                data : mesg.content
-                cb   : (err) =>
-                    if err
-                        @error_to_client(id:mesg.id, error:err)
-                    else
-                        @push_to_client(message.file_written_to_project(id:mesg.id))
-
-    mesg_read_text_file_from_project: (mesg) =>
-        @get_project mesg, 'read', (err, project) =>
-            if err
-                return
-            project.read_file
-                path : mesg.path
-                cb   : (err, content) =>
-                    if err
-                        @error_to_client(id:mesg.id, error:err)
-                    else
-                        t = content.blob.toString()
-                        @push_to_client(message.text_file_read_from_project(id:mesg.id, content:t))
-
-    mesg_project_exec: (mesg) =>
-        if mesg.command == "ipython-notebook"
-            # we just drop these messages, which are from old non-updated clients (since we haven't
-            # written code yet to not allow them to connect -- TODO!).
-            return
-        @get_project mesg, 'write', (err, project) =>
-            if err
-                return
-            project.call
-                mesg    : mesg
-                timeout : mesg.timeout
-                cb      : (err, resp) =>
-                    if err
-                        @error_to_client(id:mesg.id, error:err)
-                    else
-                        @push_to_client(resp)
-
-    mesg_copy_path_between_projects: (mesg) =>
-        @touch()
-        if not mesg.src_project_id?
-            @error_to_client(id:mesg.id, error:"src_project_id must be defined")
-            return
-        if not mesg.target_project_id?
-            @error_to_client(id:mesg.id, error:"target_project_id must be defined")
-            return
-        if not mesg.src_path?
-            @error_to_client(id:mesg.id, error:"src_path must be defined")
-            return
-
-        async.series([
-            (cb) =>
-                # Check permissions for the source and target projects (in parallel) --
-                # need read access to the source and write access to the target.
-                async.parallel([
-                    (cb) =>
-                        access.user_has_read_access_to_project
-                            project_id     : mesg.src_project_id
-                            account_id     : @account_id
-                            account_groups : @groups
-                            database       : database
-                            cb             : (err, result) =>
-                                if err
-                                    cb(err)
-                                else if not result
-                                    cb("user must have read access to source project #{mesg.src_project_id}")
-                                else
-                                    cb()
-                    (cb) =>
-                        access.user_has_write_access_to_project
-                            database       : database
-                            project_id     : mesg.target_project_id
-                            account_id     : @account_id
-                            account_groups : @groups
-                            cb             : (err, result) =>
-                                if err
-                                    cb(err)
-                                else if not result
-                                    cb("user must have write access to target project #{mesg.target_project_id}")
-                                else
-                                    cb()
-                ], cb)
-
-            (cb) =>
-                # do the copy
-                compute_server.project
-                    project_id : mesg.src_project_id
-                    cb         : (err, project) =>
-                        if err
-                            cb(err); return
-                        else
-                            project.copy_path
-                                path              : mesg.src_path
-                                target_project_id : mesg.target_project_id
-                                target_path       : mesg.target_path
-                                overwrite_newer   : mesg.overwrite_newer
-                                delete_missing    : mesg.delete_missing
-                                backup            : mesg.backup
-                                timeout           : mesg.timeout
-                                exclude_history   : mesg.exclude_history
-                                cb                : cb
-        ], (err) =>
-            if err
-                @error_to_client(id:mesg.id, error:err)
-            else
-                @push_to_client(message.success(id:mesg.id))
-        )
-
-
-    ################################################
-    # Directly communicate with the local hub.  If the
-    # client has write access to the local hub, there's no
-    # reason they shouldn't be allowed to send arbitrary
-    # messages directly (they could anyways from the terminal).
-    ################################################
-    mesg_local_hub: (mesg) =>
-        @get_project mesg, 'write', (err, project) =>
-            if err
-                return
-            if not mesg.message?
-                # in case the message itself is invalid -- is possible
-                @error_to_client(id:mesg.id, error:"message must be defined")
-                return
-
-            if mesg.message.event == 'project_exec' and mesg.message.command == "ipython-notebook"
-                # we just drop these messages, which are from old non-updated clients (since we haven't
-                # written code yet to not allow them to connect -- TODO!).
-                return
-
-            # It's extremely useful if the local hub has a way to distinguish between different clients who are
-            # being proxied through the same hub.
-            mesg.message.client_id = @id
-
-            # Make the actual call
-            project.call
-                mesg           : mesg.message
-                timeout        : mesg.timeout
-                multi_response : mesg.multi_response
-                cb             : (err, resp) =>
-                    if err
-                        winston.debug("ERROR: #{err} calling message #{to_json(mesg.message)}")
-                        @error_to_client(id:mesg.id, error:err)
-                    else
-                        if not mesg.multi_response
-                            resp.id = mesg.id
-                        @push_to_client(resp)
-
-    ## -- user search
-    mesg_user_search: (mesg) =>
-        if not mesg.limit? or mesg.limit > 50
-            # hard cap at 50...
-            mesg.limit = 50
-        @touch()
-        database.user_search
-            query : mesg.query
-            limit : mesg.limit
-            cb    : (err, results) =>
-                if err
-                    @error_to_client(id:mesg.id, error:err)
-                else
-                    @push_to_client(message.user_search_results(id:mesg.id, results:results))
-
-    mesg_invite_collaborator: (mesg) =>
-        @touch()
-        @get_project mesg, 'write', (err, project) =>
-            if err
-                return
-            # SECURITY NOTE: mesg.project_id is valid and the client has write access, since otherwise,
-            # the @get_project function above wouldn't have returned without err...
-            database.add_user_to_project
-                project_id : mesg.project_id
-                account_id : mesg.account_id
-                group      : 'collaborator'  # in future will be "invite_collaborator", once implemented
-                cb         : (err) =>
-                    if err
-                        @error_to_client(id:mesg.id, error:err)
-                    else
-                        @push_to_client(message.success(id:mesg.id))
-
-    mesg_invite_noncloud_collaborators: (mesg) =>
-        @touch()
-        @get_project mesg, 'write', (err, project) =>
-            if err
-                return
-
-            if mesg.to.length > 1024
-                @error_to_client(id:mesg.id, error:"Specify less recipients when adding collaborators to project.")
-                return
-
-            # users to invite
-            to = (x for x in mesg.to.replace(/\s/g,",").replace(/;/g,",").split(',') when x)
-            #winston.debug("invite users: to=#{misc.to_json(to)}")
-
-            # invitation template
-            email = mesg.email
-
-            invite_user = (email_address, cb) =>
-                winston.debug("inviting #{email_address}")
-                if not misc.is_valid_email_address(email_address)
-                    cb("invalid email address '#{email_address}'")
-                    return
-                email_address = misc.lower_email_address(email_address)
-                if email_address.length >= 128
-                    # if an attacker tries to embed a spam in the email address itself (e.g, wstein+spam_message@gmail.com), then
-                    # at least we can limit its size.
-                    cb("email address must be at most 128 characters: '#{email_address}'")
-                    return
-                done  = false
-                account_id = undefined
-                async.series([
-                    # already have an account?
-                    (cb) =>
-                        database.account_exists
-                            email_address : email_address
-                            cb            : (err, _account_id) =>
-                                winston.debug("account_exists: #{err}, #{_account_id}")
-                                account_id = _account_id
-                                cb(err)
-                    (cb) =>
-                        if account_id
-                            winston.debug("user #{email_address} already has an account -- add directly")
-                            # user has an account already
-                            done = true
-                            database.add_user_to_project
-                                project_id : mesg.project_id
-                                account_id : account_id
-                                group      : 'collaborator'
-                                cb         : cb
-                        else
-                            winston.debug("user #{email_address} doesn't have an account yet -- may send email (if we haven't recently)")
-                            # create trigger so that when user eventually makes an account,
-                            # they will be added to the project.
-                            database.account_creation_actions
-                                email_address : email_address
-                                action        : {action:'add_to_project', group:'collaborator', project_id:mesg.project_id}
-                                ttl           : 60*60*24*14  # valid for 14 days
-                                cb            : cb
-                    (cb) =>
-                        if done
-                            cb()
-                        else
-                            database.when_sent_project_invite
-                                project_id : mesg.project_id
-                                to         : email_address
-                                cb         : (err, when_sent) =>
-                                    if err
-                                        cb(err)
-                                    else if when_sent - 0 >= misc.days_ago(7) - 0 # successfully sent < one week ago -- don't again
-                                        done = true
-                                        cb()
-                                    else
-                                        cb()
-                    (cb) =>
-                        if done
-                            cb()
-                        else
-                            cb()
-                            # send an email to the user -- async, not blocking user.
-                            # TODO: this can take a while -- we need to take some action
-                            # if it fails, e.g., change a setting in the projects table!
-                            theme = require('smc-util/theme')
-                            subject  = "#{theme.SITE_NAME} Invitation"
-                            # override subject if explicitly given
-                            if mesg.subject?
-                                subject  = mesg.subject
-
-                            if mesg.link2proj? # make sure invitees know where to go
-                                base_url = mesg.link2proj.split("/")
-                                base_url = "#{base_url[0]}//#{base_url[2]}"
-                                direct_link = "Then go to <a href='#{mesg.link2proj}'>the project '#{mesg.title}'</a>."
-                            else # fallback for outdated clients
-                                base_url = theme.DOMAIN_NAME
-                                direct_link = ''
-
-                            opts =
-                                to           : email_address
-                                bcc          : 'invites@sagemath.com'
-                                fromname     : theme.SITE_NAME
-                                from         : 'invites@sagemath.com'
-                                replyto      : mesg.replyto ? theme.DEFAULT_HELP_EMAIL
-                                replyto_name : mesg.replyto_name
-                                subject      : subject
-                                category     : "invite"
-                                asm_group    : theme.SENDGRID_ASM_INVITES
-                                body         : email + """<br/><br/>
-                                               <b>To accept the invitation, please sign up at
-                                               <a href='#{base_url}'>#{base_url}</a>
-                                               using exactly the email address '#{email_address}'.
-                                               #{direct_link}</b><br/>"""
-                                cb           : (err) =>
-                                    if err
-                                        winston.debug("FAILED to send email to #{email_address}  -- err={misc.to_json(err)}")
-                                    database.sent_project_invite
-                                        project_id : mesg.project_id
-                                        to         : email_address
-                                        error      : err
-                            send_email(opts)
-
-                ], cb)
-
-            async.map to, invite_user, (err, results) =>
-                if err
-                    @error_to_client(id:mesg.id, error:err)
-                else
-                    @push_to_client(message.invite_noncloud_collaborators_resp(id:mesg.id, mesg:"Invited #{mesg.to} to collaborate on a project."))
-
-    mesg_remove_collaborator: (mesg) =>
-        @touch()
-        @get_project mesg, 'write', (err, project) =>
-            if err
-                return
-            # See "Security note" in mesg_invite_collaborator
-            database.remove_collaborator_from_project
-                project_id : mesg.project_id
-                account_id : mesg.account_id
-                cb         : (err) =>
-                    if err
-                        @error_to_client(id:mesg.id, error:err)
-                    else
-                        @push_to_client(message.success(id:mesg.id))
-
-
-    ######################################################
-    # Blobs
-    ######################################################
-    mesg_remove_blob_ttls: (mesg) =>
-        if not @account_id?
-            @push_to_client(message.error(id:mesg.id, error:"not yet signed in"))
-        else
-            database.remove_blob_ttls
-                uuids : mesg.uuids
-                cb    : (err) =>
-                    if err
-                        @error_to_client(id:mesg.id, error:err)
-                    else
-                        @push_to_client(message.success(id:mesg.id))
-
-    ################################################
-    # The version of the running server.
-    ################################################
-    mesg_version: (mesg) =>
-        @smc_version = mesg.version
-        winston.debug("client.smc_version=#{mesg.version}")
-        if mesg.version < smc_version.version
-            @push_version_update()
-
-    push_version_update: =>
-        @push_to_client(message.version(version:smc_version.version, min_version:smc_version.min_browser_version))
-        if smc_version.min_browser_version and @smc_version and @smc_version < smc_version.min_browser_version
-            # Client is running an unsupported bad old version.
-            # Brutally disconnect client!  It's critical that they upgrade, since they are
-            # causing problems or have major buggy code.
-            if new Date() - @_when_connected <= 30000
-                # If they just connected, kill the connection instantly
-                @conn.end()
-            else
-                # Wait 1 minute to give them a chance to save data...
-                setTimeout((()=>@conn.end()), 60000)
-
-    ################################################
-    # Administration functionality
-    ################################################
-    user_is_in_group: (group) =>
-        return @groups? and group in @groups
-
-    mesg_project_set_quotas: (mesg) =>
-        if not @user_is_in_group('admin')
-            @error_to_client(id:mesg.id, error:"must be logged in and a member of the admin group to set project quotas")
-        else if not misc.is_valid_uuid_string(mesg.project_id)
-            @error_to_client(id:mesg.id, error:"invalid project_id")
-        else
-            project = undefined
-            dbg = @dbg("mesg_project_set_quotas(project_id='#{mesg.project_id}')")
-            async.series([
-                (cb) =>
-                    dbg("update base quotas in the database")
-                    database.set_project_settings
-                        project_id : mesg.project_id
-                        settings   : misc.copy_without(mesg, ['event', 'id'])
-                        cb         : cb
-                (cb) =>
-                    dbg("get project from compute server")
-                    compute_server.project
-                        project_id : mesg.project_id
-                        cb         : (err, p) =>
-                            project = p; cb(err)
-                (cb) =>
-                    dbg("determine total quotas and apply")
-                    project.set_all_quotas(cb:cb)
-            ], (err) =>
-                if err
-                    @error_to_client(id:mesg.id, error:"problem setting project quota -- #{err}")
-                else
-                    @push_to_client(message.success(id:mesg.id))
-            )
-
-    ################################################
-    # Public/published projects data
-    ################################################
-    path_is_in_public_paths: (path, paths) =>
-        #winston.debug("path_is_in_public_paths('#{path}', #{misc.to_json(paths)})")
-        return misc.path_is_in_public_paths(path, misc.keys(paths))
-
-    # Get a compute.Project object, or cb an error if the given path in the project isn't public.
-    # This is just like getting a project, but first ensures that given path is public.
-    get_public_project: (opts) =>
-        opts = defaults opts,
-            project_id : undefined
-            path       : undefined
-            use_cache  : true
-            cb         : required
-
-        if not opts.project_id?
-            opts.cb("get_public_project: project_id must be defined")
-            return
-
-        if not opts.path?
-            opts.cb("get_public_project: path must be defined")
-            return
-
-        # determine if path is public in given project, without using cache to determine paths; this *does* cache the result.
-        database.path_is_public
-            project_id : opts.project_id
-            path       : opts.path
-            cb         : (err, is_public) =>
-                if err
-                    opts.cb(err)
-                    return
-                if is_public
-                    compute_server.project
-                        project_id : opts.project_id
-                        cb         : opts.cb
-                else
-                    # no
-                    opts.cb("path '#{opts.path}' of project with id '#{opts.project_id}' is not public")
-
-    mesg_public_get_directory_listing: (mesg) =>
-        for k in ['path', 'project_id']
-            if not mesg[k]?
-                @error_to_client(id:mesg.id, error:"must specify #{k}")
-                return
-
-        # We only require that there is at least one public path.  If so,
-        # we then get this listing and if necessary filter out the not public
-        # entries in the listing.
-        project = undefined
-        listing  = undefined
-        async.series([
-            (cb) =>
-                database.has_public_path
-                    project_id : mesg.project_id
-                    cb         : (err, is_public) =>
-                        if err
-                            cb(err)
-                        else if not is_public
-                            cb("not_public") # be careful about changing this. This is a specific error we're giving now when a directory is not public.
-                            # Client figures out context and gives more detailed error message. Right now we use it in src/smc-webapp/project_files.cjsx
-                            # to provide user with helpful context based error about why they can't access a given directory
-                        else
-                            cb()
-            (cb) =>
-                compute_server.project
-                    project_id : mesg.project_id
-                    cb         : (err, x) =>
-                        project = x; cb(err)
-            (cb) =>
-                project.directory_listing
-                    path    : mesg.path
-                    hidden  : mesg.hidden
-                    time    : mesg.time
-                    start   : mesg.start
-                    limit   : mesg.limit
-                    cb      : (err, x) =>
-                        listing = x; cb(err)
-            (cb) =>
-                database.filter_public_paths
-                    project_id : mesg.project_id
-                    path       : mesg.path
-                    listing    : listing
-                    cb         : (err, x) =>
-                        listing = x; cb(err)
-        ], (err) =>
-            if err
-                @error_to_client(id:mesg.id, error:err)
-            else
-                @push_to_client(message.public_directory_listing(id:mesg.id, result:listing))
-        )
-
-    mesg_public_get_text_file: (mesg) =>
-        if not mesg.path?
-            @error_to_client(id:mesg.id, error:'must specify path')
-            return
-        @get_public_project
-            project_id : mesg.project_id
-            path       : mesg.path
-            cb         : (err, project) =>
-                if err
-                    @error_to_client(id:mesg.id, error:err)
-                    return
-                project.read_file
-                    path    : mesg.path
-                    maxsize : 20000000  # restrict to 20MB limit
-                    cb      : (err, data) =>
-                        if err
-                            @error_to_client(id:mesg.id, error:err)
-                        else
-                            # since this is get_text_file
-                            data = data.toString('utf-8')
-                            @push_to_client(message.public_text_file_contents(id:mesg.id, data:data))
-
-    mesg_copy_public_path_between_projects: (mesg) =>
-        @touch()
-        if not mesg.src_project_id?
-            @error_to_client(id:mesg.id, error:"src_project_id must be defined")
-            return
-        if not mesg.target_project_id?
-            @error_to_client(id:mesg.id, error:"target_project_id must be defined")
-            return
-        if not mesg.src_path?
-            @error_to_client(id:mesg.id, error:"src_path must be defined")
-            return
-        project = undefined
-        async.series([
-            (cb) =>
-                # ensure user can write to the target project
-                access.user_has_write_access_to_project
-                    database       : database
-                    project_id     : mesg.target_project_id
-                    account_id     : @account_id
-                    account_groups : @groups
-                    cb             : (err, result) =>
-                        if err
-                            cb(err)
-                        else if not result
-                            cb("user must have write access to target project #{mesg.target_project_id}")
-                        else
-                            cb()
-            (cb) =>
-                @get_public_project
-                    project_id : mesg.src_project_id
-                    path       : mesg.src_path
-                    cb         : (err, x) =>
-                        project = x
-                        cb(err)
-            (cb) =>
-                project.copy_path
-                    path            : mesg.src_path
-                    target_project_id : mesg.target_project_id
-                    target_path     : mesg.target_path
-                    overwrite_newer : mesg.overwrite_newer
-                    delete_missing  : mesg.delete_missing
-                    timeout         : mesg.timeout
-                    exclude_history : mesg.exclude_history
-                    backup          : mesg.backup
-                    cb              : cb
-        ], (err) =>
-            if err
-                @error_to_client(id:mesg.id, error:err)
-            else
-                @push_to_client(message.success(id:mesg.id))
-        )
-
-    ###
-    # DataQuery
-    ###
-    mesg_query: (mesg) =>
-        query = mesg.query
-        if not query?
-            @error_to_client(id:mesg.id, error:"malformed query")
-            return
-        dbg = @dbg("user_query")
-        # CRITICAL: don't enable this except for serious debugging, since it can result in HUGE output
-        #dbg("account_id=#{@account_id} makes query='#{misc.to_json(query)}'")
-        first = true
-        if mesg.changes
-            @_query_changefeeds ?= {}
-            @_query_changefeeds[mesg.id] = true
-        mesg_id = mesg.id
-        database.user_query
-            account_id : @account_id
-            query      : query
-            options    : mesg.options
-            changes    : if mesg.changes then mesg_id
-            cb         : (err, result) =>
-                if result?.action == 'close'
-                    err = 'close'
-                if err
-                    dbg("user_query(query='#{to_json(query)}') error: #{misc.to_json(err)}")
-                    if @_query_changefeeds?[mesg_id]
-                        delete @_query_changefeeds[mesg_id]
-                    @error_to_client(id:mesg_id, error:err)
-                    if mesg.changes and not first
-                        # also, assume changefeed got messed up, so cancel it.
-                        database.user_query_cancel_changefeed(id : mesg_id)
-                else
-                    ##if Math.random() <= .3  # for testing -- force forgetting about changefeed with probability 10%.
-                    ##    delete @_query_changefeeds[mesg_id]
-                    if mesg.changes and not first
-                        resp = result
-                        resp.id = mesg_id
-                        resp.multi_response = true
-                        #winston.debug("CHANGE UPDATE: sending #{misc.to_json(resp)}")
-                    else
-                        first = false
-                        resp = mesg
-                        resp.query = result
-                    @push_to_client(resp)
-                    #setTimeout((=>@push_to_client(mesg)),Math.random()*5000)
-
-    query_cancel_all_changefeeds: (cb) =>
-        if not @_query_changefeeds? or misc.len(@_query_changefeeds) == 0
-            cb?(); return
-        dbg = @dbg("query_cancel_all_changefeeds")
-        v = @_query_changefeeds
-        dbg("canceling #{v.length} changefeeds")
-        delete @_query_changefeeds
-        f = (id, cb) =>
-            dbg("canceling id=#{id}")
-            database.user_query_cancel_changefeed
-                id : id
-                cb : (err) =>
-                    if err
-                        dbg("FEED: warning #{id} -- error canceling a changefeed #{misc.to_json(err)}")
-                    else
-                        dbg("FEED: canceled changefeed -- #{id}")
-                    cb()
-        async.map(misc.keys(v), f, (err) => cb?(err))
-
-    mesg_query_cancel: (mesg) =>
-        if not @_query_changefeeds?
-            # no changefeeds
-            @success_to_client(id:mesg.id)
-        else
-            database.user_query_cancel_changefeed
-                id : mesg.id
-                cb : (err, resp) =>
-                    if err
-                        @error_to_client(id:mesg.id, error:err)
-                    else
-                        mesg.resp = resp
-                        @push_to_client(mesg)
-                        delete @_query_changefeeds?[mesg.id]
-
-    mesg_query_get_changefeed_ids: (mesg) =>
-        mesg.changefeed_ids = @_query_changefeeds ? {}
-        @push_to_client(mesg)
-
-
-    ############################################
-    # Bulk information about several projects or accounts
-    #############################################
-
-    mesg_get_usernames: (mesg) =>
-        if not @account_id?
-            @error_to_client(id:mesg.id, error:"user must be signed in")
-            return
-        database.get_usernames
-            account_ids : mesg.account_ids
-            use_cache   : true
-            cb          : (err, usernames) =>
-                if err
-                    @error_to_client(id:mesg.id, error:err)
-                else
-                    @push_to_client(message.usernames(usernames:usernames, id:mesg.id))
-
-    ######################################################
-    # Support Tickets → Zendesk
-    ######################################################
-
-    mesg_create_support_ticket: (mesg) =>
-        dbg = @dbg("mesg_create_support_ticket")
-        dbg("#{misc.to_json(mesg)}")
-
-        m = underscore.omit(mesg, 'id', 'event')
-        support.create_ticket m, (err, url) =>
-            dbg("callback being called with #{err} and url: #{url}")
-            if err?
-                @error_to_client(id:mesg.id, error:err)
-            else
-                @push_to_client(
-                    message.support_ticket_url(id:mesg.id, url: url))
-
-    # retrieves the support tickets the user with the current account_id
-    mesg_get_support_tickets: (mesg) =>
-        dbg = @dbg("mesg_get_support_tickets")
-        dbg("#{misc.to_json(mesg)}")
-        if not @account_id
-            err = "You must be signed in to use support related functions."
-            @error_to_client(id:mesg.id, error:err)
-            return
-
-        support.get_support_tickets @account_id, (err, tickets) =>
-            if err?
-                @error_to_client(id:mesg.id, error:err)
-            else
-                dbg("tickets: #{misc.to_json(tickets)}")
-                @push_to_client(
-                    message.support_tickets(id:mesg.id, tickets: tickets))
-
-    ######################################################
-    #Stripe-integration billing code
-    ######################################################
-    ensure_fields: (mesg, fields) =>
-        if not mesg.id?
-            return false
-        if typeof(fields) == 'string'
-            fields = fields.split(' ')
-        for f in fields
-            if not mesg[f.trim()]?
-                err = "invalid message; must have #{f} field"
-                @error_to_client(id:mesg.id, error:err)
-                return false
-        return true
-
-    stripe_get_customer_id: (id, cb) =>  # id = message id
-        # cb(err, customer_id)
-        #  - if err, then an error message with id the given id is sent to the
-        #    user, so client code doesn't have to
-        #  - if no customer info yet with stripe, then NOT an error; instead,
-        #    customer_id is undefined.
-        dbg = @dbg("stripe_get_customer_id")
-        dbg()
-        if not @account_id?
-            err = "You must be signed in to use billing related functions."
-            @error_to_client(id:id, error:err)
-            cb(err)
-            return
-        if not stripe?
-            err = "stripe billing not configured"
-            dbg(err)
-            @error_to_client(id:id, error:err)
-            cb(err)
-        else
-            if @stripe_customer_id?
-                dbg("using cached @stripe_customer_id")
-                cb(undefined, @stripe_customer_id)
-            else
-                if @_stripe_customer_id_cbs?
-                    @_stripe_customer_id_cbs.push({id:id, cb:cb})
-                    return
-                @_stripe_customer_id_cbs = [{id:id, cb:cb}]
-                dbg('getting stripe_customer_id from db...')
-                database.get_stripe_customer_id
-                    account_id : @account_id
-                    cb         : (err, customer_id) =>
-                        @stripe_customer_id = customer_id  # cache for later
-                        for x in @_stripe_customer_id_cbs
-                            {id, cb} = x
-                            if err
-                                dbg("fail -- #{err}")
-                                @error_to_client(id:id, error:err)
-                                cb(err)
-                            else
-                                dbg("got result #{customer_id}")
-                                cb(undefined, customer_id)
-                        delete @_stripe_customer_id_cbs
-
-    # like stripe_get_customer_id, except sends an error to the
-    # user if they aren't registered yet, instead of returning undefined.
-    stripe_need_customer_id: (id, cb) =>
-        @dbg("stripe_need_customer_id")()
-        @stripe_get_customer_id id, (err, customer_id) =>
-            if err
-                cb(err); return
-            if not customer_id?
-                err = "customer not defined"
-                @stripe_error_to_client(id:id, error:err)
-                cb(err); return
-            cb(undefined, customer_id)
-
-    stripe_get_customer: (id, cb) =>
-        dbg = @dbg("stripe_get_customer")
-        dbg("getting id")
-        @stripe_get_customer_id id, (err, customer_id) =>
-            if err
-                dbg("failed -- #{err}")
-                cb(err)
-                return
-            if not customer_id?
-                dbg("no customer_id set yet")
-                cb(undefined, undefined)
-                return
-            dbg("now getting stripe customer object")
-            stripe.customers.retrieve customer_id, (err, customer) =>
-                if err
-                    dbg("failed -- #{err}")
-                    @error_to_client(id:id, error:err)
-                    cb(err)
-                else
-                    dbg("got it")
-                    cb(undefined, customer)
-
-    stripe_error_to_client: (opts) =>
-        opts = defaults opts,
-            id    : required
-            error : required
-        err = opts.error
-        if typeof(err) != 'string'
-            if err.stack?
-                err = err.stack.split('\n')[0]
-            else
-                err = misc.to_json(err)
-        @dbg("stripe_error_to_client")(err)
-        @error_to_client(id:opts.id, error:err)
-
-    mesg_stripe_get_customer: (mesg) =>
-        dbg = @dbg("mesg_stripe_get_customer")
-        dbg("get information from stripe about this customer, e.g., subscriptions, payment methods, etc.")
-        @stripe_get_customer mesg.id, (err, customer) =>
-            if err
-                return
-            resp = message.stripe_customer
-                id                     : mesg.id
-                stripe_publishable_key : stripe?.publishable_key
-                customer               : customer
-            @push_to_client(resp)
-
-    mesg_stripe_create_source: (mesg) =>
-        dbg = @dbg("mesg_stripe_get_customer")
-        dbg("create a payment method (credit card) in stripe for this user")
-        if not @ensure_fields(mesg, 'token')
-            dbg("missing token field -- bailing")
-            return
-        dbg("looking up customer")
-        @stripe_get_customer_id mesg.id, (err, customer_id) =>
-            if err  # database or other major error (e.g., no stripe conf)
-                    # @get_stripe_customer sends error message to user
-                dbg("failed -- #{err}")
-                return
-            if not customer_id?
-                dbg("create new stripe customer (from card token)")
-                description = undefined
-                email = undefined
-                async.series([
-                    (cb) =>
-                        dbg("get identifying info about user")
-                        database.get_account
-                            columns    : ['email_address', 'first_name', 'last_name']
-                            account_id : @account_id
-                            cb         : (err, r) =>
-                                if err
-                                    cb(err)
-                                else
-                                    email = r.email_address
-                                    description = "#{r.first_name} #{r.last_name}"
-                                    dbg("they are #{description} with email #{email}")
-                                    cb()
-                    (cb) =>
-                        dbg("creating stripe customer")
-                        x =
-                            source      : mesg.token
-                            description : description
-                            email       : email
-                            metadata    :
-                                account_id : @account_id
-                        stripe.customers.create x, (err, customer) =>
-                            if err
-                                cb(err)
-                            else
-                                customer_id = customer.id
-                                cb()
-                    (cb) =>
-                        dbg("success; now save customer id token to database")
-                        database.set_stripe_customer_id
-                            account_id  : @account_id
-                            customer_id : customer_id
-                            cb          : cb
-                    (cb) =>
-                        dbg("success; sync user account with stripe")
-                        database.stripe_update_customer(account_id : @account_id, stripe : stripe, customer_id : customer_id,  cb: cb)
-                ], (err) =>
-                    if err
-                        dbg("failed -- #{err}")
-                        @stripe_error_to_client(id:mesg.id, error:err)
-                    else
-                        @success_to_client(id:mesg.id)
-                )
-            else
-                dbg("add card to existing stripe customer")
-                async.series([
-                    (cb) =>
-                        stripe.customers.createCard(customer_id, {card:mesg.token}, cb)
-                    (cb) =>
-                        dbg("success; sync user account with stripe")
-                        database.stripe_update_customer(account_id : @account_id, stripe : stripe, customer_id : customer_id,  cb: cb)
-                ], (err) =>
-                    if err
-                        @stripe_error_to_client(id:mesg.id, error:err)
-                    else
-                        @success_to_client(id:mesg.id)
-                )
-
-    mesg_stripe_delete_source: (mesg) =>
-        dbg = @dbg("mesg_stripe_delete_source")
-        dbg("delete a payment method for this user")
-        if not @ensure_fields(mesg, 'card_id')
-            dbg("missing card_id field")
-            return
-        customer_id = undefined
-        async.series([
-            (cb) =>
-                @stripe_get_customer_id(mesg.id, (err, x) => customer_id = x; cb(err))
-            (cb) =>
-                if not customer_id?
-                    cb("no customer information so can't delete source")
-                else
-                    stripe.customers.deleteCard(customer_id, mesg.card_id, cb)
-            (cb) =>
-                database.stripe_update_customer(account_id : @account_id, stripe : stripe, customer_id : customer_id, cb: cb)
-        ], (err) =>
-            if err
-                @stripe_error_to_client(id:mesg.id, error:err)
-            else
-                @success_to_client(id:mesg.id)
-        )
-
-    mesg_stripe_set_default_source: (mesg) =>
-        dbg = @dbg("mesg_stripe_set_default_source")
-        dbg("set a payment method for this user to be the default")
-        if not @ensure_fields(mesg, 'card_id')
-            dbg("missing field card_id")
-            return
-        customer_id = undefined
-        async.series([
-            (cb) =>
-                @stripe_get_customer_id(mesg.id, (err, x) => customer_id = x; cb(err))
-            (cb) =>
-                if not customer_id?
-                    cb("no customer information so can't update source")
-                else
-                    dbg("now setting the default source in stripe")
-                    stripe.customers.update(customer_id, {default_source:mesg.card_id}, cb)
-            (cb) =>
-                dbg("update database")
-                database.stripe_update_customer(account_id : @account_id, stripe : stripe, customer_id : customer_id,  cb: cb)
-        ], (err) =>
-            if err
-                dbg("failed -- #{err}")
-                @stripe_error_to_client(id:mesg.id, error:err)
-            else
-                dbg("success")
-                @success_to_client(id:mesg.id)
-        )
-
-    mesg_stripe_update_source: (mesg) =>
-        dbg = @dbg("mesg_stripe_update_source")
-        dbg("modify a payment method")
-
-        if not @ensure_fields(mesg, 'card_id info')
-            return
-        if mesg.info.metadata?
-            @error_to_client(id:mesg.id, error:"you may not change card metadata")
-            return
-        customer_id = undefined
-        async.series([
-            (cb) =>
-                @stripe_get_customer_id(mesg.id, (err, x) => customer_id = x; cb(err))
-            (cb) =>
-                if not customer_id?
-                    cb("no customer information so can't update source")
-                else
-                    stripe.customers.updateCard(customer_id, mesg.card_id, mesg.info, cb)
-            (cb) =>
-                database.stripe_update_customer(account_id : @account_id, stripe : stripe, customer_id : customer_id, cb: cb)
-        ], (err) =>
-            if err
-                @stripe_error_to_client(id:mesg.id, error:err)
-            else
-                @success_to_client(id:mesg.id)
-        )
-
-    mesg_stripe_get_plans: (mesg) =>
-        dbg = @dbg("mesg_stripe_get_plans")
-        dbg("get descriptions of the available plans that the user might subscribe to")
-        stripe.plans.list (err, plans) =>
-            if err
-                @stripe_error_to_client(id:mesg.id, error:err)
-            else
-                @push_to_client(message.stripe_plans(id: mesg.id, plans: plans))
-
-    mesg_stripe_create_subscription: (mesg) =>
-        dbg = @dbg("mesg_stripe_create_subscription")
-        dbg("create a subscription for this user, using some billing method")
-        if not @ensure_fields(mesg, 'plan')
-            @stripe_error_to_client(id:mesg.id, error:"missing field 'plan'")
-            return
-
-        schema = require('smc-util/schema').PROJECT_UPGRADES.membership[mesg.plan.split('-')[0]]
-        if not schema?
-            @stripe_error_to_client(id:mesg.id, error:"unknown plan -- '#{mesg.plan}'")
-            return
-
-        @stripe_need_customer_id mesg.id, (err, customer_id) =>
-            if err
-                dbg("fail -- #{err}")
-                return
-            projects = mesg.projects
-            if not mesg.quantity?
-                mesg.quantity = 1
-
-            options =
-                plan     : mesg.plan
-                quantity : mesg.quantity
-                coupon   : mesg.coupon
-
-            subscription = undefined
-            tax_rate = undefined
-            async.series([
-                (cb) =>
-                    dbg('determine applicable tax')
-                    stripe_sales_tax
-                        customer_id : customer_id
-                        cb          : (err, rate) =>
-                            tax_rate = rate
-                            dbg("tax_rate = #{tax_rate}")
-                            if tax_rate
-                                # CRITICAL: if we don't just multiply by 100, since then sometimes
-                                # stripe comes back with an error like this
-                                #    "Error: Invalid decimal: 8.799999999999999; must contain at maximum two decimal places."
-                                options.tax_percent = Math.round(tax_rate*100*100)/100
-                            cb(err)
-                (cb) =>
-                    dbg("add customer subscription to stripe")
-                    stripe.customers.createSubscription customer_id, options, (err, s) =>
-                        if err
-                            cb(err)
-                        else
-                            subscription = s
-                            cb()
-                (cb) =>
-                    if schema.cancel_at_period_end
-                        dbg("Setting subscription to cancel at period end")
-                        stripe.customers.cancelSubscription(customer_id, subscription.id, {at_period_end:true}, cb)
-                    else
-                        cb()
-                (cb) =>
-                    dbg("Successfully added subscription; now save info in our database about subscriptions....")
-                    database.stripe_update_customer(account_id : @account_id, stripe : stripe, customer_id : customer_id, cb: cb)
-            ], (err) =>
-                if err
-                    dbg("fail -- #{err}")
-                    @stripe_error_to_client(id:mesg.id, error:err)
-                else
-                    @success_to_client(id:mesg.id)
-            )
-
-    mesg_stripe_cancel_subscription: (mesg) =>
-        dbg = @dbg("mesg_stripe_cancel_subscription")
-        dbg("cancel a subscription for this user")
-        if not @ensure_fields(mesg, 'subscription_id')
-            dbg("missing field subscription_id")
-            return
-        @stripe_need_customer_id mesg.id, (err, customer_id) =>
-            if err
-                return
-            projects        = undefined
-            subscription_id = mesg.subscription_id
-            async.series([
-                (cb) =>
-                    dbg("cancel the subscription at stripe")
-                    # This also returns the subscription, which lets
-                    # us easily get the metadata of all projects associated to this subscription.
-                    stripe.customers.cancelSubscription(customer_id, subscription_id, {at_period_end:mesg.at_period_end}, cb)
-                (cb) =>
-                    database.stripe_update_customer(account_id : @account_id, stripe : stripe, customer_id : customer_id, cb: cb)
-            ], (err) =>
-                if err
-                    @stripe_error_to_client(id:mesg.id, error:err)
-                else
-                    @success_to_client(id:mesg.id)
-            )
-
-
-    mesg_stripe_update_subscription: (mesg) =>
-        dbg = @dbg("mesg_stripe_update_subscription")
-        dbg("edit a subscription for this user")
-        if not @ensure_fields(mesg, 'subscription_id')
-            dbg("missing field subscription_id")
-            return
-        subscription_id = mesg.subscription_id
-        @stripe_need_customer_id mesg.id, (err, customer_id) =>
-            if err
-                return
-            subscription = undefined
-            async.series([
-                (cb) =>
-                    dbg("Update the subscription.")
-                    changes =
-                        quantity : mesg.quantity
-                        plan     : mesg.plan
-                        coupon   : mesg.coupon
-                    stripe.customers.updateSubscription(customer_id, subscription_id, changes, cb)
-                (cb) =>
-                    database.stripe_update_customer(account_id : @account_id, stripe : stripe, customer_id : customer_id, cb: cb)
-            ], (err) =>
-                if err
-                    @stripe_error_to_client(id:mesg.id, error:err)
-                else
-                    @success_to_client(id:mesg.id)
-            )
-
-    mesg_stripe_get_subscriptions: (mesg) =>
-        dbg = @dbg("mesg_stripe_get_subscriptions")
-        dbg("get a list of all the subscriptions that this customer has")
-        @stripe_need_customer_id mesg.id, (err, customer_id) =>
-            if err
-                return
-            options =
-                limit          : mesg.limit
-                ending_before  : mesg.ending_before
-                starting_after : mesg.starting_after
-            stripe.customers.listSubscriptions customer_id, options, (err, subscriptions) =>
-                if err
-                    @stripe_error_to_client(id:mesg.id, error:err)
-                else
-                    @push_to_client(message.stripe_subscriptions(id:mesg.id, subscriptions:subscriptions))
-
-    mesg_stripe_get_charges: (mesg) =>
-        dbg = @dbg("mesg_stripe_get_charges")
-        dbg("get a list of charges for this customer.")
-        @stripe_need_customer_id mesg.id, (err, customer_id) =>
-            if err
-                return
-            options =
-                customer       : customer_id
-                limit          : mesg.limit
-                ending_before  : mesg.ending_before
-                starting_after : mesg.starting_after
-            stripe.charges.list options, (err, charges) =>
-                if err
-                    @stripe_error_to_client(id:mesg.id, error:err)
-                else
-                    @push_to_client(message.stripe_charges(id:mesg.id, charges:charges))
-
-    mesg_stripe_get_invoices: (mesg) =>
-        dbg = @dbg("mesg_stripe_get_invoices")
-        dbg("get a list of invoices for this customer.")
-        @stripe_need_customer_id mesg.id, (err, customer_id) =>
-            if err
-                return
-            options =
-                customer       : customer_id
-                limit          : mesg.limit
-                ending_before  : mesg.ending_before
-                starting_after : mesg.starting_after
-            stripe.invoices.list options, (err, invoices) =>
-                if err
-                    @stripe_error_to_client(id:mesg.id, error:err)
-                else
-                    @push_to_client(message.stripe_invoices(id:mesg.id, invoices:invoices))
-
-    mesg_stripe_admin_create_invoice_item: (mesg) =>
-        if not @user_is_in_group('admin')
-            @error_to_client(id:mesg.id, error:"must be logged in and a member of the admin group to create invoice items")
-            return
-        dbg = @dbg("mesg_stripe_admin_create_invoice_item")
-        customer_id = undefined
-        description = undefined
-        email       = undefined
-        new_customer = true
-        async.series([
-            (cb) =>
-                dbg("check for existing stripe customer_id")
-                database.get_account
-                    columns       : ['stripe_customer_id', 'email_address', 'first_name', 'last_name', 'account_id']
-                    account_id    : mesg.account_id
-                    email_address : mesg.email_address
-                    cb            : (err, r) =>
-                        if err
-                            cb(err)
-                        else
-                            customer_id = r.stripe_customer_id
-                            email = r.email_address
-                            description = "#{r.first_name} #{r.last_name}"
-                            mesg.account_id = r.account_id
-                            cb()
-            (cb) =>
-                if customer_id?
-                    new_customer = false
-                    dbg("already signed up for stripe -- sync local user account with stripe")
-                    database.stripe_update_customer
-                        account_id  : mesg.account_id
-                        stripe      : stripe
-                        customer_id : customer_id
-                        cb          : cb
-                else
-                    dbg("create stripe entry for this customer")
-                    x =
-                        description : description
-                        email       : email
-                        metadata    :
-                            account_id : mesg.account_id
-                    stripe.customers.create x, (err, customer) =>
-                        if err
-                            cb(err)
-                        else
-                            customer_id = customer.id
-                            cb()
-            (cb) =>
-                if not new_customer
-                    cb()
-                else
-                    dbg("store customer id in our database")
-                    database.set_stripe_customer_id
-                        account_id  : mesg.account_id
-                        customer_id : customer_id
-                        cb          : cb
-            (cb) =>
-                if not (mesg.amount? and mesg.description?)
-                    dbg("no amount or description -- not creating an invoice")
-                    cb()
-                else
-                    dbg("now create the invoice item")
-                    stripe.invoiceItems.create
-                        customer    : customer_id
-                        amount      : mesg.amount*100
-                        currency    : "usd"
-                        description : mesg.description
-                    ,
-                        (err, invoice_item) =>
-                            if err
-                                cb(err)
-                            else
-                                cb()
-        ], (err) =>
-            if err
-                @error_to_client(id:mesg.id, error:err)
-            else
-                @success_to_client(id:mesg.id)
-        )
-
->>>>>>> b0a7d0c9
 
 ##############################
 # File use tracking

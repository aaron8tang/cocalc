###
This is the Salvus Global HUB module.  It runs as a daemon, sitting in the
middle of the action, connected to potentially thousands of clients,
many Sage sessions, and a RethinkDB database cluster.  There are
many HUBs running on VM's all over the installation.

GPLv3
###

DEBUG = DEBUG2 = false

if not process.env.SMC_TEST
    if process.env.SMC_DEBUG or process.env.SMC_DEBUG2 or process.env.DEVEL
        DEBUG = true
    if process.env.SMC_DEBUG2
        DEBUG2 = true

SMC_ROOT = process.env.SMC_ROOT

REQUIRE_ACCOUNT_TO_EXECUTE_CODE = false

# Anti DOS parameters:
# If a client sends a burst of messages, we space handling them out by this many milliseconds:
# (this even includes keystrokes when using the terminal)
MESG_QUEUE_INTERVAL_MS  = 0
# If a client sends a burst of messages, we discard all but the most recent this many of them:
#MESG_QUEUE_MAX_COUNT    = 25
MESG_QUEUE_MAX_COUNT    = 60
# Any messages larger than this is dropped (it could take a long time to handle, by a de-JSON'ing attack, etc.).
MESG_QUEUE_MAX_SIZE_MB  = 7

# How frequently to check if the smc-util/smc-version.js file has changed.
SMC_VERSION_CHECK_INTERVAL_S = 15

# How long to cache a positive authentication for using a project.
CACHE_PROJECT_AUTH_MS = 1000*60*15    # 15 minutes

# How long all info about a websocket Client connection
# is kept in memory after a user disconnects.  This makes it
# so that if they quickly reconnect, the connections to projects
# and other state doesn't have to be recomputed.
CLIENT_DESTROY_TIMER_S = 60*10  # 10 minutes
#CLIENT_DESTROY_TIMER_S = 0.1    # instant -- for debugging

CLIENT_MIN_ACTIVE_S = 45  # ??? is this a good choice?  No idea.

# node.js -- builtin libraries
net     = require('net')
assert  = require('assert')
fs      = require('fs')
path_module = require('path')
{EventEmitter} = require('events')

# SMC libraries
misc    = require('smc-util/misc')
{defaults, required} = misc
message = require('smc-util/message')     # salvus message protocol
client_lib = require('smc-util/client')

sage    = require('./sage')               # sage server
rethink = require('./rethink')
JSON_CHANNEL = client_lib.JSON_CHANNEL
{send_email} = require('./email')

auth   = require('./auth')
access = require('./access')

local_hub_connection = require('./local_hub_connection')
hub_projects         = require('./projects')

hub_proxy            = require('./proxy')

# express http server -- serves some static/dynamic endpoints
hub_http_server = require('./hub_http_server')

# registers the hub with the database periodically
hub_register = require('./hub_register')

# How frequently to register with the database that this hub is up and running,
# and also report number of connected clients
REGISTER_INTERVAL_S = 45   # every 45 seconds

SMC_VERSION = undefined
update_smc_version = () ->
    version_file = SMC_ROOT + '/smc-util/smc-version.js'
    fs.readFile version_file, (err, data) ->
        if err
            winston.debug("update_smc_version: WARNING: Error reading -- #{version_file} -- #{err}")
        else
            s = data.toString()
            i = s.indexOf('=')
            j = s.indexOf('\n')
            if i != -1 and j != -1
                ver = parseInt(s.slice(i+1,j))
            if not SMC_VERSION?  # initialization on startup
                SMC_VERSION = ver
            else if ver != SMC_VERSION
                SMC_VERSION = ver
                winston.debug("update_smc_version: SMC_VERSION=#{SMC_VERSION}")
                send_client_version_updates()

init_smc_version = () ->
    update_smc_version()
    # update periodically, so we can inform users of new version without having
    # to actually restart the server.
    setInterval(update_smc_version, SMC_VERSION_CHECK_INTERVAL_S*1000)

send_client_version_updates = () ->
    winston.debug("SMC_VERSION changed -- sending updates to clients")
    for id, c of clients
        if c.smc_version < SMC_VERSION
            c.push_version_update()

misc_node = require('smc-util-node/misc_node')

to_json = misc.to_json
to_safe_str = misc.to_safe_str
from_json = misc.from_json

# third-party libraries: add any new nodejs dependencies to the NODEJS_PACKAGES list in build.py
async   = require("async")
program = require('commander')          # command line arguments -- https://github.com/visionmedia/commander.js/
daemon  = require("start-stop-daemon")  # daemonize -- https://github.com/jiem/start-stop-daemon
uuid    = require('node-uuid')

Cookies = require('cookies')            # https://github.com/jed/cookies


winston = require('winston')            # logging -- https://github.com/flatiron/winston

# Set the log level
winston.remove(winston.transports.Console)
if not process.env.SMC_TEST
    winston.add(winston.transports.Console, {level: 'debug', timestamp:true, colorize:true})

# module scope variables:
database           = null

# the connected clients
clients = require('./clients').get_clients()


#############################################################
# Client = a client that is connected via a persistent connection to the hub
#############################################################
class Client extends EventEmitter
    constructor: (@conn) ->
        @_data_handlers = {}
        @_data_handlers[JSON_CHANNEL] = @handle_json_message_from_client

        @_messages =
            being_handled : {}
            total_time    : 0
            count         : 0

        @ip_address = @conn.address.ip

        # A unique id -- can come in handy
        @id = @conn.id

        # The variable account_id is either undefined or set to the
        # account id of the user that this session has successfully
        # authenticated as.  Use @account_id to decide whether or not
        # it is safe to carry out a given action.
        @account_id = undefined

        # The persistent sessions that this client started.
        @compute_session_uuids = []

        @install_conn_handlers()

        # Setup remember-me related cookie handling
        @cookies = {}

        c = new Cookies(@conn.request)
        @_remember_me_value = c.get(BASE_URL + 'remember_me')

        @check_for_remember_me()

        # Security measure: check every 5 minutes that remember_me
        # cookie used for login is still valid.  If the cookie is gone
        # and this fails, user gets a message, and see that they must sign in.
        @_remember_me_interval = setInterval(@check_for_remember_me, 1000*60*5)

    touch: (opts={}) =>  # all options are optional
        #winston.debug("touch('#{opts.project_id}', '#{opts.path}')")
        if not @account_id  # not logged in
            opts.cb?('not logged in')
            return
        opts = defaults opts,
            project_id : undefined
            path       : undefined
            action     : 'edit'
            force      : false
            cb         : undefined
        # touch -- indicate by changing field in database that this user is active.
        # We do this at most once every CLIENT_MIN_ACTIVE_S seconds, for given choice
        # of project_id, path (unless force is true).
        if not @_touch_lock?
            @_touch_lock = {}
        key = "#{opts.project_id}-#{opts.path}-#{opts.action}"
        if not opts.force and @_touch_lock[key]
            opts.cb?("touch lock")
            return
        opts.account_id = @account_id
        @_touch_lock[key] = true
        delete opts.force
        database.touch(opts)
        setTimeout((()=>delete @_touch_lock[key]), CLIENT_MIN_ACTIVE_S*1000)

    install_conn_handlers: () =>
        #winston.debug("install_conn_handlers")
        if @_destroy_timer?
            clearTimeout(@_destroy_timer)
            delete @_destroy_timer

        @conn.on "data", (data) =>
            @handle_data_from_client(data)

        @conn.on "end", () =>
            winston.debug("connection: hub <--> client(id=#{@id}, address=#{@ip_address})  -- CLOSED")
            @destroy()
            #winston.debug("connection: hub <--> client(id=#{@id}, address=#{@ip_address})  -- CLOSED; starting destroy timer")
            # CRITICAL -- of course we need to cancel all changefeeds when user disconnects,
            # even temporarily, since messages could be dropped otherwise. (The alternative is to
            # cache all messages in the hub, which has serious memory implications.)
            #@query_cancel_all_changefeeds()
            # Actually destroy Client in a few minutes, unless user reconnects
            # to this session.  Often the user may have a temporary network drop,
            # and we keep everything waiting for them for short time
            # in case this happens.
            #@_destroy_timer = setTimeout(@destroy, 1000*CLIENT_DESTROY_TIMER_S)
            #

        winston.debug("connection: hub <--> client(id=#{@id}, address=#{@ip_address})  ESTABLISHED")

    dbg: (desc) =>
        if DEBUG
            return (m) => winston.debug("Client(#{@id}).#{desc}: #{m}")
        else
            return (m) =>

    destroy: () =>
        winston.debug("destroy connection: hub <--> client(id=#{@id}, address=#{@ip_address})  -- CLOSED")
        clearInterval(@_remember_me_interval)
        @query_cancel_all_changefeeds()
        @closed = true
        @emit('close')
        @compute_session_uuids = []
        c = clients[@conn.id]
        delete clients[@conn.id]
        if c? and c.call_callbacks?
            for id,f of c.call_callbacks
                f("connection closed")
            delete c.call_callbacks
        for h in local_hub_connection.all_local_hubs()
            h.free_resources_for_client_id(@id)

    remember_me_failed: (reason) =>
        #winston.debug("client(id=#{@id}): remember_me_failed(#{reason})")
        @signed_out()  # so can't do anything with projects, etc.
        @push_to_client(message.remember_me_failed(reason:reason))

    check_for_remember_me: () =>
        value = @_remember_me_value
        if not value?
            @remember_me_failed("no remember_me cookie")
            return
        x    = value.split('$')
        if x.length != 4
            @remember_me_failed("invalid remember_me cookie")
            return
        hash = auth.generate_hash(x[0], x[1], x[2], x[3])
        winston.debug("checking for remember_me cookie with hash='#{hash.slice(0,15)}...'") # don't put all in log -- could be dangerous
        database.get_remember_me
            hash : hash
            cb   : (error, signed_in_mesg) =>
                winston.debug("remember_me: got error=#{error}, signed_in_mesg=#{misc.to_json(signed_in_mesg)}")
                if error
                    @remember_me_failed("error accessing database")
                    return
                if not signed_in_mesg?
                    @remember_me_failed("remember_me deleted or expired")
                    return
                # sign them in if not already signed in
                if @account_id != signed_in_mesg.account_id
                    signed_in_mesg.hub = program.host + ':' + program.port
                    @hash_session_id   = hash
                    @signed_in(signed_in_mesg)
                    @push_to_client(signed_in_mesg)
                ###
                database.is_banned_user
                    email_address : signed_in_mesg.email_address
                    cb            : (err, is_banned) =>
                        if err
                            @remember_me_failed("error checking whether or not user is banned -- {err}")
                        else if is_banned
                            # delete this auth key, since banned users are a waste of space.
                            # TODO: probably want to log this attempt...
                            @remember_me_failed("user is banned")
                            @delete_remember_me(hash : hash)
                        else
                            # good -- sign them in if not already
                            if @account_id != signed_in_mesg.account_id
                                signed_in_mesg.hub     = program.host + ':' + program.port
                                @hash_session_id = hash
                                @signed_in(signed_in_mesg)
                                @push_to_client(signed_in_mesg)
                ###

    #######################################################
    # Capping resource limits; client can request anything.
    # We cap what they get based on the account type, etc...
    # This functions *modifies* the limits object in place.
    #######################################################
    cap_session_limits: (limits) ->
        if @account_id?  # logged in
            misc.min_object(limits, SESSION_LIMITS)  # TODO
        else
            misc.min_object(limits, SESSION_LIMITS_NOT_LOGGED_IN)  # TODO

    #######################################################
    # Pushing messages to this particular connected client
    #######################################################
    push_to_client: (mesg, cb) =>
        if @closed
            cb?("disconnected")
            return

        if mesg.event != 'pong'
            winston.debug("hub --> client (client=#{@id}): #{misc.trunc(to_safe_str(mesg),300)}")

        if mesg.id?
            start = @_messages.being_handled[mesg.id]
            if start?
                time_taken = new Date() - start
                delete @_messages.being_handled[mesg.id]
                @_messages.total_time += time_taken
                @_messages.count += 1
                avg = Math.round(@_messages.total_time / @_messages.count)
                winston.debug("client=#{@id}: [#{time_taken} mesg_time_ms]  [#{avg} mesg_avg_ms] -- mesg.id=#{mesg.id}")

        # If cb *is* given and mesg.id is *not* defined, then
        # we also setup a listener for a response from the client.
        listen = cb? and not mesg.id?
        if listen
            # This message is not a response to a client request.
            # Instead, we are initiating a request to the user and we
            # want a result back (hence cb? being defined).
            mesg.id = misc.uuid()
            if not @call_callbacks?
                @call_callbacks = {}
            @call_callbacks[mesg.id] = cb
            f = () =>
                g = @call_callbacks?[mesg.id]
                if g?
                    delete @call_callbacks[mesg.id]
                    g("timed out")
            setTimeout(f, 15000) # timeout after some seconds

        t = new Date()
        json = to_json(mesg)
        tm = new Date() - t
        if tm > 10
            winston.debug("client=#{@id}, mesg.id=#{mesg.id}: time to json=#{tm}ms; length=#{json.length}; value='#{misc.trunc(json, 500)}'")
        @push_data_to_client(JSON_CHANNEL, json)
        if not listen
            cb?()
            return

    push_data_to_client: (channel, data) ->
        if @closed
            return
        #winston.debug("inside push_data_to_client(#{channel},'#{data}')")
        @conn.write(channel + data)

    error_to_client: (opts) ->
        opts = defaults opts,
            id    : undefined
            error : required
        @push_to_client(message.error(id:opts.id, error:opts.error))

    success_to_client: (opts) ->
        opts = defaults opts,
            id    : required
        @push_to_client(message.success(id:opts.id))

    # Call this method when the user has successfully signed in.
    signed_in: (signed_in_mesg) =>

        @signed_in_mesg = signed_in_mesg  # save it, since the properties are handy to have.

        # Record that this connection is authenticated as user with given uuid.
        @account_id = signed_in_mesg.account_id

        record_sign_in
            ip_address    : @ip_address
            successful    : true
            remember_me   : signed_in_mesg.remember_me    # True if sign in accomplished via rememember me token.
            email_address : signed_in_mesg.email_address
            account_id    : signed_in_mesg.account_id

        # Get user's group from database.
        @get_groups()

    signed_out: () =>
        @account_id = undefined

    #########################################################
    # Setting and getting HTTP-only cookies via Primus + AJAX
    #########################################################
    get_cookie: (opts) ->
        opts = defaults opts,
            name : required
            cb   : required   # cb(value)
        if not @conn?.id?
            # no connection or connection died
            return
        #winston.debug("!!!!  get cookie '#{opts.name}'")
        @once("get_cookie-#{opts.name}", (value) -> opts.cb(value))
        @push_to_client(message.cookies(id:@conn.id, get:opts.name, url:BASE_URL+"/cookies"))

    set_cookie: (opts) ->
        opts = defaults opts,
            name  : required
            value : required
            ttl   : undefined    # time in seconds until cookie expires
        if not @conn?.id?
            # no connection or connection died
            return

        options = {}
        if opts.ttl?
            options.expires = new Date(new Date().getTime() + 1000*opts.ttl)
        @cookies[opts.name] = {value:opts.value, options:options}
        @push_to_client(message.cookies(id:@conn.id, set:opts.name, url:BASE_URL+"/cookies", value:opts.value))

    remember_me: (opts) ->
        #############################################################
        # Remember me.  There are many ways to implement
        # "remember me" functionality in a web app. Here's how
        # we do it with SMC:    We generate a random uuid,
        # which along with salt, is stored in the user's
        # browser as an httponly cookie.  We password hash the
        # random uuid and store that in our database.  When
        # the user later visits the SMC site, their browser
        # sends the cookie, which the server hashes to get the
        # key for the database table, which has corresponding
        # value the mesg needed for sign in.  We then sign the
        # user in using that message.
        #
        # The reason we use a password hash is that if
        # somebody gains access to an entry in the key:value
        # store of the database, we want to ensure that they
        # can't use that information to login.  The only way
        # they could login would be by gaining access to the
        # cookie in the user's browser.
        #
        # There is no point in signing the cookie since its
        # contents are random.
        #
        # Regarding ttl, we use 1 year.  The database will forget
        # the cookie automatically at the same time that the
        # browser invalidates it.
        #
        #############################################################

        # WARNING: The code below is somewhat replicated in
        # passport_login.

        opts = defaults opts,
            email_address : required
            account_id    : required
            cb            : undefined

        opts.hub = program.host
        opts.remember_me = true

        opts0 = misc.copy(opts)
        delete opts0.cb
        signed_in_mesg   = message.signed_in(opts0)
        session_id       = uuid.v4()
        @hash_session_id = auth.password_hash(session_id)
        ttl              = 24*3600 * 30     # 30 days

        x = @hash_session_id.split('$')    # format:  algorithm$salt$iterations$hash
        @_remember_me_value = [x[0], x[1], x[2], session_id].join('$')
        @set_cookie
            name  : BASE_URL + 'remember_me'
            value : @_remember_me_value
            ttl   : ttl

        database.save_remember_me
            account_id : opts.account_id
            hash       : @hash_session_id
            value      : signed_in_mesg
            ttl        : ttl
            cb         : opts.cb

    invalidate_remember_me: (opts) ->
        opts = defaults opts,
            cb : required

        if @hash_session_id?
            database.delete_remember_me
                hash : @hash_session_id
                cb   : opts.cb
        else
            opts.cb()

    ######################################################################
    #
    # Our realtime socket connection might only supports one connection between the client and
    # server, so we multiplex multiple channels over the same
    # connection.  There is one base channel for JSON messages called
    # JSON_CHANNEL, which themselves can be routed to different
    # callbacks, etc., by the client code.  There are 16^4-1 other
    # channels, which are for sending raw data.  The raw data messages
    # are prepended with a UTF-16 character that identifies the
    # channel.  The channel character is random (which might be more
    # secure), and there is no relation between the channels for two
    # distinct clients.
    #
    ######################################################################

    handle_data_from_client: (data) =>

        ## Only enable this when doing low level debugging -- performance impacts AND leakage of dangerous info!
        if DEBUG2
            winston.debug("handle_data_from_client('#{misc.trunc(data.toString(),400)}')")

        # TODO: THIS IS A SIMPLE anti-DOS measure; it might be too
        # extreme... we shall see.  It prevents a number of attacks,
        # e.g., users storing a multi-gigabyte worksheet title,
        # etc..., which would (and will) otherwise require care with
        # every single thing we store.

        # TODO: the two size things below should be specific messages (not generic error_to_client), and
        # be sensibly handled by the client.
        if data.length >= MESG_QUEUE_MAX_SIZE_MB * 10000000
            # We don't parse it, we don't look at it, we don't know it's id.  This shouldn't ever happen -- and probably would only
            # happen because of a malicious attacker.  JSON parsing arbitrarily large strings would
            # be very dangerous, and make crashing the server way too easy.
            # We just respond with this error below.   The client should display to the user all id-less errors.
            msg = "The server ignored a huge message since it exceeded the allowed size limit of #{MESG_QUEUE_MAX_SIZE_MB}MB.  Please report what caused this if you can."
            winston.error(msg)
            @error_to_client(error:msg)
            return

        if data.length == 0
            msg = "The server ignored a message since it was empty."
            winston.error(msg)
            @error_to_client(error:msg)
            return

        if not @_handle_data_queue?
            @_handle_data_queue = []

        channel = data[0]
        h = @_data_handlers[channel]

        if not h?
            winston.error("unable to handle data on an unknown channel: '#{channel}', '#{data}'")
            # Tell the client that they had better reconnect.
            @push_to_client( message.session_reconnect(data_channel : channel) )
            return

        # The rest of the function is basically the same as "h(data.slice(1))", except that
        # it ensure that if there is a burst of messages, then (1) we handle at most 1 message
        # per client every MESG_QUEUE_INTERVAL_MS, and we drop messages if there are too many.
        # This is an anti-DOS measure.

        @_handle_data_queue.push([h, data.slice(1)])

        if @_handle_data_queue_empty_function?
            return

        # define a function to empty the queue
        @_handle_data_queue_empty_function = () =>
            if @_handle_data_queue.length == 0
                # done doing all tasks
                delete @_handle_data_queue_empty_function
                return

            # drop oldest message to keep
            if @_handle_data_queue.length > MESG_QUEUE_MAX_COUNT
                winston.debug("MESG_QUEUE_MAX_COUNT(=#{MESG_QUEUE_MAX_COUNT}) exceeded (=#{@_handle_data_queue.length}) -- drop oldest messages")
                while @_handle_data_queue.length > MESG_QUEUE_MAX_COUNT
                    @_handle_data_queue.shift()

            # get task
            task = @_handle_data_queue.shift()
            # do task
            task[0](task[1])
            # do next one in >= MESG_QUEUE_INTERVAL_MS
            setTimeout( @_handle_data_queue_empty_function, MESG_QUEUE_INTERVAL_MS )

        @_handle_data_queue_empty_function()

    register_data_handler: (h) ->
        # generate a channel character that isn't already taken -- if these get too large,
        # this will break (see, e.g., http://blog.fgribreau.com/2012/05/how-to-fix-could-not-decode-text-frame.html);
        # however, this is a counter for *each* individual user connection, so they won't get too big.
        # Ultimately, we'll redo things to use primus/websocket channel support, which should be much more powerful
        # and faster.
        if not @_last_channel?
            @_last_channel = 1
        while true
            @_last_channel += 1
            channel = String.fromCharCode(@_last_channel)
            if not @_data_handlers[channel]?
                break
        @_data_handlers[channel] = h
        return channel

    ################################################################
    # Message handling functions:
    #
    # Each function below that starts with mesg_ handles a given
    # message type (an event).  The implementations of many of the
    # handlers are somewhat long/involved, so the function below
    # immediately calls another function defined elsewhere.  This will
    # make it easier to refactor code to other modules, etc., later.
    # This approach also clarifies what exactly about this object
    # is used to implement the relevant functionality.
    ################################################################

    handle_json_message_from_client: (data) =>
        if @_ignore_client
            return
        try
            mesg = from_json(data)
        catch error
            winston.error("error parsing incoming mesg (invalid JSON): #{mesg}")
            return
        #winston.debug("got message: #{data}")
        if mesg.event != 'ping'
            winston.debug("hub <-- client (client=#{@id}): #{misc.trunc(to_safe_str(mesg), 120)}")

        # check for message that is coming back in response to a request from the hub
        if @call_callbacks? and mesg.id?
            f = @call_callbacks[mesg.id]
            if f?
                delete @call_callbacks[mesg.id]
                f(undefined, mesg)
                return

        if mesg.id?
            @_messages.being_handled[mesg.id] = new Date()

        handler = @["mesg_#{mesg.event}"]
        if handler?
            handler(mesg)
        else
            @push_to_client(message.error(error:"Hub does not know how to handle a '#{mesg.event}' event.", id:mesg.id))
            if mesg.event == 'get_all_activity'
                winston.debug("ignoring all further messages from old client=#{@id}")
                @_ignore_client = true

    ######################################################
    # ping/pong
    ######################################################
    mesg_ping: (mesg) =>
        @push_to_client(message.pong(id:mesg.id, now:new Date()))

    ######################################################
    # Messages: Sessions
    ######################################################
    mesg_start_session: (mesg) =>
        if REQUIRE_ACCOUNT_TO_EXECUTE_CODE and not @account_id?
            @push_to_client(message.error(id:mesg.id, error:"You must be signed in to start a session."))
            return

        switch mesg.type
            when 'console'
                @connect_to_console_session(mesg)
            else
                @error_to_client(id:mesg.id, error:"Unknown message type '#{mesg.type}'")

    mesg_connect_to_session: (mesg) =>
        if REQUIRE_ACCOUNT_TO_EXECUTE_CODE and not @account_id?
            @push_to_client(message.error(id:mesg.id, error:"You must be signed in to start a session."))
            return
        switch mesg.type
            when 'console'
                @connect_to_console_session(mesg)
            else
                # TODO
                @push_to_client(message.error(id:mesg.id, error:"Connecting to session of type '#{mesg.type}' not yet implemented"))

    connect_to_console_session: (mesg) =>
        # TODO -- implement read-only console sessions too (easy and amazing).
        @get_project mesg, 'write', (err, project) =>
            if not err  # get_project sends error to client
                project.console_session
                    client       : @
                    params       : mesg.params
                    session_uuid : mesg.session_uuid
                    cb           : (err, connect_mesg) =>
                        if err
                            @error_to_client(id:mesg.id, error:err)
                        else
                            connect_mesg.id = mesg.id
                            @push_to_client(connect_mesg)

    mesg_terminate_session: (mesg) =>
        @get_project mesg, 'write', (err, project) =>
            if not err  # get_project sends error to client
                project.terminate_session
                    session_uuid : mesg.session_uuid
                    cb           : (err, resp) =>
                        if err
                            @error_to_client(id:mesg.id, error:err)
                        else
                            @push_to_client(mesg)  # same message back.

    ######################################################
    # Messages: Account creation, sign in, sign out
    ######################################################
    mesg_create_account: (mesg) =>
        create_account(@, mesg)

    mesg_sign_in: (mesg) => sign_in(@,mesg)

    mesg_sign_out: (mesg) =>
        if not @account_id?
            @push_to_client(message.error(id:mesg.id, error:"Not signed in."))
            return

        if mesg.everywhere
            # invalidate all remeber_me cookies
            database.invalidate_all_remember_me
                account_id : @account_id
        @signed_out()  # deletes @account_id... so must be below database call above
        # invalidate the remember_me on this browser
        @invalidate_remember_me
            cb:(error) =>
                winston.debug("signing out: #{mesg.id}, #{error}")
                if not error
                    @push_to_client(message.error(id:mesg.id, error:error))
                else
                    @push_to_client(message.signed_out(id:mesg.id))

    ######################################################
    # Messages: Password/email address management
    ######################################################
    mesg_password_reset: (mesg) =>
        password_reset(mesg, @ip_address, @push_to_client)

    mesg_change_password: (mesg) =>
        change_password(mesg, @ip_address, @push_to_client)

    mesg_forgot_password: (mesg) =>
        forgot_password(mesg, @ip_address, @push_to_client)

    mesg_reset_forgot_password: (mesg) =>
        reset_forgot_password(mesg, @ip_address, @push_to_client)

    mesg_change_email_address: (mesg) =>
        change_email_address(mesg, @ip_address, @push_to_client)

    mesg_unlink_passport: (mesg) =>
        if not @account_id
            @error_to_client(id:mesg.id, error:"must be logged in")
        else
            database.delete_passport
                account_id : @account_id
                strategy   : mesg.strategy
                id         : mesg.id
                cb         : (err) =>
                    if err
                        @error_to_client(id:mesg.id, error:err)
                    else
                        @success_to_client(id:mesg.id)

    ######################################################
    # Messages: Account settings
    ######################################################
    get_groups: (cb) =>
        # see note above about our "infinite caching".  Maybe a bad idea.
        if @groups?
            cb?(undefined, @groups)
            return
        database.get_account
            columns    : ['groups']
            account_id : @account_id
            cb         : (err, r) =>
                if err
                    cb?(err)
                else
                    @groups = r['groups']
                    cb?(undefined, @groups)

    ######################################################
    # Messages: Log errors that client sees so we can also look at them
    ######################################################

    mesg_log_client_error: (mesg) =>
        winston.debug("log_client_error: #{misc.to_json(mesg.error)}")
        if not mesg.type?
            mesg.type = "error"
        if not mesg.error?
            mesg.error = "error"
        database.log_client_error
            event      : mesg.type
            error      : mesg.error
            account_id : @account_id

    ######################################################
    # Messages: Project Management
    ######################################################

    # Either call the callback with the project, or if an error err
    # occured, call @error_to_client(id:mesg.id, error:err) and *NEVER*
    # call the callback.  This function is meant to be used in a bunch
    # of the functions below for handling requests.
    get_project: (mesg, permission, cb) =>
        # mesg -- must have project_id field
        # permission -- must be "read" or "write"
        # cb(err, project)
        #   *NOTE*:  on failure, if mesg.id is defined, then client will receive an error message; the function
        #            calling get_project does *NOT* have to send the error message back to the client!
        dbg = (m) -> winston.debug("get_project(client=#{@id}, #{mesg.project_id}): #{m}")

        err = undefined
        if not mesg.project_id?
            err = "mesg must have project_id attribute -- #{to_safe_str(mesg)}"
        else if not @account_id?
            err = "user must be signed in before accessing projects"

        if err
            if mesg.id?
                @error_to_client(id:mesg.id, error:err)
            cb(err)
            return

        key = mesg.project_id + permission
        project = @_project_cache?[key]
        if project?
            # Use the cached project so we don't have to re-verify authentication
            # for the user again below, which
            # is very expensive.  This cache does expire, in case user
            # is kicked out of the project.
            cb(undefined, project)
            return

        dbg()
        async.series([
            (cb) =>
                switch permission
                    when 'read'
                        access.user_has_read_access_to_project
                            project_id     : mesg.project_id
                            account_id     : @account_id
                            account_groups : @groups
                            database       : database
                            cb             : (err, result) =>
                                if err
                                    cb("Internal error determining user permission -- #{err}")
                                else if not result
                                    cb("User #{@account_id} does not have read access to project #{mesg.project_id}")
                                else
                                    # good to go
                                    cb()
                    when 'write'
                        access.user_has_write_access_to_project
                            database       : database
                            project_id     : mesg.project_id
                            account_groups : @groups
                            account_id     : @account_id
                            cb             : (err, result) =>
                                if err
                                    cb("Internal error determining user permission -- #{err}")
                                else if not result
                                    cb("User #{@account_id} does not have write access to project #{mesg.project_id}")
                                else
                                    # good to go
                                    cb()
                    else
                        cb("Internal error -- unknown permission type '#{permission}'")
        ], (err) =>
            if err
                if mesg.id?
                    @error_to_client(id:mesg.id, error:err)
                dbg("error -- #{err}")
                cb(err)
            else
                project = hub_projects.new_project(mesg.project_id, database, compute_server)
                database.touch_project(project_id:mesg.project_id)
                if not @_project_cache?
                    @_project_cache = {}
                @_project_cache[key] = project
                # cache for a while
                setTimeout((()=>delete @_project_cache[key]), CACHE_PROJECT_AUTH_MS)
                dbg("got project; caching and returning")
                cb(undefined, project)
        )

    mesg_create_project: (mesg) =>
        if not @account_id?
            @error_to_client(id: mesg.id, error: "You must be signed in to create a new project.")
            return
        @touch()

        dbg = (m) -> winston.debug("mesg_create_project(#{misc.to_json(mesg)}): #{m}")

        project_id = undefined
        project    = undefined
        location   = undefined

        async.series([
            (cb) =>
                dbg("create project entry in database")
                database.create_project
                    account_id  : @account_id
                    title       : mesg.title
                    description : mesg.description
                    cb          : (err, _project_id) =>
                        project_id = _project_id; cb(err)
            (cb) =>
                dbg("open project...")
                # We do the open/state below so that when user tries to open it in a moment it opens more quickly;
                # also, in single dev mode, this ensures that project path is created, so can copy
                # files to the project, etc.
                # Also, if mesg.start is set, the project gets started below.
                compute_server.project
                    project_id : project_id
                    cb         : (err, project) =>
                        if err
                            dbg("failed to get project -- #{err}")
                        else
                            async.series([
                                (cb) =>
                                    project.open(cb:cb)
                                (cb) =>
                                    project.state(cb:cb, force:true, update:true)
                                (cb) =>
                                    if mesg.start
                                        project.start(cb:cb)
                                    else
                                        dbg("not auto-starting the new project")
                                        cb()
                            ], (err) =>
                                dbg("open project and get state: #{err}")
                            )
                cb() # we don't need to wait for project to open before responding to user that project was created.
        ], (err) =>
            if err
                dbg("error; project #{project_id} -- #{err}")
                @error_to_client(id: mesg.id, error: "Failed to create new project '#{mesg.title}' -- #{misc.to_json(err)}")
            else
                dbg("SUCCESS: project #{project_id}")
                @push_to_client(message.project_created(id:mesg.id, project_id:project_id))
                push_to_clients  # push a message to all other clients logged in as this user.
                    where : {account_id:@account_id,  exclude: [@conn.id]}
                    mesg  : message.project_list_updated()
                # As an optimization, we start the process of opening the project, since the user is likely
                # to open the project soon anyways.
                dbg("start process of opening project")
                @get_project {project_id:project_id}, 'write', (err, project) =>
        )

    mesg_write_text_file_to_project: (mesg) =>
        @get_project mesg, 'write', (err, project) =>
            if err
                return
            project.write_file
                path : mesg.path
                data : mesg.content
                cb   : (err) =>
                    if err
                        @error_to_client(id:mesg.id, error:err)
                    else
                        @push_to_client(message.file_written_to_project(id:mesg.id))

    mesg_read_text_file_from_project: (mesg) =>
        @get_project mesg, 'read', (err, project) =>
            if err
                return
            project.read_file
                path : mesg.path
                cb   : (err, content) =>
                    if err
                        @error_to_client(id:mesg.id, error:err)
                    else
                        t = content.blob.toString()
                        @push_to_client(message.text_file_read_from_project(id:mesg.id, content:t))

    mesg_project_exec: (mesg) =>
        if mesg.command == "ipython-notebook"
            # we just drop these messages, which are from old non-updated clients (since we haven't
            # written code yet to not allow them to connect -- TODO!).
            return
        @get_project mesg, 'write', (err, project) =>
            if err
                return
            project.call
                mesg    : mesg
                timeout : mesg.timeout
                cb      : (err, resp) =>
                    if err
                        @error_to_client(id:mesg.id, error:err)
                    else
                        @push_to_client(resp)

    mesg_copy_path_between_projects: (mesg) =>
        @touch()
        if not mesg.src_project_id?
            @error_to_client(id:mesg.id, error:"src_project_id must be defined")
            return
        if not mesg.target_project_id?
            @error_to_client(id:mesg.id, error:"target_project_id must be defined")
            return
        if not mesg.src_path?
            @error_to_client(id:mesg.id, error:"src_path must be defined")
            return

        async.series([
            (cb) =>
                # Check permissions for the source and target projects (in parallel) --
                # need read access to the source and write access to the target.
                async.parallel([
                    (cb) =>
                        access.user_has_read_access_to_project
                            project_id     : mesg.src_project_id
                            account_id     : @account_id
                            account_groups : @groups
                            database       : database
                            cb             : (err, result) =>
                                if err
                                    cb(err)
                                else if not result
                                    cb("user must have read access to source project #{mesg.src_project_id}")
                                else
                                    cb()
                    (cb) =>
                        access.user_has_write_access_to_project
                            database       : database
                            project_id     : mesg.target_project_id
                            account_id     : @account_id
                            account_groups : @groups
                            cb             : (err, result) =>
                                if err
                                    cb(err)
                                else if not result
                                    cb("user must have write access to target project #{mesg.target_project_id}")
                                else
                                    cb()
                ], cb)

            (cb) =>
                # do the copy
                compute_server.project
                    project_id : mesg.src_project_id
                    cb         : (err, project) =>
                        if err
                            cb(err); return
                        else
                            project.copy_path
                                path              : mesg.src_path
                                target_project_id : mesg.target_project_id
                                target_path       : mesg.target_path
                                overwrite_newer   : mesg.overwrite_newer
                                delete_missing    : mesg.delete_missing
                                backup            : mesg.backup
                                timeout           : mesg.timeout
                                exclude_history   : mesg.exclude_history
                                cb                : cb
        ], (err) =>
            if err
                @error_to_client(id:mesg.id, error:err)
            else
                @push_to_client(message.success(id:mesg.id))
        )


    ################################################
    # Directly communicate with the local hub.  If the
    # client has write access to the local hub, there's no
    # reason they shouldn't be allowed to send arbitrary
    # messages directly (they could anyways from the terminal).
    ################################################
    mesg_local_hub: (mesg) =>
        @get_project mesg, 'write', (err, project) =>
            if err
                return
            if not mesg.message?
                # in case the message itself is invalid -- is possible
                @error_to_client(id:mesg.id, error:"message must be defined")
                return

            if mesg.message.event == 'project_exec' and mesg.message.command == "ipython-notebook"
                # we just drop these messages, which are from old non-updated clients (since we haven't
                # written code yet to not allow them to connect -- TODO!).
                return

            # It's extremely useful if the local hub has a way to distinguish between different clients who are
            # being proxied through the same hub.
            mesg.message.client_id = @id

            # Make the actual call
            project.call
                mesg           : mesg.message
                timeout        : mesg.timeout
                multi_response : mesg.multi_response
                cb             : (err, resp) =>
                    if err
                        winston.debug("ERROR: #{err} calling message #{to_json(mesg.message)}")
                        @error_to_client(id:mesg.id, error:err)
                    else
                        if not mesg.multi_response
                            resp.id = mesg.id
                        @push_to_client(resp)

    ## -- user search
    mesg_user_search: (mesg) =>
        if not mesg.limit? or mesg.limit > 50
            # hard cap at 50...
            mesg.limit = 50
        @touch()
        database.user_search
            query : mesg.query
            limit : mesg.limit
            cb    : (err, results) =>
                if err
                    @error_to_client(id:mesg.id, error:err)
                else
                    @push_to_client(message.user_search_results(id:mesg.id, results:results))

    mesg_invite_collaborator: (mesg) =>
        @touch()
        @get_project mesg, 'write', (err, project) =>
            if err
                return
            # SECURITY NOTE: mesg.project_id is valid and the client has write access, since otherwise,
            # the @get_project function above wouldn't have returned without err...
            database.add_user_to_project
                project_id : mesg.project_id
                account_id : mesg.account_id
                group      : 'collaborator'  # in future will be "invite_collaborator", once implemented
                cb         : (err) =>
                    if err
                        @error_to_client(id:mesg.id, error:err)
                    else
                        @push_to_client(message.success(id:mesg.id))

    mesg_invite_noncloud_collaborators: (mesg) =>
        @touch()
        @get_project mesg, 'write', (err, project) =>
            if err
                return

            if mesg.to.length > 1024
                @error_to_client(id:mesg.id, error:"Specify less recipients when adding collaborators to project.")
                return

            # users to invite
            to = (x for x in mesg.to.replace(/\s/g,",").replace(/;/g,",").split(',') when x)
            #winston.debug("invite users: to=#{misc.to_json(to)}")

            # invitation template
            email = mesg.email

            invite_user = (email_address, cb) =>
                winston.debug("inviting #{email_address}")
                if not misc.is_valid_email_address(email_address)
                    cb("invalid email address '#{email_address}'")
                    return
                email_address = misc.lower_email_address(email_address)
                if email_address.length >= 128
                    # if an attacker tries to embed a spam in the email address itself (e.g, wstein+spam_message@gmail.com), then
                    # at least we can limit its size.
                    cb("email address must be at most 128 characters: '#{email_address}'")
                    return
                done  = false
                account_id = undefined
                async.series([
                    # already have an account?
                    (cb) =>
                        database.account_exists
                            email_address : email_address
                            cb            : (err, _account_id) =>
                                winston.debug("account_exists: #{err}, #{_account_id}")
                                account_id = _account_id
                                cb(err)
                    (cb) =>
                        if account_id
                            winston.debug("user #{email_address} already has an account -- add directly")
                            # user has an account already
                            done = true
                            database.add_user_to_project
                                project_id : mesg.project_id
                                account_id : account_id
                                group      : 'collaborator'
                                cb         : cb
                        else
                            winston.debug("user #{email_address} doesn't have an account yet -- may send email (if we haven't recently)")
                            # create trigger so that when user eventually makes an account,
                            # they will be added to the project.
                            database.account_creation_actions
                                email_address : email_address
                                action        : {action:'add_to_project', group:'collaborator', project_id:mesg.project_id}
                                ttl           : 60*60*24*14  # valid for 14 days
                                cb            : cb
                    (cb) =>
                        if done
                            cb()
                        else
                            database.when_sent_project_invite
                                project_id : mesg.project_id
                                to         : email_address
                                cb         : (err, when_sent) =>
                                    if err
                                        cb(err)
                                    else if when_sent - 0 >= misc.days_ago(7) - 0 # successfully sent < one week ago -- don't again
                                        done = true
                                        cb()
                                    else
                                        cb()
                    (cb) =>
                        if done
                            cb()
                        else
                            cb()
                            # send an email to the user -- async, not blocking user.
                            # TODO: this can take a while -- we need to take some action
                            # if it fails, e.g., change a setting in the projects table!
                            subject  = "SageMathCloud Invitation"
                            # override subject if explicitly given
                            if mesg.subject?
                                subject  = mesg.subject

                            if mesg.link2proj? # make sure invitees know where to go
                                base_url = mesg.link2proj.split("/")
                                base_url = "#{base_url[0]}//#{base_url[2]}"
                                direct_link = "Then go to <a href='#{mesg.link2proj}'>project '#{mesg.title}'</a>."
                            else # fallback for outdated clients
                                base_url = 'https://cloud.sagemath.com/'
                                direct_link = ''

                            # asm_group: 699 is for invites https://app.sendgrid.com/suppressions/advanced_suppression_manager
                            opts =
                                to       : email_address
                                bcc      : 'invites@sagemath.com'
                                fromname : 'SageMathCloud'
                                from     : 'invites@sagemath.com'
                                replyto  : 'help@sagemath.com'
                                subject  : subject
                                category : "invite"
                                asm_group: 699
                                body     : email + """<br/><br/>
                                           <b>To accept the invitation, please sign up at
                                           <a href='#{base_url}'>#{base_url}</a>
                                           using exactly the email address '#{email_address}'.
                                           #{direct_link}</b><br/>"""
                                cb       : (err) =>
                                    if err
                                        winston.debug("FAILED to send email to #{email_address}  -- err={misc.to_json(err)}")
                                    database.sent_project_invite
                                        project_id : mesg.project_id
                                        to         : email_address
                                        error      : err
                            send_email(opts)

                ], cb)

            async.map to, invite_user, (err, results) =>
                if err
                    @error_to_client(id:mesg.id, error:err)
                else
                    @push_to_client(message.invite_noncloud_collaborators_resp(id:mesg.id, mesg:"Invited #{mesg.to} to collaborate on a project."))

    mesg_remove_collaborator: (mesg) =>
        @touch()
        @get_project mesg, 'write', (err, project) =>
            if err
                return
            # See "Security note" in mesg_invite_collaborator
            database.remove_collaborator_from_project
                project_id : mesg.project_id
                account_id : mesg.account_id
                cb         : (err) =>
                    if err
                        @error_to_client(id:mesg.id, error:err)
                    else
                        @push_to_client(message.success(id:mesg.id))


    ######################################################
    # Blobs
    ######################################################
    mesg_remove_blob_ttls: (mesg) =>
        if not @account_id?
            @push_to_client(message.error(id:mesg.id, error:"not yet signed in"))
        else
            database.remove_blob_ttls
                uuids : mesg.uuids
                cb    : (err) =>
                    if err
                        @error_to_client(id:mesg.id, error:err)
                    else
                        @push_to_client(message.success(id:mesg.id))

    ################################################
    # The version of the running server.
    ################################################
    mesg_version: (mesg) =>
        @smc_version = mesg.version
        winston.debug("client._version=#{mesg.version}")
        if mesg.version < SMC_VERSION
            @push_version_update()

    push_version_update: =>
        @push_to_client(message.version(version:SMC_VERSION))

    ################################################
    # Administration functionality
    ################################################
    user_is_in_group: (group) =>
        return @groups? and group in @groups

    mesg_project_set_quotas: (mesg) =>
        if not @user_is_in_group('admin')
            @error_to_client(id:mesg.id, error:"must be logged in and a member of the admin group to set project quotas")
        else if not misc.is_valid_uuid_string(mesg.project_id)
            @error_to_client(id:mesg.id, error:"invalid project_id")
        else
            project = undefined
            dbg = @dbg("mesg_project_set_quotas(project_id='#{mesg.project_id}')")
            async.series([
                (cb) =>
                    dbg("update base quotas in the database")
                    database.set_project_settings
                        project_id : mesg.project_id
                        settings   : misc.copy_without(mesg, ['event', 'id'])
                        cb         : cb
                (cb) =>
                    dbg("get project from compute server")
                    compute_server.project
                        project_id : mesg.project_id
                        cb         : (err, p) =>
                            project = p; cb(err)
                (cb) =>
                    dbg("determine total quotas and apply")
                    project.set_all_quotas(cb:cb)
            ], (err) =>
                if err
                    @error_to_client(id:mesg.id, error:"problem setting project quota -- #{err}")
                else
                    @push_to_client(message.success(id:mesg.id))
            )

    ################################################
    # Public/published projects data
    ################################################
    path_is_in_public_paths: (path, paths) =>
        #winston.debug("path_is_in_public_paths('#{path}', #{misc.to_json(paths)})")
        return misc.path_is_in_public_paths(path, misc.keys(paths))

    # Get a compute.Project object, or cb an error if the given path in the project isn't public.
    # This is just like getting a project, but first ensures that given path is public.
    get_public_project: (opts) =>
        opts = defaults opts,
            project_id : undefined
            path       : undefined
            use_cache  : true
            cb         : required

        if not opts.project_id?
            opts.cb("get_public_project: project_id must be defined")
            return

        if not opts.path?
            opts.cb("get_public_project: path must be defined")
            return

        # determine if path is public in given project, without using cache to determine paths; this *does* cache the result.
        database.path_is_public
            project_id : opts.project_id
            path       : opts.path
            cb         : (err, is_public) =>
                if err
                    opts.cb(err)
                    return
                if is_public
                    compute_server.project
                        project_id : opts.project_id
                        cb         : opts.cb
                else
                    # no
                    opts.cb("path '#{opts.path}' of project with id '#{opts.project_id}' is not public")

    mesg_public_get_directory_listing: (mesg) =>
        for k in ['path', 'project_id']
            if not mesg[k]?
                @error_to_client(id:mesg.id, error:"must specify #{k}")
                return

        # We only require that there is at least one public path.  If so,
        # we then get this listing and if necessary filter out the not public
        # entries in the listing.
        project = undefined
        listing  = undefined
        async.series([
            (cb) =>
                database.has_public_path
                    project_id : mesg.project_id
                    cb         : (err, is_public) =>
                        if err
                            cb(err)
                        else if not is_public
                            cb("project with id '#{mesg.project_id}' is not public")
                        else
                            cb()
            (cb) =>
                compute_server.project
                    project_id : mesg.project_id
                    cb         : (err, x) =>
                        project = x; cb(err)
            (cb) =>
                project.directory_listing
                    path    : mesg.path
                    hidden  : mesg.hidden
                    time    : mesg.time
                    start   : mesg.start
                    limit   : mesg.limit
                    cb      : (err, x) =>
                        listing = x; cb(err)
            (cb) =>
                database.filter_public_paths
                    project_id : mesg.project_id
                    path       : mesg.path
                    listing    : listing
                    cb         : (err, x) =>
                        listing = x; cb(err)
        ], (err) =>
            if err
                @error_to_client(id:mesg.id, error:err)
            else
                @push_to_client(message.public_directory_listing(id:mesg.id, result:listing))
        )

    mesg_public_get_text_file: (mesg) =>
        if not mesg.path?
            @error_to_client(id:mesg.id, error:'must specify path')
            return
        @get_public_project
            project_id : mesg.project_id
            path       : mesg.path
            cb         : (err, project) =>
                if err
                    @error_to_client(id:mesg.id, error:err)
                    return
                project.read_file
                    path    : mesg.path
                    maxsize : 20000000  # restrict to 20MB limit
                    cb      : (err, data) =>
                        if err
                            @error_to_client(id:mesg.id, error:err)
                        else
                            # since this is get_text_file
                            data = data.toString('utf-8')
                            @push_to_client(message.public_text_file_contents(id:mesg.id, data:data))

    mesg_copy_public_path_between_projects: (mesg) =>
        @touch()
        if not mesg.src_project_id?
            @error_to_client(id:mesg.id, error:"src_project_id must be defined")
            return
        if not mesg.target_project_id?
            @error_to_client(id:mesg.id, error:"target_project_id must be defined")
            return
        if not mesg.src_path?
            @error_to_client(id:mesg.id, error:"src_path must be defined")
            return
        project = undefined
        async.series([
            (cb) =>
                # ensure user can write to the target project
                access.user_has_write_access_to_project
                    database       : database
                    project_id     : mesg.target_project_id
                    account_id     : @account_id
                    account_groups : @groups
                    cb             : (err, result) =>
                        if err
                            cb(err)
                        else if not result
                            cb("user must have write access to target project #{mesg.target_project_id}")
                        else
                            cb()
            (cb) =>
                @get_public_project
                    project_id : mesg.src_project_id
                    path       : mesg.src_path
                    cb         : (err, x) =>
                        project = x
                        cb(err)
            (cb) =>
                project.copy_path
                    path            : mesg.src_path
                    target_project_id : mesg.target_project_id
                    target_path     : mesg.target_path
                    overwrite_newer : mesg.overwrite_newer
                    delete_missing  : mesg.delete_missing
                    timeout         : mesg.timeout
                    exclude_history : mesg.exclude_history
                    backup          : mesg.backup
                    cb              : cb
        ], (err) =>
            if err
                @error_to_client(id:mesg.id, error:err)
            else
                @push_to_client(message.success(id:mesg.id))
        )

    ###
    # DataQuery
    ###
    mesg_query: (mesg) =>
        query = mesg.query
        if not query?
            @error_to_client(id:mesg.id, error:"malformed query")
            return
        dbg = @dbg("user_query")
        dbg("account_id=#{@account_id} makes query='#{misc.to_json(query)}'")
        first = true
        if mesg.changes
            if not @_query_changefeeds?
                @_query_changefeeds = {}
            @_query_changefeeds[mesg.id] = true
        mesg_id = mesg.id
        database.user_query
            account_id : @account_id
            query      : query
            options    : mesg.options
            changes    : if mesg.changes then mesg_id
            cb         : (err, result) =>
                if err
                    dbg("user_query error: #{misc.to_json(err)}")
                    if @_query_changefeeds?[mesg_id]
                        delete @_query_changefeeds[mesg_id]
                    @error_to_client(id:mesg_id, error:err)
                    if mesg.changes and not first
                        # also, assume changefeed got messed up, so cancel it.
                        database.user_query_cancel_changefeed(id : mesg_id)
                else
                    if mesg.changes and not first
                        resp = result
                        resp.id = mesg_id
                        resp.multi_response = true
                        #winston.debug("CHANGE UPDATE: sending #{misc.to_json(resp)}")
                    else
                        first = false
                        resp = mesg
                        resp.query = result
                    @push_to_client(resp)
                    #setTimeout((=>@push_to_client(mesg)),Math.random()*5000)

    query_cancel_all_changefeeds: (cb) =>
        if not @_query_changefeeds? or @_query_changefeeds.length == 0
            cb?(); return
        dbg = @dbg("query_cancel_all_changefeeds")
        v = @_query_changefeeds
        dbg("canceling #{v.length} changefeeds")
        delete @_query_changefeeds
        f = (id, cb) =>
            dbg("canceling id=#{id}")
            database.user_query_cancel_changefeed
                id : id
                cb : (err) =>
                    if err
                        dbg("FEED: warning #{id} -- error canceling a changefeed #{misc.to_json(err)}")
                    else
                        dbg("FEED: canceled changefeed -- #{id}")
                    cb()
        async.map(misc.keys(v), f, (err) => cb?(err))

    mesg_query_cancel: (mesg) =>
        if not @_query_changefeeds?
            # no changefeeds
            @success_to_client(id:mesg.id)
        else
            database.user_query_cancel_changefeed
                id : mesg.id
                cb : (err, resp) =>
                    if err
                        @error_to_client(id:mesg.id, error:err)
                    else
                        mesg.resp = resp
                        @push_to_client(mesg)
                        delete @_query_changefeeds?[mesg.id]

    mesg_query_get_changefeed_ids: (mesg) =>
        mesg.changefeed_ids = if @_query_changefeeds? then misc.keys(@_query_changefeeds) else []
        @push_to_client(mesg)

    ############################################
    # Bulk information about several projects or accounts
    #############################################

    mesg_get_usernames: (mesg) =>
        if not @account_id?
            @error_to_client(id:mesg.id, error:"user must be signed in")
            return
        database.get_usernames
            account_ids : mesg.account_ids
            use_cache   : true
            cb          : (err, usernames) =>
                if err
                    @error_to_client(id:mesg.id, error:err)
                else
                    @push_to_client(message.usernames(usernames:usernames, id:mesg.id))

    ######################################################
    #Stripe-integration billing code
    ######################################################
    ensure_fields: (mesg, fields) =>
        if not mesg.id?
            return false
        if typeof(fields) == 'string'
            fields = fields.split(' ')
        for f in fields
            if not mesg[f.trim()]?
                err = "invalid message; must have #{f} field"
                @error_to_client(id:mesg.id, error:err)
                return false
        return true

    stripe_get_customer_id: (id, cb) =>  # id = message id
        # cb(err, customer_id)
        #  - if err, then an error message with id the given id is sent to the
        #    user, so client code doesn't have to
        #  - if no customer info yet with stripe, then NOT an error; instead,
        #    customer_id is undefined.
        dbg = @dbg("stripe_get_customer_id")
        dbg()
        if not @account_id?
            err = "You must be signed in to use billing related functions."
            @error_to_client(id:id, error:err)
            cb(err)
            return
        if not stripe?
            err = "stripe billing not configured"
            dbg(err)
            @error_to_client(id:id, error:err)
            cb(err)
        else
            if @stripe_customer_id?
                dbg("using cached @stripe_customer_id")
                cb(undefined, @stripe_customer_id)
            else
                if @_stripe_customer_id_cbs?
                    @_stripe_customer_id_cbs.push({id:id, cb:cb})
                    return
                @_stripe_customer_id_cbs = [{id:id, cb:cb}]
                dbg('getting stripe_customer_id from db...')
                database.get_stripe_customer_id
                    account_id : @account_id
                    cb         : (err, customer_id) =>
                        @stripe_customer_id = customer_id  # cache for later
                        for x in @_stripe_customer_id_cbs
                            {id, cb} = x
                            if err
                                dbg("fail -- #{err}")
                                @error_to_client(id:id, error:err)
                                cb(err)
                            else
                                dbg("got result #{customer_id}")
                                cb(undefined, customer_id)
                        delete @_stripe_customer_id_cbs

    # like stripe_get_customer_id, except sends an error to the
    # user if they aren't registered yet, instead of returning undefined.
    stripe_need_customer_id: (id, cb) =>
        @dbg("stripe_need_customer_id")()
        @stripe_get_customer_id id, (err, customer_id) =>
            if err
                cb(err); return
            if not customer_id?
                err = "customer not defined"
                @stripe_error_to_client(id:id, error:err)
                cb(err); return
            cb(undefined, customer_id)

    stripe_get_customer: (id, cb) =>
        dbg = @dbg("stripe_get_customer")
        dbg("getting id")
        @stripe_get_customer_id id, (err, customer_id) =>
            if err
                dbg("failed -- #{err}")
                cb(err)
                return
            if not customer_id?
                dbg("no customer_id set yet")
                cb(undefined, undefined)
                return
            dbg("now getting stripe customer object")
            stripe.customers.retrieve customer_id, (err, customer) =>
                if err
                    dbg("failed -- #{err}")
                    @error_to_client(id:id, error:err)
                    cb(err)
                else
                    dbg("got it")
                    cb(undefined, customer)

    stripe_error_to_client: (opts) =>
        opts = defaults opts,
            id    : required
            error : required
        err = opts.error
        if typeof(err) != 'string'
            if err.stack?
                err = err.stack.split('\n')[0]
            else
                err = misc.to_json(err)
        @dbg("stripe_error_to_client")(err)
        @error_to_client(id:opts.id, error:err)

    mesg_stripe_get_customer: (mesg) =>
        dbg = @dbg("mesg_stripe_get_customer")
        dbg("get information from stripe about this customer, e.g., subscriptions, payment methods, etc.")
        @stripe_get_customer mesg.id, (err, customer) =>
            if err
                return
            resp = message.stripe_customer
                id                     : mesg.id
                stripe_publishable_key : stripe?.publishable_key
                customer               : customer
            @push_to_client(resp)

    mesg_stripe_create_source: (mesg) =>
        dbg = @dbg("mesg_stripe_get_customer")
        dbg("create a payment method (credit card) in stripe for this user")
        if not @ensure_fields(mesg, 'token')
            dbg("missing token field -- bailing")
            return
        dbg("looking up customer")
        @stripe_get_customer_id mesg.id, (err, customer_id) =>
            if err  # database or other major error (e.g., no stripe conf)
                    # @get_stripe_customer sends error message to user
                dbg("failed -- #{err}")
                return
            if not customer_id?
                dbg("create new stripe customer (from card token)")
                description = undefined
                email = undefined
                async.series([
                    (cb) =>
                        dbg("get identifying info about user")
                        database.get_account
                            columns    : ['email_address', 'first_name', 'last_name']
                            account_id : @account_id
                            cb         : (err, r) =>
                                if err
                                    cb(err)
                                else
                                    email = r.email_address
                                    description = "#{r.first_name} #{r.last_name}"
                                    dbg("they are #{description} with email #{email}")
                                    cb()
                    (cb) =>
                        dbg("creating stripe customer")
                        stripe.customers.create
                            source      : mesg.token
                            description : description
                            email       : email
                            metadata    :
                                account_id : @account_id
                         ,
                            (err, customer) =>
                                if err
                                    cb(err)
                                else
                                    customer_id = customer.id
                                    cb()
                    (cb) =>
                        dbg("success; now save customer id token to database")
                        database.set_stripe_customer_id
                            account_id  : @account_id
                            customer_id : customer_id
                            cb          : cb
                    (cb) =>
                        dbg("success; sync user account with stripe")
                        database.stripe_update_customer(account_id : @account_id, stripe : stripe, customer_id : customer_id,  cb: cb)
                ], (err) =>
                    if err
                        dbg("failed -- #{err}")
                        @stripe_error_to_client(id:mesg.id, error:err)
                    else
                        @success_to_client(id:mesg.id)
                )
            else
                dbg("add card to existing stripe customer")
                async.series([
                    (cb) =>
                        stripe.customers.createCard(customer_id, {card:mesg.token}, cb)
                    (cb) =>
                        dbg("success; sync user account with stripe")
                        database.stripe_update_customer(account_id : @account_id, stripe : stripe, customer_id : customer_id,  cb: cb)
                ], (err) =>
                    if err
                        @stripe_error_to_client(id:mesg.id, error:err)
                    else
                        @success_to_client(id:mesg.id)
                )

    mesg_stripe_delete_source: (mesg) =>
        dbg = @dbg("mesg_stripe_delete_source")
        dbg("delete a payment method for this user")
        if not @ensure_fields(mesg, 'card_id')
            dbg("missing card_id field")
            return
        customer_id = undefined
        async.series([
            (cb) =>
                @stripe_get_customer_id(mesg.id, (err, x) => customer_id = x; cb(err))
            (cb) =>
                if not customer_id?
                    cb("no customer information so can't delete source")
                else
                    stripe.customers.deleteCard(customer_id, mesg.card_id, cb)
            (cb) =>
                database.stripe_update_customer(account_id : @account_id, stripe : stripe, customer_id : customer_id, cb: cb)
        ], (err) =>
            if err
                @stripe_error_to_client(id:mesg.id, error:err)
            else
                @success_to_client(id:mesg.id)
        )

    mesg_stripe_set_default_source: (mesg) =>
        dbg = @dbg("mesg_stripe_set_default_source")
        dbg("set a payment method for this user to be the default")
        if not @ensure_fields(mesg, 'card_id')
            dbg("missing field card_id")
            return
        customer_id = undefined
        async.series([
            (cb) =>
                @stripe_get_customer_id(mesg.id, (err, x) => customer_id = x; cb(err))
            (cb) =>
                if not customer_id?
                    cb("no customer information so can't update source")
                else
                    dbg("now setting the default source in stripe")
                    stripe.customers.update(customer_id, {default_source:mesg.card_id}, cb)
            (cb) =>
                dbg("update database")
                database.stripe_update_customer(account_id : @account_id, stripe : stripe, customer_id : customer_id,  cb: cb)
        ], (err) =>
            if err
                dbg("failed -- #{err}")
                @stripe_error_to_client(id:mesg.id, error:err)
            else
                dbg("success")
                @success_to_client(id:mesg.id)
        )

    mesg_stripe_update_source: (mesg) =>
        dbg = @dbg("mesg_stripe_update_source")
        dbg("modify a payment method")

        if not @ensure_fields(mesg, 'card_id info')
            return
        if mesg.info.metadata?
            @error_to_client(id:mesg.id, error:"you may not change card metadata")
            return
        customer_id = undefined
        async.series([
            (cb) =>
                @stripe_get_customer_id(mesg.id, (err, x) => customer_id = x; cb(err))
            (cb) =>
                if not customer_id?
                    cb("no customer information so can't update source")
                else
                    stripe.customers.updateCard(customer_id, mesg.card_id, mesg.info, cb)
            (cb) =>
                database.stripe_update_customer(account_id : @account_id, stripe : stripe, customer_id : customer_id, cb: cb)
        ], (err) =>
            if err
                @stripe_error_to_client(id:mesg.id, error:err)
            else
                @success_to_client(id:mesg.id)
        )

    mesg_stripe_get_plans: (mesg) =>
        dbg = @dbg("mesg_stripe_get_plans")
        dbg("get descriptions of the available plans that the user might subscribe to")
        stripe.plans.list (err, plans) =>
            if err
                @stripe_error_to_client(id:mesg.id, error:err)
            else
                @push_to_client(message.stripe_plans(id: mesg.id, plans: plans))

    mesg_stripe_create_subscription: (mesg) =>
        dbg = @dbg("mesg_stripe_create_subscription")
        dbg("create a subscription for this user, using some billing method")
        if not @ensure_fields(mesg, 'plan')
            @stripe_error_to_client(id:mesg.id, error:"missing field 'plan'")
            return

        schema = require('smc-util/schema').PROJECT_UPGRADES.membership[mesg.plan.split('-')[0]]
        if not schema?
            @stripe_error_to_client(id:mesg.id, error:"unknown plan -- '#{mesg.plan}'")
            return

        @stripe_need_customer_id mesg.id, (err, customer_id) =>
            if err
                dbg("fail -- #{err}")
                return
            projects = mesg.projects
            if not mesg.quantity?
                mesg.quantity = 1

            options =
                plan     : mesg.plan
                quantity : mesg.quantity
                coupon   : mesg.coupon

            subscription = undefined
            tax_rate = undefined
            async.series([
                (cb) =>
                    dbg('determine applicable tax')
                    stripe_sales_tax
                        customer_id : customer_id
                        cb          : (err, rate) =>
                            tax_rate = rate
                            dbg("tax_rate = #{tax_rate}")
                            if tax_rate
                                options.tax_percent = tax_rate*100
                            cb(err)
                (cb) =>
                    dbg("add customer subscription to stripe")
                    stripe.customers.createSubscription customer_id, options, (err, s) =>
                        if err
                            cb(err)
                        else
                            subscription = s
                            cb()
                (cb) =>
                    if schema.cancel_at_period_end
                        dbg("Setting subscription to cancel at period end")
                        stripe.customers.cancelSubscription(customer_id, subscription.id, {at_period_end:true}, cb)
                    else
                        cb()
                (cb) =>
                    dbg("Successfully added subscription; now save info in our database about subscriptions....")
                    database.stripe_update_customer(account_id : @account_id, stripe : stripe, customer_id : customer_id, cb: cb)
            ], (err) =>
                if err
                    dbg("fail -- #{err}")
                    @stripe_error_to_client(id:mesg.id, error:err)
                else
                    @success_to_client(id:mesg.id)
            )

    mesg_stripe_cancel_subscription: (mesg) =>
        dbg = @dbg("mesg_stripe_cancel_subscription")
        dbg("cancel a subscription for this user")
        if not @ensure_fields(mesg, 'subscription_id')
            dbg("missing field subscription_id")
            return
        @stripe_need_customer_id mesg.id, (err, customer_id) =>
            if err
                return
            projects        = undefined
            subscription_id = mesg.subscription_id
            async.series([
                (cb) =>
                    dbg("cancel the subscription at stripe")
                    # This also returns the subscription, which lets
                    # us easily get the metadata of all projects associated to this subscription.
                    stripe.customers.cancelSubscription(customer_id, subscription_id, {at_period_end:mesg.at_period_end}, cb)
                (cb) =>
                    database.stripe_update_customer(account_id : @account_id, stripe : stripe, customer_id : customer_id, cb: cb)
            ], (err) =>
                if err
                    @stripe_error_to_client(id:mesg.id, error:err)
                else
                    @success_to_client(id:mesg.id)
            )


    mesg_stripe_update_subscription: (mesg) =>
        dbg = @dbg("mesg_stripe_update_subscription")
        dbg("edit a subscription for this user")
        if not @ensure_fields(mesg, 'subscription_id')
            dbg("missing field subscription_id")
            return
        subscription_id = mesg.subscription_id
        @stripe_need_customer_id mesg.id, (err, customer_id) =>
            if err
                return
            subscription = undefined
            async.series([
                (cb) =>
                    dbg("Update the subscription.")
                    changes =
                        quantity : mesg.quantity
                        plan     : mesg.plan
                        coupon   : mesg.coupon
                    stripe.customers.updateSubscription(customer_id, subscription_id, changes, cb)
                (cb) =>
                    database.stripe_update_customer(account_id : @account_id, stripe : stripe, customer_id : customer_id, cb: cb)
            ], (err) =>
                if err
                    @stripe_error_to_client(id:mesg.id, error:err)
                else
                    @success_to_client(id:mesg.id)
            )

    mesg_stripe_get_subscriptions: (mesg) =>
        dbg = @dbg("mesg_stripe_get_subscriptions")
        dbg("get a list of all the subscriptions that this customer has")
        @stripe_need_customer_id mesg.id, (err, customer_id) =>
            if err
                return
            options =
                limit          : mesg.limit
                ending_before  : mesg.ending_before
                starting_after : mesg.starting_after
            stripe.customers.listSubscriptions customer_id, options, (err, subscriptions) =>
                if err
                    @stripe_error_to_client(id:mesg.id, error:err)
                else
                    @push_to_client(message.stripe_subscriptions(id:mesg.id, subscriptions:subscriptions))

    mesg_stripe_get_charges: (mesg) =>
        dbg = @dbg("mesg_stripe_get_charges")
        dbg("get a list of charges for this customer.")
        @stripe_need_customer_id mesg.id, (err, customer_id) =>
            if err
                return
            options =
                customer       : customer_id
                limit          : mesg.limit
                ending_before  : mesg.ending_before
                starting_after : mesg.starting_after
            stripe.charges.list options, (err, charges) =>
                if err
                    @stripe_error_to_client(id:mesg.id, error:err)
                else
                    @push_to_client(message.stripe_charges(id:mesg.id, charges:charges))

    mesg_stripe_get_invoices: (mesg) =>
        dbg = @dbg("mesg_stripe_get_invoices")
        dbg("get a list of invoices for this customer.")
        @stripe_need_customer_id mesg.id, (err, customer_id) =>
            if err
                return
            options =
                customer       : customer_id
                limit          : mesg.limit
                ending_before  : mesg.ending_before
                starting_after : mesg.starting_after
            stripe.invoices.list options, (err, invoices) =>
                if err
                    @stripe_error_to_client(id:mesg.id, error:err)
                else
                    @push_to_client(message.stripe_invoices(id:mesg.id, invoices:invoices))

    mesg_stripe_admin_create_invoice_item: (mesg) =>
        if not @user_is_in_group('admin')
            @error_to_client(id:mesg.id, error:"must be logged in and a member of the admin group to create invoice items")
            return
        dbg = @dbg("mesg_stripe_admin_create_invoice_item")
        customer_id = undefined
        description = undefined
        email       = undefined
        new_customer = true
        async.series([
            (cb) =>
                dbg("check for existing stripe customer_id")
                database.get_account
                    columns       : ['stripe_customer_id', 'email_address', 'first_name', 'last_name', 'account_id']
                    account_id    : mesg.account_id
                    email_address : mesg.email_address
                    cb            : (err, r) =>
                        if err
                            cb(err)
                        else
                            customer_id = r.stripe_customer_id
                            email = r.email_address
                            description = "#{r.first_name} #{r.last_name}"
                            mesg.account_id = r.account_id
                            cb()
            (cb) =>
                if customer_id?
                    new_customer = false
                    dbg("already signed up for stripe")
                    cb()
                else
                    dbg("create stripe entry for this customer")
                    stripe.customers.create
                        description : description
                        email       : email
                        metadata    :
                            account_id : mesg.account_id
                     ,
                        (err, customer) =>
                            if err
                                cb(err)
                            else
                                customer_id = customer.id
                                cb()
            (cb) =>
                if not new_customer
                    cb()
                else
                    dbg("store customer id in our database")
                    database.set_stripe_customer_id
                        account_id  : mesg.account_id
                        customer_id : customer_id
                        cb          : cb
            (cb) =>
                dbg("now create the invoice item")
                stripe.invoiceItems.create
                    customer    : customer_id
                    amount      : mesg.amount*100
                    currency    : "usd"
                    description : mesg.description
                ,
                    (err, invoice_item) =>
                        if err
                            cb(err)
                        else
                            cb()
        ], (err) =>
            if err
                @error_to_client(id:mesg.id, error:err)
            else
                @success_to_client(id:mesg.id)
        )

##############################
# File use tracking
##############################

normalize_path = (path) ->
    # Rules:
    # kdkd/tmp/.test.sagews.sage-chat --> kdkd/tmp/test.sagews, comment "chat"
    # foo/bar/.2014-11-01-175408.ipynb.syncdoc --> foo/bar/2014-11-01-175408.ipynb
    path = misc.trunc_middle(path, 2048)  # prevent potential attacks/mistakes involving a large path breaking things...
    ext = misc.filename_extension(path)
    action = 'edit'
    {head, tail} = misc.path_split(path)
    if ext == "sage-chat"
        action = 'chat'  # editing sage-chat gets the extra important chat action (instead of just edit)
        if tail?[0] == '.'
            # hidden sage-chat associated to a regular file, so notify about the regular file
            path = path.slice(0, path.length-'.sage-chat'.length)
            {head, tail} = misc.path_split(path)
            tail = tail.slice(1) # get rid of .
            if head
                path = head + '/' + tail
            else
                path = tail
    else if ext.slice(0,7) == 'syncdoc'   # for IPython, and possibly other things later
        path = path.slice(0, path.length - ext.length - 1)
        {head, tail} = misc.path_split(path)
        tail = tail.slice(1) # get rid of .
        if head
            path = head + '/' + tail
        else
            path = tail
    else if ext == "sage-history"
        path = undefined
    #else if ext == '.sagemathcloud.log'  # ignore for now
    #    path = undefined
    return {path:path, action:action}

path_activity_cache = {}
path_activity = (opts) ->
    opts = defaults opts,
        account_id : required
        project_id : required
        path       : required
        client     : required
        cb         : undefined

    {path, action} = normalize_path(opts.path)
    winston.debug("path_activity(#{opts.account_id},#{opts.project_id},#{path}): #{action}")
    if not path?
        opts.cb?()
        return

    opts.client.touch
        project_id : opts.project_id
        path       : path
        action     : action
        force      : action == 'chat'
        cb         : opts.cb

##############################
# Create the Primus realtime socket server
##############################
primus_server = undefined
init_primus_server = (http_server) ->
    Primus = require('primus')
    # change also requires changing head.html
    opts =
        transformer : 'engine.io'    # 'websockets', 'engine.io','sockjs'
        pathname    : path_module.join(BASE_URL, '/hub')
    primus_server = new Primus(http_server, opts)
    winston.debug("primus_server: listening on #{opts.pathname}")
    primus_server.on "connection", (conn) ->
        winston.debug("primus_server: new connection from #{conn.address.ip} -- #{conn.id}")
        f = (data) ->
            id = data.toString()
            winston.debug("primus_server: got id='#{id}'")
            conn.removeListener('data',f)
            C = clients[id]
            #winston.debug("primus client ids=#{misc.to_json(misc.keys(clients))}")
            if C?
                if C.closed
                    winston.debug("primus_server: '#{id}' matches expired Client -- deleting")
                    delete clients[id]
                    C = undefined
                else
                    winston.debug("primus_server: '#{id}' matches existing Client -- re-using")

                    # In case the connection hadn't been officially ended yet the changefeeds might
                    # have been left open sending messages that won't get through. So ensure the client
                    # must recreate them all before continuing.
                    C.query_cancel_all_changefeeds()

                    cookies = new Cookies(conn.request)
                    if C._remember_me_value == cookies.get(BASE_URL + 'remember_me')
                        old_id = C.conn.id
                        C.conn.removeAllListeners()
                        C.conn = conn
                        conn.id = id
                        conn.write(conn.id)
                        C.install_conn_handlers()
                    else
                        winston.debug("primus_server: '#{id}' matches but cookies do not match, so not re-using")
                        C = undefined
            if not C?
                winston.debug("primus_server: '#{id}' unknown, so making a new Client with id #{conn.id}")
                conn.write(conn.id)
                clients[conn.id] = new Client(conn)

        conn.on("data",f)

#######################################################
# Pushing a message to clients; querying for clients.
# This is (or will be) subtle, due to having
# multiple HUBs running on different computers.
#######################################################

# get_client_ids -- given query parameters, returns a list of id's,
#   where the id is the connection id, which we assume is
#   globally unique across all of space and time.
get_client_ids = (opts) ->
    opts = defaults opts,
        account_id : undefined      # include connected clients logged in under this account
        project_id : undefined      # include connected clients that are a user of this project
        exclude    : undefined      # array of id's to exclude from results
        cb         : required
    result = []   # will have list of client id's in it

    # include a given client id in result, if it isn't in the exclude array
    include = (id) ->
        if id not in result
            if opts.exclude?
                if id in opts.exclude
                    return
            result.push(id)

    account_ids = {}   # account_id's to consider

    if opts.account_id?
        account_ids[opts.account_id] = true

    async.series([
        # If considering a given project, then get all the relevant account_id's.
        (cb) ->
            if opts.project_id?
                database.get_account_ids_using_project
                    project_id : opts.project_id
                    cb         : (err, result) ->
                        if err
                            cb(err); return
                        for r in result
                            account_ids[r] = true
                        cb()
            else
                cb()
        # Now get the corresponding connected client id's.
        (cb) ->
            for id, client of clients
                if account_ids[client.account_id]?
                    include(id)
            cb()
    ], (err) ->
        opts.cb(err, result)
    )


# Send a message to a bunch of clients connected to this hub.
# This does not send anything to other hubs or clients at other hubs; the only
# way for a message to go to a client at another hub is via some local hub.
# This design means that we do not have to track which hubs which
# clients are connected to in a database or registry, which wold be a nightmare
# especially due to synchronization issues (some TODO comments might refer to such
# a central design, because that *was* the non-implemented design at some point).
push_to_clients = (opts) ->
    opts = defaults opts,
        mesg     : required
        where    : undefined  # see the get_client_ids function
        to       : undefined
        cb       : undefined

    dest = []

    async.series([
        (cb) ->
            if opts.where?
                get_client_ids(misc.merge(opts.where, cb:(error, result) ->
                    if error
                        opts.cb?(true)
                        cb(true)
                    else
                        dest = dest.concat(result)
                        cb()
                ))
            else
                cb()

        (cb) ->
            # include all clients explicitly listed in "to"
            if opts.to?
                dest = dest.concat(opts.to)

            for id in dest
                client = clients[id]
                if client?
                    winston.debug("pushing a message to client #{id}")
                    client.push_to_client(opts.mesg)
                else
                    winston.debug("not pushing message to client #{id} since not actually connected")
            opts.cb?(false)
            cb()


    ])



reset_password = (email_address, cb) ->
    read = require('read')
    passwd0 = passwd1 = undefined
    account_id = undefined
    async.series([
        (cb) ->
            connect_to_database(cb:cb)
        (cb) ->
            database.get_account
                email_address : email_address
                columns       : ['account_id']
                cb            : (err, data) ->
                    if err
                        cb(err)
                    else
                        account_id = data.account_id
                        cb()
        (cb) ->
            read {prompt:'Password: ', silent:true}, (err, passwd) ->
                passwd0 = passwd; cb(err)
        (cb) ->
            read {prompt:'Retype password: ', silent:true}, (err, passwd) ->
                if err
                    cb(err)
                else
                    passwd1 = passwd
                    if passwd1 != passwd0
                        cb("Passwords do not match.")
                    else
                        cb()
        (cb) ->
            # change the user's password in the database.
            database.change_password
                account_id    : account_id
                password_hash : auth.password_hash(passwd0)
                cb            : cb
    ], (err) ->
        if err
            winston.debug("Error -- #{err}")
        else
            winston.debug("Password changed for #{email_address}")
        cb?()
    )

########################################
# Account Management
########################################

password_crack_time = (password) -> Math.floor(zxcvbn.zxcvbn(password).crack_time/(3600*24.0)) # time to crack in days

#############################################################################
# User sign in
#
# Anti-DOS cracking throttling policy is basically like this, except we reset the counters
# each minute and hour, so a crafty attacker could get twice as many tries by finding the
# reset interval and hitting us right before and after.  This is an acceptable tradeoff
# for making the data structure trivial.
#
#   * POLICY 1: A given email address is allowed at most 3 failed login attempts per minute.
#   * POLICY 2: A given email address is allowed at most 30 failed login attempts per hour.
#   * POLICY 3: A given ip address is allowed at most 10 failed login attempts per minute.
#   * POLICY 4: A given ip address is allowed at most 50 failed login attempts per hour.
#############################################################################
sign_in_fails = {email_m:{}, email_h:{}, ip_m:{}, ip_h:{}}

clear_sign_in_fails_m = () ->
    sign_in_fails.email_m = {}
    sign_in_fails.ip_m = {}

clear_sign_in_fails_h = () ->
    sign_in_fails.email_h = {}
    sign_in_fails.ip_h = {}

_sign_in_fails_intervals = undefined

record_sign_in_fail = (opts) ->
    {email, ip} = defaults opts,
        email : required
        ip    : required
    if not _sign_in_fails_intervals?
        # only start clearing if there has been a failure...
        _sign_in_fails_intervals = [setInterval(clear_sign_in_fails_m, 60000), setInterval(clear_sign_in_fails_h, 60*60000)]

    winston.debug("WARNING: record_sign_in_fail(#{email}, #{ip})")
    s = sign_in_fails
    if not s.email_m[email]?
        s.email_m[email] = 0
    if not s.ip_m[ip]?
        s.ip_m[ip] = 0
    if not s.email_h[email]?
        s.email_h[email] = 0
    if not s.ip_h[ip]?
        s.ip_h[ip] = 0
    s.email_m[email] += 1
    s.email_h[email] += 1
    s.ip_m[ip] += 1
    s.ip_h[ip] += 1

sign_in_check = (opts) ->
    {email, ip} = defaults opts,
        email : required
        ip    : required
    s = sign_in_fails
    if s.email_m[email] > 3
        # A given email address is allowed at most 3 failed login attempts per minute
        return "Wait a minute, then try to login again.  If you can't remember your password, reset it or email help@sagemath.com."
    if s.email_h[email] > 30
        # A given email address is allowed at most 30 failed login attempts per hour.
        return "Wait an hour, then try to login again.  If you can't remember your password, reset it or email help@sagemath.com."
    if s.ip_m[ip] > 10
        # A given ip address is allowed at most 10 failed login attempts per minute.
        return "Wait a minute, then try to login again.  If you can't remember your password, reset it or email help@sagemath.com."
    if s.ip_h[ip] > 50
        # A given ip address is allowed at most 50 failed login attempts per hour.
        return "Wait an hour, then try to login again.  If you can't remember your password, reset it or email help@sagemath.com."
    return false

sign_in = (client, mesg, cb) ->
    dbg = (m) -> winston.debug("sign_in(#{mesg.email_address}): #{m}")
    dbg()
    tm = misc.walltime()

    sign_in_error = (error) ->
        dbg("sign_in_error -- #{error}")
        record_sign_in
            ip_address    : client.ip_address
            successful    : false
            email_address : mesg.email_address
            account_id    : account?.account_id
        client.push_to_client(message.sign_in_failed(id:mesg.id, email_address:mesg.email_address, reason:error))
        cb?(error)

    if not mesg.email_address
        sign_in_error("Empty email address.")
        return

    if not mesg.password
        sign_in_error("Empty password.")
        return

    mesg.email_address = misc.lower_email_address(mesg.email_address)

    m = sign_in_check
        email : mesg.email_address
        ip    : client.ip_address
    if m
        sign_in_error("sign_in_check fail(ip=#{client.ip_address}): #{m}")
        return

    signed_in_mesg = undefined
    account = undefined
    async.series([
        (cb) ->
            dbg("get account and check credentials")
            # NOTE: Despite people complaining, we do give away info about whether
            # the e-mail address is for a valid user or not.
            # There is no security in not doing this, since the same information
            # can be determined via the invite collaborators feature.
            database.get_account
                email_address : mesg.email_address
                columns       : ['password_hash', 'account_id', 'passports']
                cb            : (err, _account) ->
                    account = _account; cb(err)
        (cb) ->
            dbg("got account; now checking if password is correct...")
            auth.is_password_correct
                database      : database
                account_id    : account.account_id
                password      : mesg.password
                password_hash : account.password_hash
                cb            : (err, is_correct) ->
                    if err
                        cb("Error checking correctness of password -- #{err}")
                        return
                    if not is_correct
                        if not account.password_hash
                            cb("The account #{mesg.email_address} exists but doesn't have a password. Either set your password by clicking 'Forgot Password?' or log in using #{misc.keys(account.passports).join(', ')}.  If that doesn't work, email help@sagemath.com and we will sort this out.")
                        else
                            cb("Incorrect password for #{mesg.email_address}.  You can reset your password by clicking the 'Forgot Password?' link.   If that doesn't work, email help@sagemath.com and we will sort this out.")
                    else
                        cb()
        # remember me
        (cb) ->
            if mesg.remember_me
                dbg("remember_me -- setting the remember_me cookie")
                signed_in_mesg = message.signed_in
                    id            : mesg.id
                    account_id    : account.account_id
                    email_address : mesg.email_address
                    remember_me   : false
                    hub           : program.host + ':' + program.port
                client.remember_me
                    account_id    : signed_in_mesg.account_id
                    email_address : signed_in_mesg.email_address
                    cb            : cb
            else
                cb()
    ], (err) ->
        if err
            dbg("send error to user (in #{misc.walltime(tm)}seconds) -- #{err}")
            sign_in_error(err)
            cb?(err)
        else
            dbg("user got signed in fine (in #{misc.walltime(tm)}seconds) -- sending them a message")
            client.signed_in(signed_in_mesg)
            client.push_to_client(signed_in_mesg)
            cb?()
    )


# Record to the database a failed and/or successful login attempt.
record_sign_in = (opts) ->
    opts = defaults opts,
        ip_address    : required
        successful    : required
        email_address : undefined
        account_id    : undefined
        remember_me   : false
    if not opts.successful
        record_sign_in_fail
            email : opts.email_address
            ip    : opts.ip_address
    else
        database.log
            event : 'successful_sign_in'
            value :
                ip_address    : opts.ip_address
                email_address : opts.email_address ? null
                remember_me   : opts.remember_me
                account_id    : opts.account_id

is_valid_password = (password) ->
    [valid, reason] = client_lib.is_valid_password(password)
    if not valid
        return [valid, reason]
    return [true, '']


create_account = (client, mesg, cb) ->
    id = mesg.id
    account_id = null
    dbg = (m) -> winston.debug("create_account (#{mesg.email_address}): #{m}")
    tm = misc.walltime()
    if mesg.email_address?
        mesg.email_address = misc.lower_email_address(mesg.email_address)
    async.series([
        (cb) ->
            dbg("run tests on generic validity of input")
            issues = client_lib.issues_with_create_account(mesg)

            # Do not allow *really* stupid passwords.
            [valid, reason] = is_valid_password(mesg.password)
            if not valid
                issues['password'] = reason

            # TODO -- only uncomment this for easy testing to allow any password choice.
            # the client test suite will then fail, which is good, so we are reminded to comment this out before release!
            # delete issues['password']

            if misc.len(issues) > 0
                cb(issues)
            else
                cb()

        (cb) ->
            # Make sure this ip address hasn't requested too many accounts recently,
            # just to avoid really nasty abuse, but still allow for demo registration
            # behind a single router.
            dbg("make sure not too many accounts were created from the given ip")
            database.count_accounts_created_by
                ip_address : client.ip_address
                age_s      : 60*30
                cb         : (err, n) ->
                    if err
                        cb(err)
                    else if n > 150
                        cb({'other':"Too many accounts are being created from the ip address #{client.ip_address}; try again later."})
                    else
                        cb()
        (cb) ->
            dbg("query database to determine whether the email address is available")
            database.account_exists
                email_address : mesg.email_address
                cb            : (error, not_available) ->
                    if error
                        cb('other':"Unable to create account.  Please try later. -- #{misc.to_json(error)}")
                    else if not_available
                        cb(email_address:"This e-mail address is already taken.")
                    else
                        cb()

        (cb) ->
            dbg("check that account is not banned")
            database.is_banned_user
                email_address : mesg.email_address
                cb            : (err, is_banned) ->
                    if err
                        cb('other':"Unable to create account.  Please try later.")
                    else if is_banned
                        cb(email_address:"This e-mail address is banned.")
                    else
                        cb()
        (cb) ->
            dbg("check if a registration token is required")
            database.get_server_setting
                name : 'account_creation_token'
                cb   : (err, token) =>
                    if not token
                        cb()
                    else
                        if token != mesg.token
                            cb(token:"Incorrect registration token.")
                        else
                            cb()
        (cb) ->
            dbg("create new account")
            database.create_account
                first_name    : mesg.first_name
                last_name     : mesg.last_name
                email_address : mesg.email_address
                password_hash : auth.password_hash(mesg.password)
                created_by    : client.ip_address
                cb: (error, result) ->
                    if error
                        cb({'other':"Unable to create account right now.  Please try later."})
                    else
                        account_id = result
                        database.log
                            event : 'create_account'
                            value :
                                account_id    : account_id
                                first_name    : mesg.first_name
                                last_name     : mesg.last_name
                                email_address : mesg.email_address
                                created_by    : client.ip_address
                            cb    : cb

        (cb) ->
            dbg("check for account creation actions")
            account_creation_actions
                email_address : mesg.email_address
                account_id    : account_id
                cb            : cb
        (cb) ->
            dbg("set remember_me cookie...")
            # so that proxy server will allow user to connect and
            # download images, etc., the very first time right after they make a new account.
            client.remember_me
                email_address : mesg.email_address
                account_id    : account_id
                cb            : cb
    ], (reason) ->
        if reason
            dbg("send message to user that there was an error (in #{misc.walltime(tm)}seconds) -- #{misc.to_json(reason)}")
            client.push_to_client(message.account_creation_failed(id:id, reason:reason))
            cb?("error creating account -- #{misc.to_json(reason)}")
        else
            dbg("send message back to user that they are logged in as the new user (in #{misc.walltime(tm)}seconds)")
            mesg1 = message.signed_in
                id            : mesg.id
                account_id    : account_id
                email_address : mesg.email_address
                first_name    : mesg.first_name
                last_name     : mesg.last_name
                remember_me   : false
                hub           : program.host + ':' + program.port
            client.signed_in(mesg1)
            client.push_to_client(mesg1)
            cb?()
    )




account_creation_actions = (opts) ->
    opts = defaults opts,
        email_address : required
        account_id    : required
        cb            : required
    winston.debug("account_creation_actions for #{opts.email_address}")
    database.account_creation_actions
        email_address : opts.email_address
        cb            : (err, actions) ->
            if err
                opts.cb(err); return
            f = (action, cb) ->
                winston.debug("account_creation_actions: action = #{misc.to_json(action)}")
                if action.action == 'add_to_project'
                    database.add_user_to_project
                        project_id : action.project_id
                        account_id : opts.account_id
                        group      : action.group
                        cb         : (err) =>
                            if err
                                winston.debug("Error adding user to project: #{err}")
                            cb(err)
                else
                    # TODO: need to report this some better way, maybe email?
                    winston.debug("skipping unknown action -- #{action.action}")
                    cb()
            async.map actions, f, (err) ->
                if not err
                    database.account_creation_actions_success
                        account_id : opts.account_id
                        cb         : opts.cb
                else
                    opts.cb(err)

change_password = (mesg, client_ip_address, push_to_client) ->
    account = null
    mesg.email_address = misc.lower_email_address(mesg.email_address)
    async.series([
        (cb) ->
            if not mesg.email_address?
                # There are no guarantees about incoming messages
                cb("email_address must be specified")
                return
            # get account and validate the password
            database.get_account
              email_address : mesg.email_address
              columns       : ['password_hash', 'account_id']
              cb : (error, result) ->
                if error
                    cb({other:error})
                    return
                account = result
                auth.is_password_correct
                    database             : database
                    account_id           : result.account_id
                    password             : mesg.old_password
                    password_hash        : account.password_hash
                    allow_empty_password : true
                    cb                   : (err, is_correct) ->
                        if err
                            cb(err)
                        else
                            if not is_correct
                                err = "invalid old password"
                                database.log
                                    event : 'change_password'
                                    value : {email_address:mesg.email_address, client_ip_address:client_ip_address, message:err}
                                cb(err)
                            else
                                cb()
        (cb) ->
            # check that new password is valid
            [valid, reason] = is_valid_password(mesg.new_password)
            if not valid
                cb({new_password:reason})
            else
                cb()

        (cb) ->
            # record current password hash (just in case?) and that we are changing password and set new password
            database.log
                event : "change_password"
                value :
                    account_id : account.account_id
                    client_ip_address : client_ip_address
                    previous_password_hash : account.password_hash

            database.change_password
                account_id    : account.account_id
                password_hash : auth.password_hash(mesg.new_password),
                cb            : cb
    ], (err) ->
        push_to_client(message.changed_password(id:mesg.id, error:err))
    )

change_email_address = (mesg, client_ip_address, push_to_client) ->

    dbg = (m) -> winston.debug("change_email_address(mesg.account_id, mesg.old_email_address, mesg.new_email_address): #{m}")
    dbg()

    mesg.old_email_address = misc.lower_email_address(mesg.old_email_address)
    mesg.new_email_address = misc.lower_email_address(mesg.new_email_address)

    if mesg.old_email_address == mesg.new_email_address  # easy case
        dbg("easy case -- no change")
        push_to_client(message.changed_email_address(id:mesg.id))
        return

    if not misc.is_valid_email_address(mesg.new_email_address)
        dbg("invalid email address")
        push_to_client(message.changed_email_address(id:mesg.id, error:'email_invalid'))
        return

    async.series([
        (cb) ->
            auth.is_password_correct
                database             : database
                account_id           : mesg.account_id
                password             : mesg.password
                allow_empty_password : true  # in case account created using a linked passport only
                cb                   : (err, is_correct) ->
                    if err
                        cb("Error checking password -- please try again in a minute -- #{err}.")
                    else if not is_correct
                        cb("invalid_password")
                    else
                        cb()

        (cb) ->
            # Record current email address (just in case?) and that we are
            # changing email address to the new one.  This will make it
            # easy to implement a "change your email address back" feature
            # if I need to at some point.
            dbg("log change to db")
            database.log
                event : 'change_email_address'
                value :
                    client_ip_address : client_ip_address
                    old_email_address : mesg.old_email_address
                    new_email_address : mesg.new_email_address
            #################################################
            # TODO: At this point, maybe we should send an email to
            # old_email_address with a temporary hash-code that can be used
            # to undo the change to the email address?
            #################################################
            dbg("actually make change in db")
            database.change_email_address
                account_id    : mesg.account_id
                email_address : mesg.new_email_address
                cb : cb
        (cb) ->
            # If they just changed email to an address that has some actions, carry those out...
            # TODO: move to hook this only after validation of the email address?
            account_creation_actions
                email_address : mesg.new_email_address
                account_id    : mesg.account_id
                cb            : cb
    ], (err) ->
        push_to_client(message.changed_email_address(id:mesg.id, error:err))
    )

#############################################################################
# Send an email message to the given email address with a code that
# can be used to reset the password for a certain account.
#
# Anti-use-salvus-to-spam/DOS throttling policies:
#   * a given email address can be sent at most 30 password resets per hour
#   * a given ip address can send at most 100 password reset request per minute
#   * a given ip can send at most 250 per hour
#############################################################################
forgot_password = (mesg, client_ip_address, push_to_client) ->
    if mesg.event != 'forgot_password'
        push_to_client(message.error(id:mesg.id, error:"Incorrect message event type: #{mesg.event}"))
        return

    # This is an easy check to save work and also avoid empty email_address, which causes trouble below
    if not misc.is_valid_email_address(mesg.email_address)
        push_to_client(message.error(id:mesg.id, error:"Invalid email address."))
        return

    mesg.email_address = misc.lower_email_address(mesg.email_address)

    id = null
    async.series([
        (cb) ->
            # Record this password reset attempt in our database
            database.record_password_reset_attempt
                email_address : mesg.email_address
                ip_address    : client_ip_address
                cb            : cb
        (cb) ->
            # POLICY 1: We limit the number of password resets that an email address can receive
            database.count_password_reset_attempts
                email_address : mesg.email_address
                age_s         : 60*60  # 1 hour
                cb            : (err, count) ->
                    if err
                        cb(err)
                    else if count >= 31
                        cb("Too many password resets for this email per hour; try again later.")
                    else
                        cb()

        (cb) ->
            # POLICY 2: a given ip address can send at most 10 password reset requests per minute
            database.count_password_reset_attempts
                ip_address : client_ip_address
                age_s      : 60  # 1 minute
                cb         : (err, count) ->
                    if err
                        cb(err)
                    else if count > 10
                        cb("Too many password resets per minute; try again later.")
                    else
                        cb()
        (cb) ->
            # POLICY 3: a given ip can send at most 60 per hour
            database.count_password_reset_attempts
                ip_address : client_ip_address
                age_s      : 60*60  # 1 hour
                cb         : (err, count) ->
                    if err
                        cb(err)
                    else if count > 60
                        cb("Too many password resets per hour; try again later.")
                    else
                        cb()
        (cb) ->
            database.account_exists
                email_address : mesg.email_address
                cb : (err, exists) ->
                    if err
                        cb(err)
                    else if not exists
                        cb("No account with e-mail address #{mesg.email_address}")
                    else
                        cb()
        (cb) ->
            # We now know that there is an account with this email address.
            # put entry in the password_reset uuid:value table with ttl of
            # 1 hour, and send an email
            database.set_password_reset
                email_address : mesg.email_address
                ttl           : 60*60
                cb            : (err, _id) ->
                    id = _id; cb(err)
        (cb) ->
            # send an email to mesg.email_address that has a password reset link
            body = """
                <div>Hello,</div>
                <div>&nbsp;</div>
                <div>
                Somebody just requested to change the password of your SageMathCloud account.
                If you requested this password change, please click this link:</div>
                <div>&nbsp;</div>
                <div style="text-align: center;">
                <span style="font-size:12px;"><b>
                  <a href="https://cloud.sagemath.com#forgot-#{id}">https://cloud.sagemath.com#forgot-#{id}</a>
                </b></span>
                </div>
                <div>&nbsp;</div>
                <div>If you don't want to change your password, ignore this message.</div>
                <div>&nbsp;</div>
                <div>In case of problems, email
                <a href="mailto:help@sagemath.com">help@sagemath.com</a> immediately
                (or just reply to this email).
                <div>&nbsp;</div>
                """

            send_email
                subject : 'SageMathCloud Password Reset'
                body    : body
                from    : 'SageMath Help <help@sagemath.com>'
                to      : mesg.email_address
                category: "password_reset"
                cb      : cb
    ], (err) ->
        if err
            push_to_client(message.forgot_password_response(id:mesg.id, error:err))
        else
            push_to_client(message.forgot_password_response(id:mesg.id))
    )



reset_forgot_password = (mesg, client_ip_address, push_to_client) ->
    if mesg.event != 'reset_forgot_password'
        push_to_client(message.error(id:mesg.id, error:"incorrect message event type: #{mesg.event}"))
        return

    email_address = account_id = db = null

    async.series([
        (cb) ->
            # Verify password is valid and compute its hash.
            [valid, reason] = is_valid_password(mesg.new_password)
            if not valid
                cb(reason); return
            # Check that request is still valid
            database.get_password_reset
                id : mesg.reset_code
                cb   : (err, x) ->
                    if err
                        cb(err)
                    else if not x
                        cb("Password reset request is no longer valid.")
                    else
                        email_address = x
                        cb()
        (cb) ->
            # Get the account_id.
            database.get_account
                email_address : email_address
                columns       : ['account_id']
                cb            : (err, account) ->
                    account_id = account?.account_id; cb(err)
        (cb) ->
            # Make the change
            database.change_password
                account_id    : account_id
                password_hash : auth.password_hash(mesg.new_password)
                cb            : (err, account) ->
                    if err
                        cb(err)
                    else
                        # only allow successful use of this reset token once
                        database.delete_password_reset
                            id : mesg.reset_code
                            cb : cb
    ], (err) ->
        push_to_client(message.reset_forgot_password_response(id:mesg.id, error:err))
    )

###
Connect to database
###
database = undefined
connect_to_database = (opts) ->
    opts = defaults opts,
        error : 120
        cb    : required
    dbg = (m) -> winston.debug("connect_to_database: #{m}")
    if database? # already did this
        opts.cb(); return
    # load database password from 'data/secrets/rethink/hub'
    password_file = "#{SMC_ROOT}/data/secrets/rethink/hub"
    dbg("reading '#{password_file}'")
    fs.readFile password_file, (err, password) ->
        if err
            winston.debug("warning: no password file -- will only work if there is no password set.")
            password = undefined
        else
            password = password.toString().trim()
        dbg("got password; now connecting to database")
        database = rethink.rethinkdb
            hosts       : program.database_nodes.split(',')
            database    : program.keyspace
            password    : password
            error       : opts.error
            cb          : opts.cb

# client for compute servers
compute_server = undefined
init_compute_server = (cb) ->
    winston.debug("init_compute_server: creating compute_server client")
    require('./compute-client.coffee').compute_server
        database : database
        dev      : program.dev
        single   : program.single
        base_url : BASE_URL
        cb       : (err, x) ->
            if not err
                winston.debug("compute server created")
            else
                winston.debug("FATAL ERROR creating compute server -- #{err}")
            compute_server = x
            database.compute_server = compute_server
            # This is used by the database when handling certain writes to make sure
            # that the there is a connection to the corresponding project, so that
            # the project can respond.
            database.ensure_connection_to_project = (project_id) ->
                local_hub_connection.connect_to_project(project_id, database, compute_server)

            cb?(err)


update_primus = (cb) ->
    misc_node.execute_code
        command : path_module.join(SMC_ROOT, 'static/primus/update_primus')
        cb      : cb

#############################################
# Billing settings
# How to set in database:
#    db=require('rethink').rethinkdb();0
#    db.set_server_setting(cb:console.log, name:'stripe_publishable_key', value:???)
#    db.set_server_setting(cb:console.log, name:'stripe_secret_key',      value:???)
#############################################
stripe  = undefined
# TODO: this needs to listen to a changefeed on the database for changes to the server_settings table
init_stripe = (cb) ->
    dbg = (m) -> winston.debug("init_stripe: #{m}")
    dbg()

    billing_settings = {}

    async.series([
        (cb) ->
            database.get_server_setting
                name : 'stripe_secret_key'
                cb   : (err, secret_key) ->
                    if err
                        dbg("error getting stripe_secret_key")
                        cb(err)
                    else
                        if secret_key
                            dbg("go stripe secret_key")
                        else
                            dbg("invalid secret_key")
                        stripe = require("stripe")(secret_key)
                        cb()
        (cb) ->
            database.get_server_setting
                name : 'stripe_publishable_key'
                cb   : (err, value) ->
                    dbg("stripe_publishable_key #{err}, #{value}")
                    if err
                        cb(err)
                    else
                        stripe.publishable_key = value
                        cb()
    ], (err) ->
        if err
            dbg("error initializing stripe: #{err}")
        else
            dbg("successfully initialized stripe api")
        cb?(err)
    )

stripe_sync = (dump_only, cb) ->
    dbg = (m) -> winston.debug("stripe_sync: #{m}")
    dbg()
    users = undefined
    target = undefined
    async.series([
        (cb) ->
            dbg("connect to the database")
            connect_to_database(error:99999, cb:cb)
        (cb) ->
            dbg("initialize stripe")
            init_stripe(cb)
        (cb) ->
            dbg("get all customers from the database with stripe -- this is a full scan of the database and will take a while")
            # TODO: we could make this way faster by putting an index on the stripe_customer_id field.
            q = database.table('accounts').filter((r)->r.hasFields('stripe_customer_id'))
            q = q.pluck('account_id', 'stripe_customer_id', 'stripe_customer')
            q.run (err, x) ->
                users = x; cb(err)
        (cb) ->
            dbg("dump stripe_customer data to file for statistical analysis")
            target = "#{process.env.HOME}/stripe/"
            fs.exists target, (exists) ->
                if not exists
                    fs.mkdir(target, cb)
                else
                    cb()
        (cb) ->
            dbg('actually writing customer data')
            # NOTE: Of coure this is potentially one step out of date -- but in theory this should always be up to date
            dump = []
            for x in users
                # these could all be embarassing if this backup "got out" -- remove anything about actual credit card
                # and person's name/email.
                y = misc.copy_with(x.stripe_customer, ['created', 'subscriptions', 'metadata'])
                y.subscriptions = y.subscriptions.data
                y.metadata = y.metadata.account_id?.slice(0,8)
                dump.push(y)
            fs.writeFile("#{target}/stripe_customers-#{misc.to_iso(new Date())}.json", misc.to_json(dump), cb)
        (cb) ->
            if dump_only
                cb()
                return
            dbg("got #{users.length} users with stripe info")
            f = (x, cb) ->
                dbg("updating customer #{x.account_id} data to our local database")
                database.stripe_update_customer
                    account_id  : x.account_id
                    stripe      : stripe
                    customer_id : x.stripe_customer_id
                    cb          : cb
            async.mapLimit(users, 3, f, cb)
    ], (err) ->
        if err
            dbg("error updating customer info -- #{err}")
        else
            dbg("updated all customer info successfully")
        cb?(err)
    )


stripe_sales_tax = (opts) ->
    opts = defaults opts,
        customer_id : required
        cb          : required
    stripe.customers.retrieve opts.customer_id, (err, customer) ->
        if err
            opts.cb(err)
            return
        if not customer.default_source?
            opts.cb(undefined, 0)
            return
        zip = undefined
        state = undefined
        for x in customer.sources.data
            if x.id == customer.default_source
                zip = x.address_zip?.slice(0,5)
                state = x.address_state
                break
        if not zip? or state != 'WA'
            opts.cb(undefined, 0)
            return
        opts.cb(undefined, misc_node.sales_tax(zip))

#############################################
# Start everything running
#############################################
BASE_URL = ''

exports.start_server = start_server = (cb) ->
    winston.debug("start_server")

    winston.debug("dev = #{program.dev}")

    # make sure base_url doesn't end in slash
    BASE_URL = program.base_url

    while BASE_URL and BASE_URL[BASE_URL.length-1] == '/'
        BASE_URL = BASE_URL.slice(0, BASE_URL.length-1)

    winston.debug("base_url='#{BASE_URL}'")
    fs.writeFileSync(path_module.join(SMC_ROOT, 'data', 'base_url'), BASE_URL)

    # the order of init below is important
    winston.debug("port = #{program.port}, proxy_port=#{program.proxy_port}")
    winston.info("using database #{program.keyspace}")
    hosts = program.database_nodes.split(',')
    http_server = express_router = undefined

    # Log anything that blocks the CPU for more than 10ms -- see https://github.com/tj/node-blocked
    blocked = require('blocked')
    blocked (ms) ->
        # record that something blocked for over 10ms
        winston.debug("BLOCKED for #{ms}ms")

    init_smc_version()

    async.series([
        (cb) ->
            # this defines the global (to this file) database variable.
            winston.debug("Connecting to the database.")
            misc.retry_until_success
                f           : (cb) -> connect_to_database(cb:cb)
                start_delay : 1000
                max_delay   : 10000
                cb          : () ->
                    winston.debug("connected to database.")
                    cb()
        (cb) ->
            if program.dev or program.update
                winston.debug("updating the database schema...")
                database.update_schema(cb:cb)
            else
                cb()
        (cb) ->
            init_stripe(cb)
        (cb) ->
            init_compute_server(cb)
        (cb) ->
            # proxy server and http server; this working etc. *relies* on compute_server having been created
            # However it can still serve many things without database.  TODO: Eventually it could inform user
            # that database isn't working.
            x = hub_http_server.init_express_http_server
                base_url       : BASE_URL
                dev            : program.dev
                stripe         : stripe
                compute_server : compute_server
                database       : database
            {http_server, express_router} = x
            winston.debug("starting express webserver listening on #{program.host}:#{program.port}")
            http_server.listen(program.port, program.host, cb)
        (cb) ->
            async.parallel([
                (cb) ->
                    # init authentication via passport (requires database)
                    auth.init_passport
                        router   : express_router
                        database : database
                        base_url : BASE_URL
                        host     : program.host
                        cb       : cb
                (cb) ->
                    if program.dev or program.update
                        update_primus(cb)
                    else
                        cb()
            ], cb)
    ], (err) =>
        if err
            winston.error("Error starting hub services! err=#{err}")
        else
            # Synchronous initialize of other functionality, now that the database, etc., are working.
            winston.debug("base_url='#{BASE_URL}'")

            winston.debug("initializing primus websocket server")
            init_primus_server(http_server)

            winston.debug("initializing the http proxy server")

            if program.proxy_port
                hub_proxy.init_http_proxy_server
                    database       : database
                    compute_server : compute_server
                    base_url       : BASE_URL
                    port           : program.proxy_port
                    host           : program.host

            # Start updating stats cache every so often -- note: this is cached in the database, so it isn't
            # too big a problem if we call it too frequently.
            # Randomized start to balance between all hubs.
            # It's important that we call this periodically, or stats will only get stored to the
            # database when somebody happens to visit /stats
<<<<<<< HEAD
            database.get_stats()
            setInterval(database.get_stats, 120*1000)
=======
            d = 5000 + 60 * 1000 * Math.random()
            setTimeout((-> database.get_stats(); setInterval(database.get_stats, 120*1000)), d)
>>>>>>> aee37790

            # Register periodically with the hub.
            hub_register.start
                database   : database
                clients    : clients
                host       : program.host
                port       : program.port
                interval_s : REGISTER_INTERVAL_S

            winston.info("Started hub. HTTP port #{program.port}; keyspace #{program.keyspace}")
        cb?(err)
    )

###
# Command line admin stuff -- should maybe be moved to another program?
###
add_user_to_project = (project_id, email_address, cb) ->
     account_id = undefined
     async.series([
         # ensure database object is initialized
         (cb) ->
             connect_to_database(cb:cb)
         # find account id corresponding to email address
         (cb) ->
             database.account_exists
                 email_address : email_address
                 cb            : (err, _account_id) ->
                     account_id = _account_id
                     cb(err)
         # add user to that project as a collaborator
         (cb) ->
             database.add_user_to_project
                 project_id : project_id
                 account_id : account_id
                 group      : 'collaborator'
                 cb         : cb
     ], cb)


#############################################
# Process command line arguments
#############################################

program.usage('[start/stop/restart/status/nodaemon] [options]')
    .option('--port <n>', 'port to listen on (default: 5000)', ((n)->parseInt(n)), 5000)
    .option('--proxy_port <n>', 'port that the proxy server listens on (default: 0 -- do not start)', ((n)->parseInt(n)), 0)
    .option('--log_level [level]', "log level (default: debug) useful options include INFO, WARNING and DEBUG", String, "debug")
    .option('--host [string]', 'host of interface to bind to (default: "127.0.0.1")', String, "127.0.0.1")
    .option('--pidfile [string]', 'store pid in this file (default: "data/pids/hub.pid")', String, "data/pids/hub.pid")
    .option('--logfile [string]', 'write log to this file (default: "data/logs/hub.log")', String, "data/logs/hub.log")
    .option('--database_nodes <string,string,...>', 'comma separated list of ip addresses of all database nodes in the cluster', String, 'localhost')
    .option('--keyspace [string]', 'Database name to use (default: "smc")', String, 'smc')
    .option('--passwd [email_address]', 'Reset password of given user', String, '')
    .option('--update', 'Update schema and primus on startup (always true for --dev; otherwise, false)')
    .option('--stripe_sync', 'Sync stripe subscriptions to database for all users with stripe id', String, 'yes')
    .option('--stripe_dump', 'Dump stripe subscriptions info to ~/stripe/', String, 'yes')
    .option('--add_user_to_project [project_id,email_address]', 'Add user with given email address to project with given ID', String, '')
    .option('--base_url [string]', 'Base url, so https://sitenamebase_url/', String, '')  # '' or string that starts with /
    .option('--local', 'If option is specified, then *all* projects run locally as the same user as the server and store state in .sagemathcloud-local instead of .sagemathcloud; also do not kill all processes on project restart -- for development use (default: false, since not given)', Boolean, false)
    .option('--foreground', 'If specified, do not run as a deamon')
    .option('--dev', 'if given, then run in VERY UNSAFE single-user local dev mode')
    .option('--single', 'if given, then run in LESS SAFE single-machine mode')
    .parse(process.argv)

    # NOTE: the --local option above may be what is used later for single user installs, i.e., the version included with Sage.

if program._name.slice(0,3) == 'hub'
    # run as a server/daemon (otherwise, is being imported as a library)

    #if program.rawArgs[1] in ['start', 'restart']
    process.addListener "uncaughtException", (err) ->
        winston.debug("BUG ****************************************************************************")
        winston.debug("Uncaught exception: " + err)
        winston.debug(err.stack)
        winston.debug("BUG ****************************************************************************")

    if program.passwd
        console.log("Resetting password")
        reset_password(program.passwd, (err) -> process.exit())
    else if program.stripe_sync
        console.log("Stripe sync")
        stripe_sync(false, (err) -> winston.debug("DONE", err); process.exit())
    else if program.stripe_dump
        console.log("Stripe dump")
        stripe_sync(true, (err) -> winston.debug("DONE", err); process.exit())
    else if program.add_user_to_project
        console.log("Adding user to project")
        v = program.add_user_to_project.split(',')
        add_user_to_project v[0], v[1], (err) ->
            if err
                 console.log("Failed to add user: #{err}")
            else
                 console.log("User added to project.")
            process.exit()
    else
        console.log("Running web server; pidfile=#{program.pidfile}, port=#{program.port}, proxy_port=#{program.proxy_port}")
        # logFile = /dev/null to prevent huge duplicated output that is already in program.logfile
        if program.foreground
            start_server (err) ->
                if err and program.dev
                    process.exit(1)
        else
            daemon({pidFile:program.pidfile, outFile:program.logfile, errFile:program.logfile, logFile:'/dev/null', max:30}, start_server)<|MERGE_RESOLUTION|>--- conflicted
+++ resolved
@@ -3355,13 +3355,8 @@
             # Randomized start to balance between all hubs.
             # It's important that we call this periodically, or stats will only get stored to the
             # database when somebody happens to visit /stats
-<<<<<<< HEAD
-            database.get_stats()
-            setInterval(database.get_stats, 120*1000)
-=======
             d = 5000 + 60 * 1000 * Math.random()
             setTimeout((-> database.get_stats(); setInterval(database.get_stats, 120*1000)), d)
->>>>>>> aee37790
 
             # Register periodically with the hub.
             hub_register.start

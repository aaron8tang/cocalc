###
User sign in

Throttling policy:  It basically like this, except we reset the counters
each minute and hour, so a crafty attacker could get twice as many tries by finding the
reset interval and hitting us right before and after.  This is an acceptable tradeoff
for making the data structure trivial.

  * POLICY 1: A given email address is allowed at most 3 failed login attempts per minute.
  * POLICY 2: A given email address is allowed at most 30 failed login attempts per hour.
  * POLICY 3: A given ip address is allowed at most 10 failed login attempts per minute.
  * POLICY 4: A given ip address is allowed at most 50 failed login attempts per hour.
###

async                = require('async')
message              = require('smc-util/message')
misc                 = require('smc-util/misc')
{required, defaults} = misc
auth                 = require('./auth')
{process_env_int}    = require("smc-util-node/misc2_node")
Bottleneck           = require("bottleneck")

# these parameters are per group and per hub!
bottleneck_opts      =
    minTime        : process_env_int('THROTTLE_SIGN_IN_MINTIME', 100)
    maxConcurrent  : process_env_int('THROTTLE_SIGN_IN_CONCURRENT', 10)
limit_group          = new Bottleneck.Group(bottleneck_opts)

sign_in_fails =
    email_m : {}
    email_h : {}
    ip_m    : {}
    ip_h    : {}

clear_sign_in_fails_m = () ->
    sign_in_fails.email_m = {}
    sign_in_fails.ip_m = {}

clear_sign_in_fails_h = () ->
    sign_in_fails.email_h = {}
    sign_in_fails.ip_h = {}

_sign_in_fails_intervals = undefined

record_sign_in_fail = (opts) ->
    {email, ip, logger} = defaults opts,
        email  : required
        ip     : required
        logger : undefined
    if not _sign_in_fails_intervals?
        # only start clearing if there has been a failure...
        _sign_in_fails_intervals = [setInterval(clear_sign_in_fails_m, 60000), setInterval(clear_sign_in_fails_h, 60*60000)]

    logger?("WARNING: record_sign_in_fail(#{email}, #{ip})")
    s = sign_in_fails
    if not s.email_m[email]?
        s.email_m[email] = 0
    if not s.ip_m[ip]?
        s.ip_m[ip] = 0
    if not s.email_h[email]?
        s.email_h[email] = 0
    if not s.ip_h[ip]?
        s.ip_h[ip] = 0
    s.email_m[email] += 1
    s.email_h[email] += 1
    s.ip_m[ip] += 1
    s.ip_h[ip] += 1

sign_in_check = (opts) ->
    {email, ip} = defaults opts,
        email : required
        ip    : required
    s = sign_in_fails
    if s.email_m[email] > 3
        # A given email address is allowed at most 3 failed login attempts per minute
        return "Wait a minute, then try to login again.  If you can't remember your password, reset it or email help@cocalc.com."
    if s.email_h[email] > 30
        # A given email address is allowed at most 30 failed login attempts per hour.
        return "Wait an hour, then try to login again.  If you can't remember your password, reset it or email help@cocalc.com."
    if s.ip_m[ip] > 10
        # A given ip address is allowed at most 10 failed login attempts per minute.
        return "Wait a minute, then try to login again.  If you can't remember your password, reset it or email help@cocalc.com."
    if s.ip_h[ip] > 50
        # A given ip address is allowed at most 50 failed login attempts per hour.
        return "Wait an hour, then try to login again.  If you can't remember your password, reset it or email help@cocalc.com."
    return false

exports.sign_in = (opts) ->
    opts = defaults opts,
        client   : required
        mesg     : required
        logger   : undefined
        database : required
        host     : undefined
        port     : undefined
        cb       : undefined

    key = opts.client.ip_address

    done_cb = () ->
        opts.logger?.debug("sign_in(group='#{key}'): done")

    limit_group.key(key).submit(_sign_in, opts, done_cb)


_sign_in = (opts, done) ->
    {client, mesg} = opts
    if opts.logger?
        dbg = (m) ->
            opts.logger.debug("_sign_in(#{mesg.email_address}): #{m}")
        dbg()
    else
        dbg = ->
    tm = misc.walltime()

    sign_in_error = (error) ->
        dbg("sign_in_error -- #{error}")
        exports.record_sign_in
            database      : opts.database
            ip_address    : client.ip_address
            successful    : false
            email_address : mesg.email_address
            account_id    : account?.account_id
        client.push_to_client(message.sign_in_failed(id:mesg.id, email_address:mesg.email_address, reason:error))
        opts.cb?(error)

    if not mesg.email_address
        sign_in_error("Empty email address.")
        return

    if not mesg.password
        sign_in_error("Empty password.")
        return

    mesg.email_address = misc.lower_email_address(mesg.email_address)

    m = sign_in_check
        email : mesg.email_address
        ip    : client.ip_address
    if m
        sign_in_error("sign_in_check fail(ip=#{client.ip_address}): #{m}")
        return

    signed_in_mesg = undefined
    account = undefined
    {api_key_action} = require('./api/manage')   # here, rather than at beginning of file, due to some circular references...

    async.series([
        (cb) ->
            dbg("get account and check credentials")
            # NOTE: Despite people complaining, we do give away info about whether
            # the e-mail address is for a valid user or not.
            # There is no security in not doing this, since the same information
            # can be determined via the invite collaborators feature.
            opts.database.get_account
                email_address : mesg.email_address
                columns       : ['password_hash', 'account_id', 'passports', 'banned']
                cb            : (err, _account) ->
                    if err
                        cb(err)
                        return
                    account = _account
                    dbg("account = #{JSON.stringify(account)}")
                    if account.banned
                        dbg("banned account!")
                        cb("This account is BANNED.  Contact help@cocalc.com if you believe this is a mistake.")
                        return
                    cb()
        (cb) ->
            dbg("got account; now checking if password is correct...")
            auth.is_password_correct
                database      : opts.database
                account_id    : account.account_id
                password      : mesg.password
                password_hash : account.password_hash
                cb            : (err, is_correct) ->
                    if err
                        cb("Error checking correctness of password -- #{err}")
                        return
                    if not is_correct
                        if not account.password_hash
                            cb("The account #{mesg.email_address} exists but doesn't have a password. Either set your password by clicking 'Forgot Password?' or log in using #{misc.keys(account.passports).join(', ')}.  If that doesn't work, email help@cocalc.com and we will sort this out.")
                        else
                            cb("Incorrect password for #{mesg.email_address}.  You can reset your password by clicking the 'Forgot Password?' link.   If that doesn't work, email help@cocalc.com and we will sort this out.")
                    else
                        cb()
        # remember me
        (cb) ->
            if not mesg.remember_me
                # do not set cookie if already set (and message known)
                cb(); return
            dbg("remember_me -- setting the remember_me cookie")
            signed_in_mesg = message.signed_in
                id                : mesg.id
                account_id        : account.account_id
                email_address     : mesg.email_address
                remember_me       : false
                hub               : opts.host + ':' + opts.port
            client.remember_me
                account_id    : signed_in_mesg.account_id
                cb            : cb
        (cb) ->
            if not mesg.get_api_key
                cb(); return
            dbg("get_api_key -- also get_api_key")
            api_key_action
                database   : opts.database
                account_id : account.account_id
                password   : mesg.password
                action     : 'get'
                cb       : (err, api_key) =>
                    signed_in_mesg.api_key = api_key
                    cb(err)
        (cb) ->
            if not mesg.get_api_key or signed_in_mesg.api_key
                cb(); return
            dbg("get_api_key -- must generate key since don't already have it")
            api_key_action
                database   : opts.database
                account_id : account.account_id
                password   : mesg.password
                action     : 'regenerate'
                cb       : (err, api_key) =>
                    signed_in_mesg.api_key = api_key
                    cb(err)
    ], (err) ->
        if err
            dbg("send error to user (in #{misc.walltime(tm)}seconds) -- #{err}")
            sign_in_error(err)
            opts.cb?(err)
        else
            dbg("user got signed in fine (in #{misc.walltime(tm)}seconds) -- sending them a message")
            client.signed_in(signed_in_mesg)
            client.push_to_client(signed_in_mesg)
            opts.cb?()

        # final callback for bottleneck group
        done()
    )

exports.sign_in_using_auth_token = (opts) ->
    opts = defaults opts,
        client   : required
        mesg     : required
        logger   : undefined
        database : required
        host     : undefined
        port     : undefined
        cb       : undefined

    key = opts.client.ip_address

    done_cb = () ->
        opts.logger?.debug("sign_in_using_auth_token(group='#{key}'): done")

    limit_group.key(key).submit(_sign_in_using_auth_token, opts, done_cb)

_sign_in_using_auth_token = (opts, done) ->
    {client, mesg} = opts
    if opts.logger?
        dbg = (m) ->
            opts.logger.debug("_sign_in_using_auth_token(#{mesg.email_address}): #{m}")
        dbg()
    else
        dbg = ->
    tm = misc.walltime()

    sign_in_error = (error) ->
        dbg("sign_in_using_auth_token_error -- #{error}")
        exports.record_sign_in
            database      : opts.database
            ip_address    : client.ip_address
            successful    : false
            email_address : mesg.auth_token  # yes, we abuse the email_address field
            account_id    : account?.account_id
        client.push_to_client(message.error(id:mesg.id, error:error))
        opts.cb?(error)

    if not mesg.auth_token
        sign_in_error("missing auth_token.")
        return

    if mesg.auth_token?.length != 24
        sign_in_error("auth_token must be exactly 24 characters long")
        return

    m = sign_in_check
        email : mesg.auth_token
        ip    : client.ip_address
    if m
        sign_in_error("sign_in_check fail(ip=#{client.ip_address}): #{m}")
        return

    signed_in_mesg = undefined
    account = account_id = undefined
    async.series([
        (cb) ->
            dbg("get account and check credentials")
            opts.database.get_auth_token_account_id
                auth_token : mesg.auth_token
                cb         : (err, _account_id) ->
                    if not err and not _account_id
                        err = 'auth_token is not valid'
                    account_id = _account_id; cb(err)
        (cb) ->
            dbg("successly got account_id; now getting more information about the account")
            opts.database.get_account
                account_id : account_id
                columns    : ['email_address', 'lti_id']
                cb         : (err, _account) ->
                    if !!_account.lti_id
                        _account.email_address = ''
                    account = _account; cb(err)
        # remember me
        (cb) ->
            dbg("remember_me -- setting the remember_me cookie")
            signed_in_mesg = message.signed_in
                id            : mesg.id
                account_id    : account_id
                email_address : account.email_address
                lti_id        : account.lti_id
                remember_me   : false
                hub           : opts.host + ':' + opts.port
            client.remember_me
                account_id    : signed_in_mesg.account_id
<<<<<<< HEAD
                email_address : signed_in_mesg.email_address
                lti_id        : signed_in_mesg.lti_id
=======
>>>>>>> 8a7a6304
                ttl           : 12*3600
                cb            : cb
    ], (err) ->
        if err
            dbg("send error to user (in #{misc.walltime(tm)}seconds) -- #{err}")
            sign_in_error(err)
            opts.cb?(err)
        else
            dbg("user got signed in fine (in #{misc.walltime(tm)}seconds) -- sending them a message")
            client.signed_in(signed_in_mesg)
            client.push_to_client(signed_in_mesg)
            opts.cb?()

        # final callback for bottleneck group
        done()
    )


# Record to the database a failed and/or successful login attempt.
exports.record_sign_in = (opts) ->
    opts = defaults opts,
        ip_address       : required
        successful       : required
        database         : required
        email_address    : undefined
        account_id       : undefined
        remember_me      : false
    if not opts.successful
        record_sign_in_fail
            email : opts.email_address
            ip    : opts.ip_address
    else
        data =
            ip_address    : opts.ip_address
            email_address : opts.email_address ? null
            remember_me   : opts.remember_me
            account_id    : opts.account_id

        opts.database.log
            event : 'successful_sign_in'
            value : data<|MERGE_RESOLUTION|>--- conflicted
+++ resolved
@@ -323,11 +323,7 @@
                 hub           : opts.host + ':' + opts.port
             client.remember_me
                 account_id    : signed_in_mesg.account_id
-<<<<<<< HEAD
-                email_address : signed_in_mesg.email_address
                 lti_id        : signed_in_mesg.lti_id
-=======
->>>>>>> 8a7a6304
                 ttl           : 12*3600
                 cb            : cb
     ], (err) ->

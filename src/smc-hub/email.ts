--- conflicted
+++ resolved
@@ -731,10 +731,7 @@
   if (opts.to == null) {
     // users can sign up without an email address. ignore this.
     typeof opts.cb === "function" ? opts.cb(undefined) : undefined;
-<<<<<<< HEAD
-=======
     return;
->>>>>>> 7fcc164a
   }
 
   const base_url = require("./base-url").base_url();

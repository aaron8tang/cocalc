###
Testing API functions relating to users and user accounts

COPYRIGHT : (c) 2017 SageMath, Inc.
LICENSE   : AGPLv3
###

api   = require('./apitest')
{setup, teardown, reset, winston} = api

misc = require('smc-util/misc')

email = require('../../email')

async  = require('async')
expect = require('expect')

describe 'testing calls relating to creating user accounts -- ', ->
    @timeout(15000)
    before(setup)
    after(teardown)
    beforeEach(reset)

    it "gets names for empty list of users", (done) ->
        api.call
            event : 'get_usernames'
            body  :
                account_ids    : []
            cb    : (err, resp) ->
                expect(err).toEqual(null)
                expect(resp?.event).toBe('usernames')
                expect(resp?.usernames).toEqual({})
                done(err)

    it "gets names for api test account", (done) ->
        api.call
            event : 'get_usernames'
            body  :
                account_ids    : [api.account_id]
            cb    : (err, resp) ->
                expect(resp?.event).toBe('usernames')
                expect(resp?.usernames).toEqual
                    "#{api.account_id}":
                        first_name: 'Sage'
                        last_name: 'CoCalc'
                done(err)

    account_id2 = undefined
    it "uses api call to create a second account", (done) ->
        api.call
            event : 'create_account'
            body  :
                first_name      : "Sage2"
                last_name       : "CoCalc2"
                email_address   : "cocalc+2@sagemath.com"
                password        : "1234qwerty"
                agreed_to_terms : true
            cb    : (err, resp) ->
                expect(resp?.event).toBe('account_created')
                expect(misc.is_valid_uuid_string(resp?.account_id)).toBe(true)
                account_id2 = resp?.account_id
                done(err)

    it "tries to create the same account again", (done) ->
        api.call
            event : 'create_account'
            body  :
                first_name      : "Sage2"
                last_name       : "CoCalc2"
                email_address   : "cocalc+2@sagemath.com"
                password        : "1234qwerty"
                agreed_to_terms : true
            cb    : (err, resp) ->
                expect(resp?.event).toBe('account_creation_failed')
                expect(resp?.reason).toEqual({"email_address":"This e-mail address is already taken."})
                console.log('EMAIL', email.send_email)
                opts0 = email.send_email.args[0][0]
                expect(opts0.subject.indexOf('Welcome to CoCalc') == 0).toBe(true)
                done(err)

    project_id = undefined
    it "creates test project", (done) ->
        api.call
            event : 'create_project'
            body  :
                title       : 'COLLABTEST'
                description : 'Testing collaboration ops'
            cb    : (err, resp) ->
                expect(resp?.event).toBe('project_created')
                project_id = resp.project_id
                done(err)

    it "invites collaborator to project", (done) ->
        api.call
            event : 'invite_collaborator'
            body  :
                account_id : account_id2
                project_id : project_id
            cb    : (err, resp) ->
                expect(resp?.event).toBe('success')
                done(err)

    project_id2 = undefined
    account_id3 = undefined
    it "invites a collaborator to a project via an email message", (done) ->
        # create new account and then invite
        async.series([
            (cb) ->
                api.call
                    event : 'create_project'
                    body  :
                        title       : 'COLLABTEST2'
                        description : 'Testing collaboration ops'
                    cb    : (err, resp) ->
                        expect(resp?.event).toBe('project_created')
                        project_id2 = resp.project_id
                        expect(misc.is_valid_uuid_string(project_id2)).toBe(true)
                        #winston.info("project_id2: #{project_id2}")
                        cb(err)

            (cb) ->
                api.call
                    event : 'create_account'
                    body  :
                        first_name      : "Sage3"
                        last_name       : "CoCalc3"
                        email_address   : "cocalc+3@sagemath.com"
                        password        : "1234qwerty"
                        agreed_to_terms : true
                    cb    : (err, resp) ->
                        expect(resp?.event).toBe('account_created')
                        expect(misc.is_valid_uuid_string(resp?.account_id)).toBe(true)
                        account_id3 = resp?.account_id
                        expect(misc.is_valid_uuid_string(account_id3)).toBe(true)
                        console.log("account created: #{account_id3}")
                        cb(err)

            (cb) ->
                api.call
                    event : 'invite_collaborator'
                    body  :
                        account_id     : account_id3
                        project_id     : project_id2
                        title          : 'PROJECT_TITLE'
                        link2proj      : 'https://link.to.project/'
                        replyto        : 'cocalc+3@sagemath.com'
                        replyto_name   : 'Sage3 CoCalc3'
                        email          : 'BODY_OF_EMAIL_1'
                        subject        : 'SUBJECT_OF_EMAIL_1'
                    cb    : (err, resp) ->
<<<<<<< HEAD
                        winston.info("inivtes a collaborator to a project with an email message: #{misc.to_json(resp)}")
                        # maybe actual email is sent async, hence we wait a bit...
=======
                        winston.info("invites a collaborator to a project with an email message: #{misc.to_json(resp)}")
                        # possibly, actual email sending is async, hence we wait a bit...
>>>>>>> 17e02d7e
                        setTimeout((-> cb(err)), 100)

            # there shouldn't be a second email (during a week or so) upon inviting again
            (cb) ->
                api.call
                    event : 'invite_collaborator'
                    body  :
                        account_id     : account_id3
                        project_id     : project_id2
                        title          : 'PROJECT_TITLE'
                        link2proj      : 'https://link.to.project/'
                        replyto        : 'cocalc+3@sagemath.com'
                        replyto_name   : 'Sage3 CoCalc3'
                        email          : 'BODY_OF_EMAIL_2'
                        subject        : 'SUBJECT_OF_EMAIL_2'
                    cb    : (err, resp) ->
                        # maybe actual email is sent async, hence we wait a bit...
                        setTimeout((-> cb(err)), 100)

        ], (err) ->
            expect(err?).toBe(false)
            opts0 = email.send_email.args[0][0]
            #console.log(misc.to_json(opts0))
            expect(opts0.subject.indexOf('Welcome to') >= 0).toBe(true)

            opts1 = email.send_email.args[1][0]
            #console.log(misc.to_json(opts1))
            expect(opts1.subject).toBe('SUBJECT_OF_EMAIL_1')
            expect(opts1.from).toBe('invites@sagemath.com')
            expect(opts1.to).toBe('cocalc+3@sagemath.com')
            expect(opts1.replyto_name).toBe('Sage3 CoCalc3')
            expect(opts1.body.indexOf('BODY_OF_EMAIL_1') == 0).toBe(true)
            # no second email
            winston.info("email.send_email.args: #{misc.to_json(email.send_email.args)}")
<<<<<<< HEAD

=======
>>>>>>> 17e02d7e
            #console.log("email3: #{misc.to_json(opts2)}")
            expect(email.send_email.args.length).toBe(2) # only two, because the second invite is not going through in client/mesg_invite_collaborator
            done(err)
        )

    it "lists project collaborators", (done) ->
        api.call
            event : 'query'
            body  :
                query : {projects:{project_id:project_id, users:null}}
            cb    : (err, resp) ->
                expect(resp?.event).toBe('query')
                expect(resp?.query?.projects?.users[account_id2]).toEqual( group: 'collaborator' )
                done(err)

    base_url = 'https://cocalc.com'
    it "invites non-cloud collaborators", (done) ->
        # TODO: this test cannot check contents of the email message sent,
        # because api.last_email isn't set until after this test runs.
        # See TODO in smc-hub/client.coffee around L1216, where cb() is called before
        # email is sent.
        api.call
            event : 'invite_noncloud_collaborators'
            body  :
                project_id : project_id
                to         :  'someone@m.local'
                email      :  'Plese sign up and join this project.'
                title      :  'Team Project'
                link2proj  :  "#{base_url}/projects/#{project_id}"
            cb    :  (err, resp) ->
                check = (err, resp) ->
                    opts0 = email.send_email.args[0][0]
                    expect(resp?.event).toBe('invite_noncloud_collaborators_resp')
                    expect(opts0?.subject).toBe('CoCalc Invitation')
                    done()
                # sending email is probably async, wait a bit
                setTimeout((-> check(err, resp)), 100)


    it "removes collaborator", (done) ->
        api.call
            event : 'remove_collaborator'
            body  :
                account_id : account_id2
                project_id : project_id
            cb    : (err, resp) ->
                expect(resp?.event).toBe('success')
                done(err)

    it "deletes the second account", (done) ->
        api.call
            event : 'delete_account'
            body  :
                account_id      : account_id2
            cb    : (err, resp) ->
                expect(resp?.event).toBe('account_deleted')
                done(err)

describe 'testing invalid input to creating user accounts -- ', ->
    @timeout(15000)
    before(setup)
    after(teardown)
    beforeEach(reset)

    it "leaves off the first name", (done) ->
        api.call
            event : 'create_account'
            body  :
                last_name       : "CoCalc3"
                email_address   : "cocalc+3@sagemath.com"
                password        : "god"
                agreed_to_terms : true
            cb    : (err, resp) ->
                expect(misc.startswith(err, 'invalid parameters')).toBe(true)
                done()

    it "leaves first name blank", (done) ->
        api.call
            event : 'create_account'
            body  :
                first_name      : ""
                last_name       : "xxxx"
                email_address   : "cocalc+3@sagemath.com"
                password        : "xyz123"
                agreed_to_terms : true
            cb    : (err, resp) ->
                delete resp?.id
                expect(resp).toEqual(event:'account_creation_failed', reason: { first_name: 'Enter your first name.' })
                done(err)

    it "leaves last name blank", (done) ->
        api.call
            event : 'create_account'
            body  :
                first_name      : "C"
                last_name       : ""
                email_address   : "cocalc+3@sagemath.com"
                password        : "xyz123"
                agreed_to_terms : true
            cb    : (err, resp) ->
                delete resp?.id
                expect(resp).toEqual(event:'account_creation_failed', reason: { last_name: 'Enter your last name.' })
                done(err)

describe 'testing user_search -- ', ->
    @timeout(15000)
    before(setup)
    after(teardown)
    beforeEach(reset)

    it "searches by email", (done) ->
        api.call
            event : 'user_search'
            body  :
                query : 'cocalc@sagemath.com'
            cb    : (err, resp) ->
                expect(resp?.event).toBe('user_search_results')
                expect(resp?.results?.length).toBe(1)
                expect(resp?.results?[0].first_name).toBe('Sage')
                expect(resp?.results?[0].last_name).toBe('CoCalc')
                expect(resp?.results?[0].email_address).toBe('cocalc@sagemath.com')
                done(err)


    it "searches by first and last name prefixes", (done) ->
        api.call
            event : 'user_search'
            body  :
                query : 'coc sag'
            cb    : (err, resp) ->
                expect(resp?.event).toBe('user_search_results')
                expect(resp?.results?.length).toBe(1)
                expect(resp?.results?[0].first_name).toBe('Sage')
                expect(resp?.results?[0].last_name).toBe('CoCalc')
                expect(resp?.results?[0]).toExcludeKey('email_address')
                done(err)

    it "searches by email and first and last name prefixes", (done) ->
        api.call
            event : 'user_search'
            body  :
                query : 'coc sag,cocalc@sagemath.com'
            cb    : (err, resp) ->
                expect(resp?.event).toBe('user_search_results')
                expect(resp?.results?.length).toBe(2)
                done(err)<|MERGE_RESOLUTION|>--- conflicted
+++ resolved
@@ -148,13 +148,8 @@
                         email          : 'BODY_OF_EMAIL_1'
                         subject        : 'SUBJECT_OF_EMAIL_1'
                     cb    : (err, resp) ->
-<<<<<<< HEAD
-                        winston.info("inivtes a collaborator to a project with an email message: #{misc.to_json(resp)}")
+                        winston.info("invites a collaborator to a project with an email message: #{misc.to_json(resp)}")
                         # maybe actual email is sent async, hence we wait a bit...
-=======
-                        winston.info("invites a collaborator to a project with an email message: #{misc.to_json(resp)}")
-                        # possibly, actual email sending is async, hence we wait a bit...
->>>>>>> 17e02d7e
                         setTimeout((-> cb(err)), 100)
 
             # there shouldn't be a second email (during a week or so) upon inviting again
@@ -189,10 +184,6 @@
             expect(opts1.body.indexOf('BODY_OF_EMAIL_1') == 0).toBe(true)
             # no second email
             winston.info("email.send_email.args: #{misc.to_json(email.send_email.args)}")
-<<<<<<< HEAD
-
-=======
->>>>>>> 17e02d7e
             #console.log("email3: #{misc.to_json(opts2)}")
             expect(email.send_email.args.length).toBe(2) # only two, because the second invite is not going through in client/mesg_invite_collaborator
             done(err)

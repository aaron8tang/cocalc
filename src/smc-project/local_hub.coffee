--- conflicted
+++ resolved
@@ -114,1866 +114,7 @@
         base_url   : base_url
     fs.writeFileSync(filename, misc.to_json(INFO))
 
-<<<<<<< HEAD
-###############################################
-# Console sessions
-###############################################
-ports = {}
-get_port = (type, cb) ->   # cb(err, port number)
-    if ports[type]?
-        cb(false, ports[type])
-    else
-        fs.readFile abspath("#{SMC}/#{type}_server/#{type}_server.port"), (err, content) ->
-            if err
-                cb(err)
-            else
-                try
-                    ports[type] = parseInt(content)
-                    cb(false, ports[type])
-                catch e
-                    cb("#{type}_server port file corrupted")
-
-forget_port = (type) ->
-    if ports[type]?
-        delete ports[type]
-
-# try to restart the console server and get port where it is listening
-CONSOLE_SERVER_MAX_STARTUP_TIME_S = 10   # 10 seconds
-
-_restarting_console_server = false
-_restarted_console_server  = 0   # time when we last restarted it
-restart_console_server = (cb) ->   # cb(err)
-    dbg = (m) -> winston.debug("restart_console_server: #{misc.to_json(m)}")
-    dbg()
-
-    if _restarting_console_server
-        dbg("hit lock -- already restarting console server")
-        cb("already restarting console server")
-        return
-
-    t = new Date() - _restarted_console_server
-    if t <= CONSOLE_SERVER_MAX_STARTUP_TIME_S*1000
-        err = "restarted console server #{t}ms ago -- still waiting for it to start"
-        dbg(err)
-        cb(err)
-        return
-
-    _restarting_console_server = true
-    dbg("restarting daemon")
-
-    dbg("killing all existing console sockets")
-    console_sessions.terminate_all_sessions()
-
-    port_file = abspath("#{SMC}/console_server/console_server.port")
-    port = undefined
-    async.series([
-        (cb) ->
-            dbg("remove port_file=#{port_file}")
-            fs.unlink port_file, (err) ->
-                cb() # ignore error, e.g., if file not there.
-        (cb) ->
-            dbg("restart console server")
-            cmd = "smc-console-server"
-            misc_node.execute_code
-                command        : "#{cmd} stop; #{cmd} start"
-                timeout        : 15
-                ulimit_timeout : false   # very important -- so doesn't kill consoles after 15 seconds!
-                err_on_exit    : true
-                bash           : true
-                verbose        : true
-                cb             : cb
-        (cb) ->
-            dbg("wait a little to see if #{port_file} appears, and if so read it and return port")
-            f = (cb) ->
-                fs.exists port_file, (exists) ->
-                    if not exists
-                        cb(true)
-                    else
-                        fs.readFile port_file, (err, data) ->
-                            if err
-                                cb(err)
-                            else
-                                try
-                                    port = parseInt(data.toString())
-                                    cb()
-                                catch error
-                                    cb('reading port corrupt')
-            misc.retry_until_success
-                f        : f
-                max_time : 7000
-                cb       : cb
-    ], (err) =>
-        _restarting_console_server = false
-        _restarted_console_server = new Date()
-        dbg("finished trying to restart console_server")
-        if err
-            dbg("ERROR: #{err}")
-        cb(err, port)
-    )
-
-
-class ConsoleSessions
-    constructor: () ->
-        @_sessions = {}
-        @_get_session_cbs = {}
-
-    session_exists: (session_uuid) =>
-        return @_sessions[session_uuid]?
-
-    terminate_session: (session_uuid, cb) =>
-        session = @_sessions[session_uuid]
-        if not session?
-            cb?()
-        else
-            winston.debug("terminate console session '#{session_uuid}'")
-            if session.status == 'running'
-                session.socket.end()
-                session.status = 'done'
-                cb?()
-            else
-                cb?()
-
-    terminate_all_sessions: () =>
-        for session_uuid, session of @_sessions[session_uuid]
-            try
-                session.socket.end()
-            catch e
-                session.status = 'done'
-
-    # Connect to (if 'running'), restart (if 'dead'), or create (if
-    # non-existing) the console session with mesg.session_uuid.
-    connect: (client_socket, mesg, cb) =>
-        if not mesg.session_uuid?
-            mesg.session_uuid = misc.uuid()
-        client_socket.on 'end', () =>
-            winston.debug("a console session client socket ended -- session_uuid=#{mesg.session_uuid}")
-            #client_socket.destroy()
-        @get_session mesg, (err, session) =>
-            if err
-                client_socket.write_mesg('json', message.error(id:mesg.id, error:err))
-                cb?(err)
-            else
-                client_socket.write_mesg('json', {desc:session.desc, history:session.history.toString()})
-                plug(client_socket, session.socket, 20000)  # 20000 = max burst to client every few ms.
-                session.clients.push(client_socket)
-                cb?()
-
-    # Get or create session with given uuid.
-    # Can be safely called several times at once without creating multiple sessions...
-    get_session: (mesg, cb) =>
-        # NOTE: must be robust against multiple clients opening same session_id at once, which
-        # would be likely to happen on network reconnect.
-        winston.debug("get_session: console session #{mesg.session_uuid}")
-        session = @_sessions[mesg.session_uuid]
-        if session? and session.status == 'running'
-            winston.debug("console session: done -- it's already there and working")
-            cb(undefined, session)
-            return
-
-        if not @_get_session_cbs[mesg.session_uuid]?
-            winston.debug("console session not yet created -- put on stack")
-            @_get_session_cbs[mesg.session_uuid] = [cb]
-        else
-            winston.debug("console session already being created -- just push cb onto stack and return")
-            @_get_session_cbs[mesg.session_uuid].push(cb)
-            return
-
-        port    = undefined
-        history = undefined
-        async.series([
-            (cb) =>
-                if session?
-                    history = session.history # maintain history
-                winston.debug("console session does not exist or is not running, so we make a new session")
-                session = undefined
-                get_port 'console', (err, _port) =>
-                    if err
-                        cb() # will try to restart console server in next step
-                    else
-                        port = _port
-                        winston.debug("got console server port = #{port}")
-                        cb()
-            (cb) =>
-                if port?
-                    cb()
-                else
-                    winston.debug("couldn't determine console server port; probably console server not running -- try restarting it")
-                    restart_console_server (err, _port) =>
-                        if err
-                            cb(err)
-                        else
-                            port = _port
-                            winston.debug("restarted console server, then got port = #{port}")
-                            cb()
-            (cb) =>
-                winston.debug("console: Got port -- now create the new session")
-                @_new_session mesg, port, (err, _session) =>
-                    if err
-                        cb(err)
-                    else
-                        session = _session
-                        if history?  # we restarted session; maintain history
-                            session.history = history
-                        cb()
-        ], (err) =>
-            # call all the callbacks that were waiting on this session.
-            for cb in @_get_session_cbs[mesg.session_uuid]
-                cb(err, session)
-            delete @_get_session_cbs[mesg.session_uuid]
-        )
-
-
-    _get_console_server_socket: (port, cb) =>
-        socket = undefined
-        f = (cb) =>
-            misc_node.connect_to_locked_socket
-                port  : port
-                token : secret_token
-                cb    : (err, _socket) =>
-                    if err
-                        cb(err)
-                    else
-                        socket = _socket
-                        cb()
-        async.series([
-            (cb) =>
-                misc.retry_until_success
-                    f        : f
-                    max_time : 5000
-                    cb       : (err) =>
-                        cb()  # ignore err on purpose -- no err sets socket
-            (cb) =>
-                if socket?
-                    cb(); return
-                forget_port('console')
-                restart_console_server (err, _port) =>
-                    if err
-                        cb(err)
-                    else
-                        port = _port
-                        cb()
-            (cb) =>
-                if socket?
-                    cb(); return
-                misc.retry_until_success
-                    f        : f
-                    max_time : 5000
-                    cb       : cb
-        ], (err) =>
-            if err
-                cb(err)
-            else
-                cb(undefined, socket)
-        )
-
-    _new_session: (mesg, port, cb) =>  # cb(err, session)
-        winston.debug("_new_session: defined by #{json(mesg)}")
-        # Connect to port CONSOLE_PORT, send mesg, then hook sockets together.
-        @_get_console_server_socket port, (err, console_socket) =>
-            if err
-                cb("_new_session: console server failed to connect -- #{err}")
-                return
-            # Request a Console session from console_server
-            misc_node.enable_mesg(console_socket)
-            console_socket.write_mesg('json', mesg)
-
-            # Below we wait for one message to come back from the console_socket.
-            # However, if 5s elapses with no response -- which could happen! --
-            # we give up, and return an error.  We then set cb undefined in case
-            # the session does actually work.
-            no_response = =>
-                if cb?
-                    cb("no response")
-                    console_socket.destroy()
-                    cb = undefined  # make sure doesn't get used below
-            no_response_timeout = setTimeout(no_response, 5000)
-
-            # Read one JSON message back, which describes the session
-            console_socket.once 'mesg', (type, desc) =>
-                clearTimeout(no_response_timeout)
-                if not cb?  # already failed
-                    return
-                if not history?
-                    history = new Buffer(0)
-                # in future, history could be read from a file
-                # Disable JSON mesg protocol, since it isn't used further
-                misc_node.disable_mesg(console_socket)
-
-                session =
-                    socket       : console_socket
-                    desc         : desc
-                    status       : 'running'
-                    clients      : []
-                    history      : ''    # TODO: this could come from something stored in a file
-                    session_uuid : mesg.session_uuid
-                    project_id   : mesg.project_id
-
-                session.amount_of_data = 0
-                session.last_data = misc.mswalltime()
-
-                console_socket.on 'data', (data) ->
-                    #winston.debug("receive #{data.length} of data from the pty: data='#{data.toString()}'")
-                    # every 2 ms we reset the burst data watcher.
-                    tm = misc.mswalltime()
-                    if tm - session.last_data >= 2
-                        session.amount_of_data = 0
-                    session.last_data = tm
-
-                    if session.amount_of_data > 50000
-                        # We just got more than 50000 characters of output in <= 2 ms, so truncate it.
-                        # I had a control-c here, but it was EVIL (and useless), so do *not* enable this.
-                        #      console_socket.write(String.fromCharCode(3))
-                        data = '[...]'
-
-                    session.history += data
-                    session.amount_of_data += data.length
-                    n = session.history.length
-                    if n > 200000
-                        session.history = session.history.slice(session.history.length - 100000)
-
-
-                @_sessions[mesg.session_uuid] = session
-                cb(undefined, session)
-
-            console_socket.on 'end', () =>
-                winston.debug("console session #{mesg.session_uuid} ended")
-                session = @_sessions[mesg.session_uuid]
-                if session?
-                    session.status = 'done'
-                    for client in session.clients
-                        # close all of these connections
-                        client.end()
-
-    # Return object that describes status of all Console sessions
-    info: (project_id) =>
-        obj = {}
-        for id, session of @_sessions
-            if session.project_id == project_id
-                obj[id] =
-                    desc           : session.desc
-                    status         : session.status
-                    history_length : session.history.length
-        return obj
-
-console_sessions = new ConsoleSessions()
-
-
-###############################################
-# Direct Sage socket session -- used internally in local hub, e.g., to assist CodeMirror editors...
-###############################################
-
-# Wait up to this long for the Sage server to start responding
-# connection requests, after we restart it.  It can
-# take a while, since it pre-imports the sage library
-# at startup, before forking.
-SAGE_SERVER_MAX_STARTUP_TIME_S = 30   # 30 seconds
-
-_restarting_sage_server = false
-_restarted_sage_server  = 0   # time when we last restarted it
-exports.restart_sage_server = restart_sage_server = (cb) ->
-    dbg = (m) -> winston.debug("restart_sage_server: #{misc.to_json(m)}")
-    if _restarting_sage_server
-        dbg("hit lock")
-        cb("already restarting sage server")
-        return
-    t = new Date() - _restarted_sage_server
-    if t <= SAGE_SERVER_MAX_STARTUP_TIME_S*1000
-        err = "restarted sage server #{t}ms ago -- still waiting for it to start"
-        dbg(err)
-        cb(err)
-        return
-
-    _restarting_sage_server = true
-    dbg("restarting the daemon")
-    misc_node.execute_code
-        command        : "smc-sage-server stop; smc-sage-server start"
-        timeout        : 45
-        ulimit_timeout : false   # very important -- so doesn't kill consoles after 30 seconds of cpu!
-        err_on_exit    : true
-        bash           : true
-        cb             : (err) ->
-            _restarting_sage_server = false
-            _restarted_sage_server = new Date()
-            cb(err)
-
-# Get a new connection to the Sage server.  If the server
-# isn't running, e.g., it was killed due to running out of memory,
-# then attempt to restart it and try to connect.
-get_sage_socket = (cb) ->
-    socket = undefined
-    try_to_connect = (cb) ->
-        _get_sage_socket (err, _socket) ->
-            if not err
-                socket = _socket
-                cb()
-            else
-                # Failed for some reason: try to restart one time, then try again.
-                # We do this because the Sage server can easily get killed due to out of memory conditions.
-                # But we don't constantly try to restart the server, since it can easily fail to start if
-                # there is something wrong with a local Sage install.
-                # Note that restarting the sage server doesn't impact currently running worksheets (they
-                # have their own process that isn't killed).
-                restart_sage_server (err) ->  # won't actually try to restart if called recently.
-                    # we ignore the returned err -- error does not matter, since we didn't connect
-                    cb(true)
-
-    misc.retry_until_success
-        f           : try_to_connect
-        start_delay : 2000
-        max_delay   : 6000
-        factor      : 1.5
-        max_time    : SAGE_SERVER_MAX_STARTUP_TIME_S*1000
-        log         : (m) -> winston.debug("get_sage_socket: #{m}")
-        cb          : (err) ->
-            cb(err, socket)
-
-_get_sage_socket = (cb) ->  # cb(err, socket that is ready to use)
-    sage_socket = undefined
-    port = undefined
-    async.series([
-        (cb) =>
-            winston.debug("get sage server port")
-            get_port 'sage', (err, _port) =>
-                if err
-                    cb(err); return
-                else
-                    port = _port
-                    cb()
-        (cb) =>
-            winston.debug("get and unlock socket")
-            misc_node.connect_to_locked_socket
-                port  : port
-                token : secret_token
-                cb    : (err, _socket) =>
-                    if err
-                        forget_port('sage')
-                        winston.debug("unlock socket: _new_session: sage session denied connection: #{err}")
-                        cb("_new_session: sage session denied connection: #{err}")
-                        return
-                    sage_socket = _socket
-                    winston.debug("Successfully unlocked a sage session connection.")
-                    cb()
-
-        (cb) =>
-            winston.debug("request sage session from server.")
-            misc_node.enable_mesg(sage_socket)
-            sage_socket.write_mesg('json', message.start_session(type:'sage'))
-            winston.debug("Waiting to read one JSON message back, which will describe the session....")
-            # TODO: couldn't this just hang forever :-(
-            sage_socket.once 'mesg', (type, desc) =>
-                winston.debug("Got message back from Sage server: #{json(desc)}")
-                sage_socket.pid = desc.pid
-                cb()
-
-    ], (err) -> cb(err, sage_socket))
-
-# Connect to sockets together.  This is used mainly
-# for the console server.
-plug = (s1, s2, max_burst) ->   # s1 = hub; s2 = console server
-    last_tm = misc.mswalltime()
-    last_data = ''
-    amount  = 0
-    # Connect the sockets together.
-    s1_data = (data) ->
-        activity()
-        # record incoming activity  (don't do this in other direction, since that shouldn't keep session alive)
-        if not s2.writable
-            s1.removeListener('data', s1_data)
-        else
-            s2.write(data)
-    s2_data = (data) ->
-        if not s1.writable
-            s2.removeListener('data', s2_data)
-        else
-            if max_burst?
-                tm = misc.mswalltime()
-                if tm - last_tm >= 20
-                    if amount < 0 # was truncating
-                        try
-                            x = last_data.slice(Math.max(0, last_data.length - Math.floor(max_burst/4)))
-                        catch e
-                            # I don't know why the above sometimes causes an exception, but it *does* in
-                            # Buffer.slice, which is a serious problem.   Best to ignore that data.
-                            x = ''
-                        data = "]" + x + data
-                    #console.log("max_burst: reset")
-                    amount = 0
-                last_tm = tm
-                #console.log("max_burst: amount=#{amount}")
-                if amount >= max_burst
-                    last_data = data
-                    data = data.slice(0,Math.floor(max_burst/4)) + "[..."
-                    amount = -1 # so do only once every 20ms.
-                    setTimeout((()=>s2_data('')), 25)  # write nothing in 25ms just to make sure ...] appears.
-                else if amount < 0
-                    last_data += data
-                    setTimeout((()=>s2_data('')), 25)  # write nothing in 25ms just to make sure ...] appears.
-                else
-                    amount += data.length
-                # Never push more than max_burst characters at once to hub, since that could overwhelm
-            s1.write(data)
-    s1.on('data', s1_data)
-    s2.on('data', s2_data)
-
-
-###############################################
-# Sage sessions
-###############################################
-
-## WARNING!  I think this is no longer used!  It was used for my first (few)
-## approaches to worksheets.
-
-class SageSessions
-    constructor: () ->
-        @_sessions = {}
-
-    session_exists: (session_uuid) =>
-        return @_sessions[session_uuid]?
-
-    terminate_session: (session_uuid, cb) =>
-        S = @_sessions[session_uuid]
-        if not S?
-            cb()
-        else
-            winston.debug("terminate sage session -- STUB!")
-            cb()
-
-    update_session_status: (session) =>
-        # Check if the process corresponding to the given session is
-        # *actually* running/healthy (?).  Just because the socket hasn't sent
-        # an "end" doesn't mean anything.
-        try
-            process.kill(session.desc.pid, 0)
-            # process is running -- leave status as is.
-        catch e
-            # process is not running
-            session.status = 'done'
-
-
-    get_session: (uuid) =>
-        session = @_sessions[uuid]
-        if session?
-            @update_session_status(session)
-        return session
-
-    # Connect to (if 'running'), restart (if 'dead'), or create (if
-    # non-existing) the Sage session with mesg.session_uuid.
-    connect: (client_socket, mesg) =>
-        session = @get_session mesg.session_uuid
-        if session? and session.status == 'running'
-            winston.debug("sage sessions: connect to the running session with id #{mesg.session_uuid}")
-            client_socket.write_mesg('json', session.desc)
-            plug(client_socket, session.socket)
-            session.clients.push(client_socket)
-        else
-            winston.debug("make a connection to a new sage session.")
-            get_port 'sage', (err, port) =>
-                winston.debug("Got sage server port = #{port}")
-                if err
-                    winston.debug("can't determine sage server port; probably sage server not running")
-                    client_socket.write_mesg('json', message.error(id:mesg.id, error:"problem determining port of sage server."))
-                else
-                    @_new_session(client_socket, mesg, port)
-
-    _new_session: (client_socket, mesg, port, retries) =>
-        winston.debug("_new_session: creating new sage session (retries=#{retries})")
-        # Connect to port, send mesg, then hook sockets together.
-        misc_node.connect_to_locked_socket
-            port  : port
-            token : secret_token
-            cb    : (err, sage_socket) =>
-                if err
-                    winston.debug("_new_session: sage session denied connection: #{err}")
-                    forget_port('sage')
-                    if not retries? or retries <= 5
-                        if not retries?
-                            retries = 1
-                        else
-                            retries += 1
-                        try_again = () =>
-                            @_new_session(client_socket, mesg, port, retries)
-                        setTimeout(try_again, 1000)
-                    else
-                        # give up.
-                        client_socket.write_mesg('json', message.error(id:mesg.id, error:"local_hub -- Problem connecting to Sage server. -- #{err}"))
-                    return
-                else
-                    winston.debug("Successfully unlocked a sage session connection.")
-
-                winston.debug("Next, request a Sage session from sage_server.")
-
-                misc_node.enable_mesg(sage_socket)
-                sage_socket.write_mesg('json', message.start_session(type:'sage'))
-
-                winston.debug("Waiting to read one JSON message back, which will describe the session.")
-                sage_socket.once 'mesg', (type, desc) =>
-                    winston.debug("Got message back from Sage server: #{json(desc)}")
-                    client_socket.write_mesg('json', desc)
-                    plug(client_socket, sage_socket)
-                    # Finally, this socket is now connected to a sage server and ready to execute code.
-                    @_sessions[mesg.session_uuid] =
-                        socket     : sage_socket
-                        desc       : desc
-                        status     : 'running'
-                        clients    : [client_socket]
-                        project_id : mesg.project_id
-
-                sage_socket.on 'end', () =>
-                    # this is *NOT* dependable, since a segfaulted process -- and sage does that -- might
-                    # not send a FIN.
-                    winston.debug("sage_socket: session #{mesg.session_uuid} terminated.")
-                    session = @_sessions[mesg.session_uuid]
-                    # TODO: should we close client_socket here?
-                    if session?
-                        winston.debug("sage_socket: setting status of session #{mesg.session_uuid} to terminated.")
-                        session.status = 'done'
-
-    # Return object that describes status of all Sage sessions
-    info: (project_id) =>
-        obj = {}
-        for id, session of @_sessions
-            if session.project_id == project_id
-                obj[id] =
-                    desc    : session.desc
-                    status  : session.status
-        return obj
-
-sage_sessions = new SageSessions()
-
-
-
-############################################################################
-#
-# Differentially-Synchronized document editing sessions
-#
-# Here's a map                 YOU ARE HERE
-#                                   |
-#   [client]s.. ---> [hub] ---> [local hub] <--- [hub] <--- [client]s...
-#                                   |
-#                                  \|/
-#                              [a file on disk]
-#
-#############################################################################
-
-# The "live upstream content" of DiffSyncFile_client is the actual file on disk.
-# # TODO: when applying diffs, we could use that the file is random access.  This is not done yet!
-class DiffSyncFile_server extends diffsync.DiffSync
-    constructor:(@cm_session, cb)  ->
-        @path = @cm_session.path
-
-        no_master    = undefined
-        stats_path   = undefined
-        stats        = undefined
-        file         = undefined
-
-        async.series([
-            (cb) =>
-                fs.stat @path, (_no_master, _stats_path) =>
-                    no_master = _no_master
-                    stats_path = _stats_path
-                    cb()
-            (cb) =>
-                if no_master
-                    # create
-                    file = @path
-                    misc_node.ensure_containing_directory_exists @path, (err) =>
-                        if err
-                            cb(err)
-                        else
-                            fs.open file, 'w', (err, fd) =>
-                                if err
-                                    cb(err)
-                                else
-                                    fs.close fd, cb
-                else
-                    # master exists
-                    file = @path
-                    stats = stats_path
-                    cb()
-            (cb) =>
-                e = check_file_size(stats?.size)
-                if e
-                    cb(e)
-                    return
-                fs.readFile file, (err, data) =>
-                    if err
-                        cb(err); return
-                    # NOTE: we immediately delete \r's since the client editor (Codemirror) immediately deletes them
-                    # on editor creation; if we don't delete them, all sync attempts fail and hell is unleashed.
-                    @init(doc:data.toString().replace(/\r/g,''), id:"file_server")
-                    # winston.debug("got new file contents = '#{@live}'")
-                    @_start_watching_file()
-                    cb(err)
-
-        ], (err) => cb(err, @live))
-
-    kill: () =>
-        if @_autosave?
-            clearInterval(@_autosave)
-
-        # be sure to clean this up, or -- after 11 times -- it will suddenly be impossible for
-        # the user to open a file without restarting their project server! (NOT GOOD)
-        fs.unwatchFile(@path, @_watcher)
-
-    _watcher: (event) =>
-        winston.debug("watch: file '#{@path}' modified.")
-        if not @_do_watch
-            winston.debug("watch: skipping read because watching is off.")
-            return
-        @_stop_watching_file()
-        async.series([
-            (cb) =>
-                fs.stat @path, (err, stats) =>
-                    if err
-                        cb(err)
-                    else
-                        cb(check_file_size(stats.size))
-            (cb) =>
-                fs.readFile @path, (err, data) =>
-                    if err
-                        cb(err)
-                    else
-                        @live = data.toString().replace(/\r/g,'')  # NOTE: we immediately delete \r's (see above).
-                        @cm_session.sync_filesystem(cb)
-        ], (err) =>
-            if err
-                winston.debug("watch: file '#{@path}' error -- #{err}")
-            @_start_watching_file()
-        )
-
-    _start_watching_file: () =>
-        if @_do_watch?
-            @_do_watch = true
-            return
-        @_do_watch = true
-        winston.debug("watching #{@path}")
-        fs.watchFile(@path, @_watcher)
-
-    _stop_watching_file: () =>
-        @_do_watch = false
-
-    # NOTE: I tried using fs.watch as below, but *DAMN* -- even on
-    # Linux 12.10 -- fs.watch in Node.JS totally SUCKS.  It led to
-    # file corruption, weird flakiness and errors, etc.  fs.watchFile
-    # above, on the other hand, is great for my needs (which are not
-    # for immediate sync).
-    # _start_watching_file0: () =>
-    #     winston.debug("(re)start watching...")
-    #     if @_fs_watcher?
-    #         @_stop_watching_file()
-    #     try
-    #         @_fs_watcher = fs.watch(@path, @_watcher)
-    #     catch e
-    #         setInterval(@_start_watching_file, 15000)
-    #         winston.debug("WARNING: failed to start watching '#{@path}' -- will try later -- #{e}")
-
-    # _stop_watching_file0: () =>
-    #     if @_fs_watcher?
-    #         @_fs_watcher.close()
-    #         delete @_fs_watcher
-
-    snapshot: (cb) =>  # cb(err, snapshot of live document)
-        cb(false, @live)
-
-    _apply_edits_to_live: (edits, cb) =>
-        if edits.length == 0
-            cb(); return
-        @_apply_edits edits, @live, (err, result) =>
-            if err
-                cb(err)
-            else
-                if result == @live
-                    cb()  # nothing to do
-                else
-                    @live = result
-                    @write_to_disk(cb)
-
-    write_to_disk: (cb) =>
-        @_stop_watching_file()
-        ensure_containing_directory_exists @path, (err) =>
-            if err
-                cb?(err); return
-            fs.writeFile @path, @live, (err) =>
-                @_start_watching_file()
-                cb?(err)
-
-
-# The live content of DiffSyncFile_client is our in-memory buffer.
-class DiffSyncFile_client extends diffsync.DiffSync
-    constructor:(@server) ->
-        super(doc:@server.live, id:"file_client")
-        # Connect the two together
-        @connect(@server)
-        @server.connect(@)
-
-# The CodeMirrorDiffSyncHub class represents a downstream
-# remote client for this local hub.  There may be dozens of these.
-# The local hub has no upstream server, except the on-disk file itself.
-#
-# NOTE: These have *nothing* a priori to do with CodeMirror -- the name is
-# historical and should be changed. TODO.
-#
-class CodeMirrorDiffSyncHub
-    constructor : (@socket, @session_uuid, @client_id) ->
-
-    write_mesg: (event, obj) =>
-        if not obj?
-            obj = {}
-        obj.session_uuid = @session_uuid
-        mesg = message['codemirror_' + event](obj)
-        mesg.client_id = @client_id
-        @socket.write_mesg 'json', mesg
-
-    recv_edits : (edit_stack, last_version_ack, cb) =>
-        @write_mesg 'diffsync',
-            id               : @current_mesg_id
-            edit_stack       : edit_stack
-            last_version_ack : last_version_ack
-        cb?()
-
-    sync_ready: () =>
-        @write_mesg('diffsync_ready')
-
-
-class CodeMirrorSession
-    constructor: (mesg, cb) ->
-        @path = mesg.path
-        @session_uuid = mesg.session_uuid
-        dbg = @dbg("constructor(path='#{@path}',session_uuid='#{@session_uuid}')")
-        dbg("creating session defined by #{misc.to_json(mesg)}")
-        @_sage_output_cb = {}
-        @_sage_output_to_input_id = {}
-
-        # The downstream clients of this local hub -- these are global hubs that proxy requests on to browser clients
-        @diffsync_clients = {}
-        dbg("working directory: #{process.cwd()}")
-
-        async.series([
-            (cb) =>
-                dbg("if file doesn't exist, try to create it.")
-                fs.exists @path, (exists) =>
-                    if exists
-                        dbg("file exists")
-                        cb()
-                    else
-                        dbg("try to create file")
-                        fs.open @path,'w', (err, fd) =>
-                            if err
-                                cb(err)
-                            else
-                                fs.close(fd, cb)
-            (cb) =>
-                if @path.indexOf('.snapshots/') != -1
-                    dbg("in snapshots path, so setting to readonly")
-                    @readonly = true
-                    cb()
-                else
-                    dbg("check if file is readonly")
-                    misc_node.is_file_readonly
-                        path : @path
-                        cb   : (err, readonly) =>
-                            dbg("readonly got: #{err}, #{readonly}")
-                            @readonly = readonly
-                            cb(err)
-            (cb) =>
-                # If this is a non-readonly sagews file, create corresponding sage session.
-                if not @readonly and misc.filename_extension_notilde(@path) == 'sagews'
-                    @process_new_content = @sage_update
-                    @sage_socket(cb)
-                else
-                    cb()
-            (cb) =>
-                # The *actual* file on disk.  It's important to create this
-                # after successfully getting the sage socket, since if we fail to
-                # get the sage socket we end up creating too many fs.watch's on this file...
-                @diffsync_fileserver = new DiffSyncFile_server @, (err, content) =>
-                    if err
-                        cb(err); return
-                    @content = content
-                    @diffsync_fileclient = new DiffSyncFile_client(@diffsync_fileserver)
-
-                    # worksheet freshly loaded from disk -- now ensure no cells appear to be running
-                    # except for the auto cells that we spin up running.
-                    @sage_update(kill:true, auto:true)
-                    @_set_content_and_sync()
-
-                    cb()
-        ], (err) => cb?(err, @))
-
-    dbg: (f) ->
-        return (m) -> winston.debug("CodeMirrorSession.#{f}: #{m}")
-
-    ##############################
-    # Sage execution related code
-    ##############################
-    sage_socket: (cb) =>  # cb(err, socket)
-        if @_sage_socket?
-            try
-                process.kill(@_sage_socket.pid, 0)
-                # process is still running fine
-                cb(false, @_sage_socket)
-                return
-            catch e
-                # sage process is dead.
-                @_sage_socket = undefined
-
-        winston.debug("sage_socket: initalize the newly started sage process")
-
-        # If we've already loaded the worksheet, then ensure
-        # that no cells appear to be running.  This is important
-        # because the worksheet file that we just loaded could have had some
-        # markup that cells are running.
-        if @diffsync_fileclient?
-            @sage_update(kill:true)
-
-        winston.debug("sage_socket: connecting to the local Sage server....")
-        get_sage_socket (err, socket) =>
-            if err
-                winston.debug("sage_socket: fail -- #{err}.")
-                cb(err)
-            else
-                winston.debug("sage_socket: successfully opened a Sage session for worksheet '#{@path}'")
-                @_sage_socket = socket
-
-                # Set path to be the same as the file.
-                mesg = message.execute_code
-                    id       : misc.uuid()
-                    code     : "os.chdir(salvus.data['path']);__file__=salvus.data['file']"
-                    data     : {path: misc.path_split(@path).head, file:abspath(@path)}
-                    preparse : false
-                socket.write_mesg('json', mesg)
-
-                socket.on 'end', () =>
-                    @_sage_socket = undefined
-                    winston.debug("codemirror session #{@session_uuid} sage socket terminated.")
-
-                socket.on 'mesg', (type, mesg) =>
-                    #winston.debug("sage session: received message #{type}, #{misc.to_json(mesg)}")
-                    switch type
-                        when 'blob'
-                            sha1 = mesg.uuid
-                            if @diffsync_clients.length == 0
-                                error = 'no global hubs are connected to the local hub, so nowhere to send file'
-                                winston.debug("codemirror session: got blob from sage session -- #{error}")
-                                resp =  message.save_blob
-                                    error  : error
-                                    sha1   : sha1
-                                socket.write_mesg('json', resp)
-                            else
-                                winston.debug("codemirror session: got blob from sage session -- forwarding to a random hub")
-                                hub = misc.random_choice_from_obj(@diffsync_clients)
-                                client_id = hub[0]; ds_client = hub[1]
-                                mesg.client_id = client_id
-                                ds_client.remote.socket.write_mesg('blob', mesg)
-
-                                receive_save_blob_message
-                                    sha1 : sha1
-                                    cb   : (resp) -> socket.write_mesg('json', resp)
-
-                                ## DEBUG -- for testing purposes -- simulate the response message
-                                ## handle_save_blob_message(message.save_blob(sha1:sha1,ttl:1000))
-
-
-                        when 'json'
-                            # First check for callbacks (e.g., used in interact and things where the
-                            # browser directly asks to evaluate code in this session).
-                            c = @_sage_output_cb[mesg.id]
-                            if c?
-                                c(mesg)
-                                if mesg.done
-                                    delete @_sage_output_cb[mesg.id]
-                                return
-
-                            # Handle code execution in browser messages
-                            if mesg.event == 'execute_javascript'
-                                # winston.debug("got execute_javascript message from sage session #{json(mesg)}")
-                                # Wrap and forward it on as a broadcast message.
-                                mesg.session_uuid = @session_uuid
-                                bcast = message.codemirror_bcast
-                                    session_uuid : @session_uuid
-                                    mesg         : mesg
-                                @client_bcast(undefined, bcast)
-                                return
-
-                            # Finally, handle output messages
-                            m = {}
-                            for x, y of mesg
-                                if x != 'id' and x != 'event'  # the event is always "output"
-                                    if x == 'done'   # don't bother with done=false
-                                        if y
-                                            m[x] = y
-                                    else
-                                        m[x] = y
-
-                            #winston.debug("sage --> local_hub: '#{json(mesg)}'")
-
-                            before = @content
-                            @sage_output_mesg(mesg.id, m)
-                            if before != @content
-                                @_set_content_and_sync()
-
-                # If we've already loaded the worksheet, submit all auto cells to be evaluated.
-                if @diffsync_fileclient?
-                    @sage_update(auto:true)
-
-                cb(false, @_sage_socket)
-
-    _set_content_and_sync: () =>
-        if @set_content(@content)
-            # Content actually changed, so suggest to all connected clients to sync.
-            for id, ds_client of @diffsync_clients
-                ds_client.remote.sync_ready()
-
-    sage_execute_cell: (id) =>
-        winston.debug("exec request for cell with id: '#{id}'")
-        @sage_remove_cell_flag(id, diffsync.FLAGS.execute)
-        {code, output_id} = @sage_initialize_cell_for_execute(id)
-        winston.debug("exec code '#{code}'; output id='#{output_id}'")
-
-        #if diffsync.FLAGS.auto in @sage_get_cell_flagstring(id) and 'auto' not in code
-        #@sage_remove_cell_flag(id, diffsync.FLAGS.auto)
-
-        @set_content(@content)
-        if code != ""
-            @_sage_output_to_input_id[output_id] = id
-            winston.debug("start running -- #{id}")
-
-            # Change the cell to "running" mode - this doesn't generate output, so we must explicit force clients
-            # to sync.
-            @sage_set_cell_flag(id, diffsync.FLAGS.running)
-            @sage_set_cell_flag(id, diffsync.FLAGS.this_session)
-            @_set_content_and_sync()
-
-            @sage_socket (err, socket) =>
-                if err
-                    winston.debug("Error getting sage socket: #{err}")
-                    @sage_output_mesg(output_id, {stderr: "Error getting sage socket (unable to execute code): #{err}"})
-                    @sage_remove_cell_flag(id, diffsync.FLAGS.running)
-                    return
-                winston.debug("Sending execute message to sage socket.")
-                socket.write_mesg 'json',
-                    message.execute_code
-                        id       : output_id
-                        cell_id  : id         # extra info -- which cell is running
-                        code     : code
-                        preparse : true
-
-    # Execute code in the Sage session associated to this sync'd editor session
-    sage_execute_code: (client_socket, mesg) =>
-        #winston.debug("sage_execute_code '#{misc.to_json(mesg)}")
-        client_id = mesg.client_id
-
-        if mesg.output_uuid?
-            output_line = diffsync.MARKERS.output
-            append_message = (resp) =>
-                i = @content.indexOf(diffsync.MARKERS.output + mesg.output_uuid)
-                #winston.debug("sage_execute_code: append_message i=#{i}, thing='#{diffsync.MARKERS.output+mesg.output_uuid}', @content='#{@content}'")
-                if i == -1  # no cell anymore
-                    return
-                i = i + 37
-                n = @content.indexOf('\n', i)
-                #winston.debug("sage_execute_code: append_message n=#{n}")
-                if n == -1   # corrupted
-                    return
-                output_line += misc.to_json(misc.copy_without(resp, ['id', 'client_id', 'event'])) + diffsync.MARKERS.output
-                #winston.debug("sage_execute_code: i=#{i}, n=#{n}, output_line.length=#{output_line.length}, output_line='#{output_line}'")
-                if output_line.length > n - i
-                    #winston.debug("sage_execute_code: initiating client didn't maintain sync promptly. fixing")
-                    x = @content.slice(0, i)
-                    @content = x + output_line + @content.slice(n)
-                    if resp.done
-                        j = x.lastIndexOf(diffsync.MARKERS.cell)
-                        if j != -1
-                            j = x.lastIndexOf('\n', j)
-                            cell_id = x.slice(j+2, j+38)
-                            @sage_remove_cell_flag(cell_id, diffsync.FLAGS.running)
-                    @_set_content_and_sync()
-
-        @_sage_output_cb[mesg.id] = (resp) =>
-            #winston.debug("sage_execute_code -- got output: #{misc.to_json(resp)}")
-            if mesg.output_uuid?
-                setTimeout((=>append_message(resp)), 5000)
-            # tag response for the client who requested it
-            resp.client_id = client_id
-            # send response
-            client_socket.write_mesg('json', resp)
-
-        @sage_socket (err, socket) =>
-            #winston.debug("sage_execute_code: #{misc.to_json(err)}, #{socket}")
-            if err
-                #winston.debug("Error getting sage socket: #{err}")
-                resp = message.output(stderr: "Error getting sage socket (unable to execute code): #{err}", done:true)
-                client_socket.write_mesg('json', resp)
-            else
-                #winston.debug("sage_execute_code: writing request message -- #{misc.to_json(mesg)}")
-                mesg.event = 'execute_code'   # event that sage session understands
-                socket.write_mesg('json', mesg)
-
-    sage_raw_input: (client_socket, mesg) =>
-        winston.debug("sage_raw_input '#{misc.to_json(mesg)}")
-        @sage_socket (err, socket) =>
-            if err
-                winston.debug("sage_raw_input: error getting sage socket -- #{err}")
-            else
-                socket.write_mesg('json', mesg)
-
-    sage_call: (opts) =>
-        opts = defaults opts,
-            mesg : required
-            cb   : undefined
-
-        f = (resp) =>
-            opts.cb?(false, resp)
-            delete @_sage_output_cb[opts.mesg.id]   # exactly one response
-
-        @sage_socket (err, socket) =>
-            if err
-                opts.cb?("error getting sage socket -- #{err}")
-            else
-                @_sage_output_cb[opts.mesg.id] = f
-                socket.write_mesg('json', opts.mesg)
-
-    sage_introspect: (client_socket, mesg) =>
-        mesg.event = 'introspect' # event that sage session understand
-        @sage_call
-            mesg : mesg
-            cb : (err, resp) =>
-                if err
-                    resp = message.error(error:"Error getting sage socket (unable to introspect): #{err}")
-                    client_socket.write_mesg('json', resp)
-                else
-                    client_socket.write_mesg('json', resp)
-
-    send_signal_to_sage_session: (client_socket, mesg) =>
-        if @_sage_socket?
-            process_kill(@_sage_socket.pid, mesg.signal)
-        if mesg.id? and client_socket?
-            client_socket.write_mesg('json', message.signal_sent(id:mesg.id))
-
-    restart: (client_socket, mesg) =>
-        winston.debug("sage_session.restart")
-        if @_sage_socket?
-            winston.debug("sage_session.restart: killing old process")
-            process_kill(@_sage_socket.pid, 0)
-            delete @_sage_socket
-        winston.debug("sage_session.restart: getting new socket")
-        @sage_socket (err) =>
-            if err
-                winston.debug("sage_session.restart: got it but err -- #{err}")
-                client_socket.write_mesg('json', message.error(id:mesg.id, error:err))
-            else
-                winston.debug("sage_session.restart: got it success")
-                client_socket.write_mesg('json', message.success(id:mesg.id))
-
-    sage_update: (opts={}) =>
-        opts = defaults opts,
-            kill : false    # if true, remove all running flags and all this_session flags
-            auto : false    # if true, run all cells that have the auto flag set
-        if not @content?  # document not initialized
-            return
-        # Here we:
-        #    - scan the string @content for execution requests.
-        #    - also, if we see a cell UUID that we've seen already, we randomly generate
-        #      a new cell UUID; clients can annoyingly generate non-unique UUID's (e.g., via
-        #      cut and paste) so we fix that.
-        winston.debug("sage_update")#: opts=#{misc.to_json(opts)}")
-        i = 0
-        prev_ids = {}
-        z = 0
-        while true
-            z += 1
-            if z > 5000
-                winston.debug("sage_update: ERROR -- hit a possible infinite loop; opts=#{misc.to_json(opts)}")
-                break
-            i = @content.indexOf(diffsync.MARKERS.cell, i)
-            if i == -1
-                break
-            j = @content.indexOf(diffsync.MARKERS.cell, i+1)
-            if j == -1
-                break  # corrupt and is the last one, so not a problem.
-            id  = @content.slice(i+1,i+37)
-            if misc.is_valid_uuid_string(id)
-
-                # if id isn't valid -- due to document corruption or a bug, just skip it rather than get into all kinds of trouble.
-                # TODO: repair.
-
-                if prev_ids[id]?
-                    # oops, repeated "unique" id, so fix it.
-                    id = uuid.v4()
-                    @content = @content.slice(0,i+1) + id + @content.slice(i+37)
-                    # Also, if 'r' in the flags for this cell, remove it since it
-                    # can't possibly be already running (given the repeat).
-                    flags = @content.slice(i+37, j)
-                    if diffsync.FLAGS.running in flags
-                        new_flags = ''
-                        for t in flags
-                            if t != diffsync.FLAGS.running
-                                new_flags += t
-                        @content = @content.slice(0,i+37) + new_flags + @content.slice(j)
-
-                prev_ids[id] = true
-                flags = @content.slice(i+37, j)
-                if opts.kill or opts.auto
-                    if opts.kill
-                        # worksheet process just killed, so clear certain flags.
-                        new_flags = ''
-                        for t in flags
-                            if t != diffsync.FLAGS.running and t != diffsync.FLAGS.this_session
-                                new_flags += t
-                        #winston.debug("sage_update: kill=true, so changing flags from '#{flags}' to '#{new_flags}'")
-                        if flags != new_flags
-                            @content = @content.slice(0,i+37) + new_flags + @content.slice(j)
-                    if opts.auto and diffsync.FLAGS.auto in flags
-                        # worksheet process being restarted, so run auto cells
-                        @sage_remove_cell_flag(id, diffsync.FLAGS.auto)
-                        @sage_execute_cell(id)
-                else if diffsync.FLAGS.execute in flags
-                    # normal execute
-                    @sage_execute_cell(id)
-
-            # set i to next position after end of line that contained flag we just considered;
-            # above code may have added flags to this line (but won't have added anything before this line).
-            i = @content.indexOf('\n',j + 1)
-            if i == -1
-                break
-
-
-    sage_output_mesg: (output_id, mesg) =>
-        cell_id = @_sage_output_to_input_id[output_id]
-        #winston.debug("output_id=#{output_id}; cell_id=#{cell_id}; map=#{misc.to_json(@_sage_output_to_input_id)}")
-
-        if mesg.hide?
-            # Hide a single component (also, do not record the message itself in the
-            # document, just its impact).
-            flag = undefined
-            if mesg.hide == 'input'
-                flag = diffsync.FLAGS.hide_input
-            else if mesg.hide == 'output'
-                flag = diffsync.FLAGS.hide_output
-            if flag?
-                @sage_set_cell_flag(cell_id, flag)
-            else
-                winston.debug("invalid hide component: '#{mesg.hide}'")
-            delete mesg.hide
-
-        if mesg.show?
-            # Show a single component of cell.
-            flag = undefined
-            if mesg.show == 'input'
-                flag = diffsync.FLAGS.hide_input
-            else if mesg.show == 'output'
-                flag = diffsync.FLAGS.hide_output
-            if flag?
-                @sage_remove_cell_flag(cell_id, flag)
-            else
-                winston.debug("invalid hide component: '#{mesg.hide}'")
-            delete mesg.show
-
-        if mesg.auto?
-            # set or unset whether or not cell is automatically executed on startup of worksheet
-            if mesg.auto
-                @sage_set_cell_flag(cell_id, diffsync.FLAGS.auto)
-            else
-                @sage_remove_cell_flag(cell_id, diffsync.FLAGS.auto)
-
-        if mesg.done? and mesg.done and cell_id?
-            @sage_remove_cell_flag(cell_id, diffsync.FLAGS.running)
-            delete @_sage_output_to_input_id[output_id]
-            delete mesg.done # not needed
-            if /^\s\s*/.test(mesg.stdout)   # final whitespace not needed for proper display
-                delete mesg.stdout
-            if /^\s\s*/.test(mesg.stderr)
-                delete mesg.stderr
-
-        if misc.is_empty_object(mesg)
-            return
-
-        if mesg.once? and mesg.once
-            # only javascript is define  once=True
-            if mesg.javascript?
-                msg = message.execute_javascript
-                    session_uuid : @session_uuid
-                    code         : mesg.javascript.code
-                    coffeescript : mesg.javascript.coffeescript
-                    obj          : mesg.obj
-                    cell_id      : cell_id
-                bcast = message.codemirror_bcast
-                    session_uuid : @session_uuid
-                    mesg         : msg
-                @client_bcast(undefined, bcast)
-                return  # once = do *not* want to record this message in the output stream.
-
-        i = @content.indexOf(diffsync.MARKERS.output + output_id)
-        if i == -1
-            # no such output cell anymore -- ignore (?) -- or we could make such a cell...?
-            winston.debug("WORKSHEET: no such output cell (ignoring) -- #{output_id}")
-            return
-        n = @content.indexOf('\n', i)
-        if n == -1
-            winston.debug("WORKSHEET: output cell corrupted (ignoring) -- #{output_id}")
-            return
-
-        if mesg.clear?
-            # delete all output server side
-            k = i + (diffsync.MARKERS.output + output_id).length + 1
-            @content = @content.slice(0, k) + @content.slice(n)
-            return
-
-        if mesg.delete_last?
-            k = @content.lastIndexOf(diffsync.MARKERS.output, n-2)
-            @content = @content.slice(0, k+1) + @content.slice(n)
-            return
-
-        @content = @content.slice(0,n) + JSON.stringify(mesg) + diffsync.MARKERS.output + @content.slice(n)
-
-    sage_find_cell_meta: (id, start) =>
-        i = @content.indexOf(diffsync.MARKERS.cell + id, start)
-        j = @content.indexOf(diffsync.MARKERS.cell, i+1)
-        if j == -1
-            return undefined
-        return {start:i, end:j}
-
-    sage_get_cell_flagstring: (id) =>
-        pos = @sage_find_cell_meta(id)
-        return @content.slice(pos.start+37, pos.end)
-
-    sage_set_cell_flagstring: (id, flags) =>
-        pos = @sage_find_cell_meta(id)
-        if pos?
-            @content = @content.slice(0, pos.start+37) + flags + @content.slice(pos.end)
-
-    sage_set_cell_flag: (id, flag) =>
-        s = @sage_get_cell_flagstring(id)
-        if flag not in s
-            @sage_set_cell_flagstring(id, flag + s)
-
-    sage_remove_cell_flag: (id, flag) =>
-        s = @sage_get_cell_flagstring(id)
-        if flag in s
-            s = s.replace(new RegExp(flag, "g"), "")
-            @sage_set_cell_flagstring(id, s)
-
-    sage_initialize_cell_for_execute: (id, start) =>   # start is optional, but can speed finding cell
-        # Initialize the line of the document for output for the cell with given id.
-        # We do this by finding where that cell starts, then searching for the start
-        # of the next cell, deleting any output lines in between, and placing one new line
-        # for output.  This function returns
-        #   - output_id: a newly created id that identifies the new output line.
-        #   - code: the string of code that will be executed by Sage.
-        # Or, it returns undefined if there is no cell with this id.
-        cell_start = @content.indexOf(diffsync.MARKERS.cell + id, start)
-        if cell_start == -1
-            # there is now no cell with this id.
-            return
-
-        code_start = @content.indexOf(diffsync.MARKERS.cell, cell_start+1)
-        if code_start == -1
-            # TODO: cell is mangled: would need to fix...?
-            return
-
-        newline = @content.indexOf('\n', cell_start)  # next newline after cell_start
-        next_cell = @content.indexOf(diffsync.MARKERS.cell, code_start+1)
-        if newline == -1
-            # At end of document: append a newline to end of document; this is where the output will go.
-            # This is a very common special case; it's what we would get typing "2+2[shift-enter]"
-            # into a blank worksheet.
-            output_start = @content.length # position where the output will start
-            # Put some extra newlines in, since it is hard to put input at the bottom of the screen.
-            @content += '\n\n\n\n\n'
-            winston.debug("Add a new input cell at the very end (which will be after the output).")
-        else
-            while true
-                next_cell_start = @content.indexOf(diffsync.MARKERS.cell, newline)
-                if next_cell_start == -1
-                    # This is the last cell, so we end the cell after the last line with no whitespace.
-                    next_cell_start = @content.search(/\s+$/)
-                    if next_cell_start == -1
-                        next_cell_start = @content.length+1
-                        @content += '\n\n\n\n\n'
-                    else
-                        while next_cell_start < @content.length and @content[next_cell_start]!='\n'
-                            next_cell_start += 1
-                        if @content[next_cell_start]!='\n'
-                            @content += '\n\n\n\n\n'
-                        next_cell_start += 1
-                output = @content.indexOf(diffsync.MARKERS.output, newline)
-                if output == -1 or output > next_cell_start
-                    # no more output lines to delete
-                    output_start = next_cell_start  # this is where the output line will start
-                    break
-                else
-                    # delete the line of output we just found
-                    output_end = @content.indexOf('\n', output+1)
-                    @content = @content.slice(0, output) + @content.slice(output_end+1)
-        code = @content.slice(code_start+1, output_start)
-        output_id = uuid.v4()
-        if output_start > 0 and @content[output_start-1] != '\n'
-            output_insert = '\n'
-        else
-            output_insert = ''
-        output_insert += diffsync.MARKERS.output + output_id + diffsync.MARKERS.output + '\n'
-        if next_cell == -1
-            # There is no next cell.
-            output_insert += diffsync.MARKERS.cell + uuid.v4() + diffsync.MARKERS.cell + '\n'
-        @content = @content.slice(0, output_start) + output_insert + @content.slice(output_start)
-        return {code:code.trim(), output_id:output_id}
-
-
-    ##############################
-
-    kill: () =>
-        # Put any cleanup here...
-        winston.debug("Killing session #{@session_uuid}")
-        @sync_filesystem () =>
-            @diffsync_fileserver.kill()
-            # TODO: Are any of these deletes needed?  I don't know.
-            delete @content
-            delete @diffsync_fileclient
-            delete @diffsync_fileserver
-        if @_sage_socket?
-            # send FIN packet so that Sage process may terminate naturally
-            @_sage_socket.end()
-            # ... then, brutally kill it if need be (a few seconds later). :-)
-            if @_sage_socket.pid?
-                setTimeout( (() => process_kill(@_sage_socket.pid, 9)), 3000 )
-
-    set_content: (value) =>
-        @is_active = true
-        changed = false
-        if @content != value
-            @content = value
-            changed = true
-
-        if @diffsync_fileclient.live != value
-            @diffsync_fileclient.live = value
-            changed = true
-        for id, ds_client of @diffsync_clients
-            if ds_client.live != value
-                changed = true
-                ds_client.live = value
-        return changed
-
-    client_bcast: (socket, mesg) =>
-        @is_active = true
-        winston.debug("client_bcast: #{json(mesg)}")
-
-        # Forward this message on to all global hubs except the
-        # one that just sent it to us...
-        client_id = mesg.client_id
-        for id, ds_client of @diffsync_clients
-            if client_id != id
-                mesg.client_id = id
-                #winston.debug("BROADCAST: sending message from hub with socket.id=#{socket?.id} to hub with socket.id = #{id}")
-                ds_client.remote.socket.write_mesg('json', mesg)
-
-    client_diffsync: (socket, mesg) =>
-        @is_active = true
-
-        write_mesg = (event, obj) ->
-            if not obj?
-                obj = {}
-            obj.id = mesg.id
-            socket.write_mesg 'json', message[event](obj)
-
-        # Message from some client reporting new edits, thus initiating a sync.
-        ds_client = @diffsync_clients[mesg.client_id]
-
-        if not ds_client?
-            write_mesg('error', {error:"client #{mesg.client_id} not registered for synchronization"})
-            return
-
-        if @_client_sync_lock # or Math.random() <= .5 # (for testing)
-            winston.debug("client_diffsync hit a click_sync_lock -- send retry message back")
-            write_mesg('error', {error:"retry"})
-            return
-
-        if @_filesystem_sync_lock
-            if @_filesystem_sync_lock < new Date()
-                @_filesystem_sync_lock = false
-            else
-                winston.debug("client_diffsync hit a filesystem_sync_lock -- send retry message back")
-                write_mesg('error', {error:"retry"})
-                return
-
-        @_client_sync_lock = true
-        before = @content
-        ds_client.recv_edits    mesg.edit_stack, mesg.last_version_ack, (err) =>  # TODO: why is this err ignored?
-            @set_content(ds_client.live)
-            @_client_sync_lock = false
-            @process_new_content?()
-            # Send back our own edits to the global hub.
-            ds_client.remote.current_mesg_id = mesg.id  # used to tag the return message
-            ds_client.push_edits (err) =>
-                if err
-                    winston.debug("CodeMirrorSession -- client push_edits returned -- #{err}")
-                else
-                    changed = (before != @content)
-                    if changed
-                        # We also suggest to other clients to update their state.
-                        @tell_clients_to_update(mesg.client_id)
-                        @update_revision_tracking()
-
-    tell_clients_to_update: (exclude) =>
-        for id, ds_client of @diffsync_clients
-            if exclude != id
-                ds_client.remote.sync_ready()
-
-    sync_filesystem: (cb) =>
-        @is_active = true
-
-        if @_client_sync_lock # or Math.random() <= .5 # (for testing)
-            winston.debug("sync_filesystem -- hit client sync lock")
-            cb?("cannot sync with filesystem while syncing with clients")
-            return
-        if @_filesystem_sync_lock
-            if @_filesystem_sync_lock < new Date()
-                @_filesystem_sync_lock = false
-            else
-                winston.debug("sync_filesystem -- hit filesystem sync lock")
-                cb?("cannot sync with filesystem; already syncing")
-                return
-
-
-        before = @content
-        if not @diffsync_fileclient?
-            cb?("filesystem sync object (@diffsync_fileclient) no longer defined")
-            return
-
-        @_filesystem_sync_lock = expire_time(10)  # lock expires in 10 seconds no matter what -- uncaught exception could require this
-        @diffsync_fileclient.sync (err) =>
-            if err
-                # Example error: 'reset -- checksum mismatch (29089 != 28959)'
-                winston.debug("@diffsync_fileclient.sync -- returned an error -- #{err}")
-                @diffsync_fileserver.kill() # stop autosaving and watching files
-                # Completely recreate diffsync file connection and try to sync once more.
-                @diffsync_fileserver = new DiffSyncFile_server @, (err, ignore_content) =>
-                    if err
-                        winston.debug("@diffsync_fileclient.sync -- making new server failed: #{err}")
-                        @_filesystem_sync_lock = false
-                        cb?(err); return
-                    @diffsync_fileclient = new DiffSyncFile_client(@diffsync_fileserver)
-                    @diffsync_fileclient.live = @content
-                    @diffsync_fileclient.sync (err) =>
-                        if err
-                            winston.debug("@diffsync_fileclient.sync -- making server worked but re-sync failed -- #{err}")
-                            @_filesystem_sync_lock = false
-                            cb?("codemirror fileclient sync error -- '#{err}'")
-                        else
-                            @_filesystem_sync_lock = false
-                            cb?()
-                return
-
-            if @diffsync_fileclient.live != @content
-                @set_content(@diffsync_fileclient.live)
-                # recommend all clients sync
-                for id, ds_client of @diffsync_clients
-                    ds_client.remote.sync_ready()
-            @_filesystem_sync_lock = false
-            cb?()
-
-    add_client: (socket, client_id) =>
-        @is_active = true
-        ds_client = new diffsync.DiffSync(doc:@content)
-        ds_client.connect(new CodeMirrorDiffSyncHub(socket, @session_uuid, client_id))
-        @diffsync_clients[client_id] = ds_client
-
-        winston.debug("CodeMirrorSession(#{@path}).add_client(client_id=#{client_id}) -- now we have #{misc.len(@diffsync_clients)} clients.")
-
-        # Ensure we do not broadcast to a hub if it has already disconnected.
-        socket.on 'end', () =>
-            winston.debug("DISCONNECT: socket connection #{socket.id} from global hub disconected.")
-            delete @diffsync_clients[client_id]
-
-    remove_client: (socket, client_id) =>
-        delete @diffsync_clients[client_id]
-
-    write_to_disk: (socket, mesg) =>
-        @is_active = true
-        winston.debug("write_to_disk: #{json(mesg)} -- calling sync_filesystem")
-        @sync_filesystem (err) =>
-            if err
-                resp = message.error(id:mesg.id, error:"Error writing file '#{@path}' to disk -- #{err}")
-            else
-                resp = message.codemirror_wrote_to_disk(id:mesg.id, hash:misc.hash_string(@content))
-            socket.write_mesg('json', resp)
-
-    read_from_disk: (socket, mesg) =>
-        async.series([
-            (cb) =>
-                fs.stat (err, stats) =>
-                    if err
-                        cb(err)
-                    else
-                        cb(check_file_size(stats.size))
-            (cb) =>
-                fs.readFile @path, (err, data) =>
-                    if err
-                        cb("Error reading file '#{@path}' from disk -- #{err}")
-                    else
-                        value = data.toString()
-                        if value != @content
-                            @set_content(value)
-                            # Tell the global hubs that now might be a good time to do a sync.
-                            for id, ds of @diffsync_clients
-                                ds.remote.sync_ready()
-                        cb()
-
-        ], (err) =>
-            if err
-                socket.write_mesg('json', message.error(id:mesg.id, error:err))
-            else
-                socket.write_mesg('json', message.success(id:mesg.id))
-        )
-
-    get_content: (socket, mesg) =>
-        @is_active = true
-        socket.write_mesg('json', message.codemirror_content(id:mesg.id, content:@content))
-
-    # enable or disable tracking all revisions of the document
-    revision_tracking: (socket, mesg) =>
-        winston.debug("revision_tracking for #{@path}: #{mesg.enable}")
-        d = (m) -> winston.debug("revision_tracking for #{@path}: #{m}")
-        if mesg.enable
-            d("enable it")
-            if @revision_tracking_doc?
-                d("already enabled")
-                # already enabled
-                socket.write_mesg('json', message.success(id:mesg.id))
-            else
-                if @readonly
-                    # nothing to do -- silently don't enable (is this a good choice?)
-                    socket.write_mesg('json', message.success(id:mesg.id))
-                    return
-                # need to enable
-                d("need to enable")
-                codemirror_sessions.connect
-                    mesg :
-                        path       : revision_tracking_path(@path)
-                        project_id : INFO.project_id      # todo -- won't need in long run
-                    cb   : (err, session) =>
-                        d("got response -- #{err}")
-                        if err
-                            socket.write_mesg('json', message.error(id:mesg.id, error:err))
-                        else
-                            @revision_tracking_doc = session
-                            socket.write_mesg('json', message.success(id:mesg.id))
-                            @update_revision_tracking()
-
-        else
-            d("disable it")
-            delete @revision_tracking_doc
-            socket.write_mesg('json', message.success(id:mesg.id))
-
-    # If we are tracking the revision history of this file, add a new entry in that history.
-    # TODO: add user responsibile for this change as input to this function and as
-    # a field in the entry object below.   NOTE: Be sure to include "changing the file on disk"
-    # as one of the users, which is *NOT* defined by an account_id.
-    update_revision_tracking: () =>
-        if not @revision_tracking_doc?
-            return
-        winston.debug("update revision tracking data - #{@path}")
-
-        # @revision_tracking_doc.HEAD is the last version of the document we're tracking, as a string.
-        # In particular, it is NOT in JSON format.
-
-        if not @revision_tracking_doc.HEAD?
-
-            # Initialize HEAD from the file
-
-            if @revision_tracking_doc.content.length == 0
-                # brand new -- first time.
-                @revision_tracking_doc.HEAD = @content
-                @revision_tracking_doc.content = misc.to_json(@content)
-            else
-                # we have tracked this file before.
-                i = @revision_tracking_doc.content.indexOf('\n')
-                if i == -1
-                    # weird special case: there's no history yet -- just the initial version
-                    @revision_tracking_doc.HEAD = misc.from_json(@revision_tracking_doc.content)
-                else
-                    # there is a potential longer history; this initial version is the first line:
-                    @revision_tracking_doc.HEAD = misc.from_json(@revision_tracking_doc.content.slice(0,i))
-
-        if @revision_tracking_doc.HEAD != @content
-            # compute diff that transforms @revision_tracking_doc.HEAD to @content
-            patch = diffsync.dmp.patch_make(@content, @revision_tracking_doc.HEAD)
-            @revision_tracking_doc.HEAD = @content
-
-            # replace the file by new version that has first line equal to JSON version of HEAD,
-            # and rest all the patches, with our one new patch inserted at the front.
-            # TODO: redo without doing a split for efficiency.
-            i = @revision_tracking_doc.content.indexOf('\n')
-            entry = {patch:diffsync.compress_patch(patch), time:new Date() - 0}
-            @revision_tracking_doc.content = misc.to_json(@content) + '\n' + \
-                        misc.to_json(entry) + \
-                        (if i != -1 then @revision_tracking_doc.content.slice(i) else "")
-
-        # now tell everybody
-        @revision_tracking_doc._set_content_and_sync()
-
-        # save the revision tracking file to disk (but not too frequently)
-        if not @revision_tracking_save_timer?
-            f = () =>
-                delete @revision_tracking_save_timer
-                @revision_tracking_doc.sync_filesystem()
-            @revision_tracking_save_timer = setInterval(f, REVISION_TRACKING_SAVE_INTERVAL)
-
-# Collection of all CodeMirror sessions hosted by this local_hub.
-
-class CodeMirrorSessions
-    constructor: () ->
-        @_sessions = {by_uuid:{}, by_path:{}, by_project:{}}
-
-    dbg: (f) =>
-        return (m) -> winston.debug("CodeMirrorSessions.#{f}: #{m}")
-
-    connect: (opts) =>
-        opts = defaults opts,
-            client_socket : undefined
-            mesg          : required    # event of type codemirror_get_session
-            cb            : undefined   # cb?(err, session)
-        dbg = @dbg("connect")
-        mesg = opts.mesg
-        dbg(misc.to_json(mesg))
-        finish = (session) ->
-            if not opts.client_socket?
-                return
-            session.add_client(opts.client_socket, mesg.client_id)
-            opts.client_socket.write_mesg 'json', message.codemirror_session
-                id           : mesg.id,
-                session_uuid : session.session_uuid
-                path         : session.path
-                content      : session.content
-                readonly     : session.readonly
-
-        if mesg.session_uuid?
-            dbg("getting session using session_uuid")
-            session = @_sessions.by_uuid[mesg.session_uuid]
-            if session?
-                finish(session)
-                opts.cb?(undefined, session)
-                return
-
-        if mesg.path?
-            dbg("getting session using path")
-            session = @_sessions.by_path[mesg.path]
-            if session?
-                finish(session)
-                opts.cb?(undefined, session)
-                return
-
-        mesg.session_uuid = uuid.v4()
-        new CodeMirrorSession mesg, (err, session) =>
-            if err
-                opts.client_socket?.write_mesg('json', message.error(id:mesg.id, error:err))
-                opts.cb?(err)
-            else
-                @add_session_to_cache
-                    session    : session
-                    project_id : mesg.project_id
-                    timeout    : 3600   # time in seconds (or undefined to not use timer)
-                finish(session)
-                opts.cb?(undefined, session)
-
-    add_session_to_cache: (opts) =>
-        opts = defaults opts,
-            session    : required
-            project_id : undefined
-            timeout    : undefined   # or a time in seconds
-        winston.debug("Adding session #{opts.session.session_uuid} (of project #{opts.project_id}) to cache.")
-        @_sessions.by_uuid[opts.session.session_uuid] = opts.session
-        @_sessions.by_path[opts.session.path] = opts.session
-        if opts.project_id?
-            if not @_sessions.by_project[opts.project_id]?
-                @_sessions.by_project[opts.project_id] = {}
-            @_sessions.by_project[opts.project_id][opts.session.path] = opts.session
-
-        destroy = () =>
-            opts.session.kill()
-            delete @_sessions.by_uuid[opts.session.session_uuid]
-            delete @_sessions.by_path[opts.session.path]
-            x =  @_sessions.by_project[opts.project_id]
-            if x?
-                delete x[opts.session.path]
-
-        if opts.timeout?
-            destroy_if_inactive = () =>
-                if not (opts.session.is_active? and opts.session.is_active)
-                    winston.debug("Session #{opts.session.session_uuid} is inactive for #{opts.timeout} seconds; killing.")
-                    destroy()
-                else
-                    opts.session.is_active = false  # it must be changed by the session before the next timer.
-                    # We use setTimeout instead of setInterval, because we want to *ensure* that the
-                    # checks are spaced out over at *least* opts.timeout time.
-                    winston.debug("Starting a new activity check timer for session #{opts.session.session_uuid}.")
-                    setTimeout(destroy_if_inactive, opts.timeout*1000)
-
-            setTimeout(destroy_if_inactive, opts.timeout*1000)
-
-    # Return object that describes status of CodeMirror sessions for a given project
-    info: (project_id) =>
-        obj = {}
-        X = @_sessions.by_project[project_id]
-        if X?
-            for path, session of X
-                obj[session.session_uuid] = {path : session.path}
-        return obj
-
-    handle_mesg: (client_socket, mesg) =>
-        dbg = @dbg('handle_mesg')
-        dbg("#{json(mesg)}")
-        if mesg.event == 'codemirror_get_session'
-            @connect
-                client_socket : client_socket
-                mesg          : mesg
-            return
-
-        # all other message types identify the session only by the uuid.
-        session = @_sessions.by_uuid[mesg.session_uuid]
-        if not session?
-            winston.debug("codemirror.handle_mesg -- Unknown CodeMirror session: #{mesg.session_uuid}.")
-            client_socket.write_mesg('json', message.error(id:mesg.id, error:"Unknown CodeMirror session: #{mesg.session_uuid}."))
-            return
-        switch mesg.event
-            when 'codemirror_diffsync'
-                session.client_diffsync(client_socket, mesg)
-            when 'codemirror_bcast'
-                session.client_bcast(client_socket, mesg)
-            when 'codemirror_write_to_disk'
-                session.write_to_disk(client_socket, mesg)
-            when 'codemirror_read_from_disk'
-                session.read_from_disk(client_socket, mesg)
-            when 'codemirror_get_content'
-                session.get_content(client_socket, mesg)
-            when 'codemirror_revision_tracking'  # enable/disable revision_tracking
-                session.revision_tracking(client_socket, mesg)
-            when 'codemirror_execute_code'
-                session.sage_execute_code(client_socket, mesg)
-            when 'codemirror_introspect'
-                session.sage_introspect(client_socket, mesg)
-            when 'codemirror_send_signal'
-                session.send_signal_to_sage_session(client_socket, mesg)
-            when 'codemirror_restart'
-                session.restart(client_socket, mesg)
-            when 'codemirror_disconnect'
-                session.remove_client(client_socket, mesg.client_id)
-                client_socket.write_mesg('json', message.success(id:mesg.id))
-            when 'codemirror_sage_raw_input'
-                session.sage_raw_input(client_socket, mesg)
-            else
-                client_socket.write_mesg('json', message.error(id:mesg.id, error:"unknown CodeMirror session event: #{mesg.event}."))
-
-codemirror_sessions = new CodeMirrorSessions()
-
-
-
-###############################################
-# Connecting to existing session or making a
-# new one.
-###############################################
-=======
 init_info_json()
->>>>>>> 5793046a
 
 # Connecting to existing session or making a new one.
 connect_to_session = (socket, mesg) ->
@@ -2044,51 +185,6 @@
             socket.write_mesg('json', err)
 
 
-<<<<<<< HEAD
-###############################################
-# Manage Jupyter server
-###############################################
-jupyter_port_queue = []
-jupyter_port = (socket, mesg) ->
-    winston.debug("jupyter_port: mesg=#{misc.to_json(mesg)}")
-    jupyter_port_queue.push({socket:socket, mesg:mesg})
-    if jupyter_port_queue.length > 1
-        return
-    # fallback during upgrade (TODO remove this)
-    mathjax = mesg.mathjax_url ? "/static/mathjax/MathJax.js"
-    misc_node.execute_code
-        command     : "smc-jupyter"
-        args        : ['start', mathjax]
-        err_on_exit : true
-        bash        : false
-        timeout     : 60
-        ulimit_timeout : false   # very important -- so doesn't kill consoles after 60 seconds cputime!
-        cb          : (err, out) ->
-            if not err
-                try
-                    info = misc.from_json(out.stdout)
-                    port = info?.port
-                    if not port?
-                        err = "unable to start -- no port; info=#{misc.to_json(out)}"
-                    else
-                        winston.debug("jupyter_port: smc-jupyter executed → port=#{port}")
-                catch e
-                    err = "error parsing smc-jupyter startup output -- #{e}, {misc.to_json(out)}"
-            if err
-                error = "error starting Jupyter -- #{err}"
-                for x in jupyter_port_queue
-                    err_mesg = message.error
-                        id    : x.mesg.id
-                        error : error
-                    x.socket.write_mesg('json', err_mesg)
-            else
-                for x in jupyter_port_queue
-                    resp = message.jupyter_port
-                        port : port
-                        id   : x.mesg.id
-                    x.socket.write_mesg('json', resp)
-            jupyter_port_queue = []
-=======
 ###
 Use explorts.client object below to work with the local_hub
 interactively for debugging purposes when developing SMC in an SMC project.
@@ -2107,7 +203,6 @@
 project, which will cause it to make another local_hub server, separate
 from the one you just started running.
 ###
->>>>>>> 5793046a
 
 exports.client = hub_client = new Client(INFO.project_id)
 

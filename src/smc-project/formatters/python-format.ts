--- conflicted
+++ resolved
@@ -48,34 +48,6 @@
 
     // spawn the python formatter
     const util = options.util || "yapf";
-<<<<<<< HEAD
-    const py_formatter = yapf(input_path);
-
-    // stdout/err capture
-    let stdout: string = "";
-    let stderr: string = "";
-    // read data as it is produced.
-    py_formatter.stdout.on("data", data => (stdout += data.toString()));
-    py_formatter.stderr.on("data", data => (stderr += data.toString()));
-    // wait for subprocess to close.
-    let code = await callback(close, py_formatter);
-    // only last line
-    // stdout = last_line(stdout);
-    stderr = last_line(stderr);
-    if (code) {
-      const err_msg = `Python formatter "${util}" exited with code ${code}:\n${stdout}\n${stderr}`;
-      logger.debug(`format python error: ${err_msg}`);
-      throw new Error(err_msg);
-    }
-
-    // all fine, we read from the temp file
-    let output: Buffer = await callback(readFile, input_path);
-    let s: string = output.toString("utf-8");
-
-    return s;
-  } finally {
-    unlink(input_path);
-=======
 
     if (util !== "yapf") {
       throw new Error(
@@ -119,6 +91,5 @@
     return s;
   } finally {
     unlink(input_path, () => {});
->>>>>>> ce1ff02d
   }
 }
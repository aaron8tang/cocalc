/* Websocket based request/response api.

All functionality here is of the form:

 -- one request
 -- one response

*/

<<<<<<< HEAD
import { callback } from "awaiting";
=======
>>>>>>> d412a05c
const { callback_opts } = require("smc-util/async-utils");

import { browser_symmetric_channel } from "./symmetric_channel";

export function init_websocket_api(
  primus: any,
  logger: any,
  client: any
): void {
  primus.plugin("responder", require("primus-responder"));

  primus.on("connection", function(spark) {
    // Now handle the connection
    logger.debug(
      "primus-api",
      `new connection from ${spark.address.ip} -- ${spark.id}`
    );

    spark.on("request", async function(data, done) {
      logger.debug("primus-api", "request", typeof data, JSON.stringify(data));
      try {
        const resp = await handle_api_call(client, data, primus, logger);
        //logger.debug("primus-api", "response", resp);
        done(resp);
      } catch (err) {
        // put this in for debugging...
        // It's normal to sometimes get errors, e.g., when a Jupyter kernel
        // isn't yet available.
        // console.trace(); logger.debug("primus-api error stacktrack", err.stack, err);
        done({ error: err.toString(), status: "error" });
      }
    });
    /*spark.on("data", function(data) {
      logger.debug("primus-api", "data", typeof data, JSON.stringify(data));
    });*/
  });

  primus.on("disconnection", function(spark) {
    logger.debug(
      "primus-api",
      `end connection from ${spark.address.ip} -- ${spark.id}`
    );
  });
}

import { run_prettier, run_prettier_string } from "../formatters/prettier";

async function handle_api_call(
  client: any,
  data: any,
  primus: any,
  logger: any
): Promise<any> {
  switch (data.cmd) {
    case "listing":
      return await listing(data.path, data.hidden);
    case "prettier":
      return await run_prettier(client, data.path, data.options, logger);
    case "prettier_string":
      return await run_prettier_string(
        data.path,
        data.str,
        data.options,
        logger
      );
    case "jupyter":
      return await jupyter(data.path, data.endpoint, data.query);
    case "exec":
      return await exec(data.opts);
    case "terminal":
      return await terminal(primus, logger, data.path, data.options);
    case "lean":
      return await lean(client, primus, logger, data.opts);
    case "lean_channel":
      return await lean_channel(client, primus, logger, data.path);
    case "x11_channel":
      return await x11_channel(client, primus, logger, data.path, data.display);
    case "synctable_channel":
      return await synctable_channel(
        client,
        primus,
        logger,
        data.query,
        data.options
      );
    case "syncdoc_call":
      return await syncdoc_call(data.path, logger, data.mesg);
    case "symmetric_channel":
      return await browser_symmetric_channel(client, primus, logger, data.name);
    default:
      throw Error(
        `command "${data.cmd}" not implemented -- try restarting your project`
      );
  }
}

/* implementation of the api calls */

import { get_listing, ListingEntry } from "../directory-listing";
async function listing(path: string, hidden?: boolean): Promise<ListingEntry[]> {
  return await get_listing(path, hidden);
}

import { handle_request as jupyter } from "../jupyter/websocket-api";

// Execute code
const { execute_code } = require("smc-util-node/misc_node");
interface ExecuteOutput {
  stdout: string;
  stderr: string;
  exit_code: number;
}
async function exec(opts: any): Promise<ExecuteOutput> {
  return await callback_opts(execute_code)(opts);
}

import { terminal } from "../terminal/server";

import { lean, lean_channel } from "../lean/server";

import { x11_channel } from "../x11/server";

import { synctable_channel } from "../sync/server";

import { syncdoc_call } from "../sync/sync-doc";<|MERGE_RESOLUTION|>--- conflicted
+++ resolved
@@ -7,10 +7,6 @@
 
 */
 
-<<<<<<< HEAD
-import { callback } from "awaiting";
-=======
->>>>>>> d412a05c
 const { callback_opts } = require("smc-util/async-utils");
 
 import { browser_symmetric_channel } from "./symmetric_channel";
@@ -110,7 +106,10 @@
 /* implementation of the api calls */
 
 import { get_listing, ListingEntry } from "../directory-listing";
-async function listing(path: string, hidden?: boolean): Promise<ListingEntry[]> {
+async function listing(
+  path: string,
+  hidden?: boolean
+): Promise<ListingEntry[]> {
   return await get_listing(path, hidden);
 }
 

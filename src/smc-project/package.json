--- conflicted
+++ resolved
@@ -38,11 +38,7 @@
     "primus-responder": "^1.0.4",
     "prom-client": "^11.1.3",
     "prometheus-gc-stats": "^0.6.0",
-<<<<<<< HEAD
     "request": "^2.88.0",
-=======
-    "request": "^2",
->>>>>>> 98bd0518
     "serve-index": "^1.7.2",
     "start-stop-daemon": "^0.1.1",
     "temp": "^0.8.3",

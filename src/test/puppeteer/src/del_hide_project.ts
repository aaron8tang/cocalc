--- conflicted
+++ resolved
@@ -9,18 +9,14 @@
 
 import screenshot from "./screenshot";
 
-<<<<<<< HEAD
 function sleep(ms: number = 0): Promise<void> {
     return new Promise(resolve => setTimeout(resolve, ms));
 }
 
-export const del_hide_project = async function (opts: Opts, page: Page): Promise<PassFail> {
-=======
 export const del_hide_project = async function(
   opts: Opts,
   page: Page
 ): Promise<PassFail> {
->>>>>>> 3631bc80
   // assume puppeteer has opened the project specified in creds before this is called
   const pfcounts: PassFail = new PassFail();
   if (opts.skip && opts.skip.test(this_file)) {
@@ -46,7 +42,6 @@
     if (opts.xprj === "delete") {
       sel = '*[cocalc-test="please-delete-project"]';
       await page.click(sel);
-<<<<<<< HEAD
       debuglog('confirmed delete project');
     }
 
@@ -56,10 +51,6 @@
       await sleep(sleep_sec * 1000);
       await screenshot(page, opts, 'cocalc-delete-project.png');
       debuglog('slept');
-=======
-      await screenshot(page, opts, "cocalc-delete-project0.png");
-      debuglog(`confirmed delete project`);
->>>>>>> 3631bc80
     }
 
     // to exit Settings, click the Files button and wait for search box

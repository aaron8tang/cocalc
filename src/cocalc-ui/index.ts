import "antd/es/tooltip/style/css";
import Tooltip from "antd/es/tooltip";
export { Tooltip };

import "antd/es/checkbox/style/css";
import Checkbox from "antd/es/checkbox";
export { Checkbox };

import "antd/es/alert/style/css";
import Alert from "antd/es/alert";
export { Alert };

<<<<<<< HEAD
import "antd/es/card/style/css";
import Card from "antd/es/card";
export { Card };
=======
import "antd/es/notification/style/css";
import notification from "antd/es/notification";
export { notification };

import "antd/es/button/style/css";
import Button from "antd/es/button";
export { Button };

import "antd/es/row/style/css";
import Row from "antd/es/row";
export { Row };

import "antd/es/col/style/css";
import Col from "antd/es/col";
export { Col };
>>>>>>> 91464c3b

import "./fix.css";<|MERGE_RESOLUTION|>--- conflicted
+++ resolved
@@ -10,11 +10,10 @@
 import Alert from "antd/es/alert";
 export { Alert };
 
-<<<<<<< HEAD
 import "antd/es/card/style/css";
 import Card from "antd/es/card";
 export { Card };
-=======
+
 import "antd/es/notification/style/css";
 import notification from "antd/es/notification";
 export { notification };
@@ -30,6 +29,5 @@
 import "antd/es/col/style/css";
 import Col from "antd/es/col";
 export { Col };
->>>>>>> 91464c3b
 
 import "./fix.css";
--- conflicted
+++ resolved
@@ -10,23 +10,6 @@
 
 
 [vm]
-<<<<<<< HEAD
-cloud1   {'hostname':'storm-cassandra1', 'vcpus':1, 'ram':6, 'base':'salvus-2013-09-24-2329', 'disk':'cassandra:8'}
-cloud1   {'hostname':'storm-web1',       'vcpus':1, 'ram':4, 'base':'salvus-2013-09-24-2329', 'disk':'snap:16'}
-cloud1   {'hostname':'storm-compute1a',  'vcpus':1, 'ram':4, 'base':'salvus-2013-09-24-2329', 'disk':'home:16', 'vnc':10001}
-
-cloud2   {'hostname':'storm-cassandra2', 'vcpus':1, 'ram':6, 'base':'salvus-2013-09-24-2329', 'disk':'cassandra:8'}
-cloud2   {'hostname':'storm-web2',       'vcpus':1, 'ram':4, 'base':'salvus-2013-09-24-2329', 'disk':'snap:16'}
-cloud2   {'hostname':'storm-compute2a',  'vcpus':1, 'ram':4, 'base':'salvus-2013-09-24-2329', 'disk':'home:8'}
-
-cloud3   {'hostname':'storm-cassandra3', 'vcpus':1, 'ram':6, 'base':'salvus-2013-09-24-2329', 'disk':'cassandra:8'}
-cloud3   {'hostname':'storm-web3',       'vcpus':1, 'ram':4, 'base':'salvus-2013-09-24-2329', 'disk':'snap:16'}
-cloud3   {'hostname':'storm-compute3a',  'vcpus':1, 'ram':4, 'base':'salvus-2013-09-24-2329', 'disk':'home:8'}
-
-cloud4   {'hostname':'storm-cassandra4', 'vcpus':1, 'ram':6, 'base':'salvus-2013-09-24-2329', 'disk':'cassandra:8'}
-cloud4   {'hostname':'storm-web4',       'vcpus':1, 'ram':4, 'base':'salvus-2013-09-24-2329', 'disk':'snap:16'}
-cloud4   {'hostname':'storm-compute4a',  'vcpus':1, 'ram':4, 'base':'salvus-2013-09-24-2329', 'disk':'home:8'}
-=======
 cloud1   {'hostname':'storm-cassandra1', 'vcpus':cassandra_cpu, 'ram':cassandra_ram, 'base':base, 'disk':'cassandra:8'}
 cloud1   {'hostname':'storm-web1',       'vcpus':web_cpu,       'ram':web_ram,       'base':base, 'disk':'snap:16'}
 cloud1   {'hostname':'storm-compute1a',  'vcpus':compute_cpu,   'ram':compute_ram,   'base':base, 'disk':'home:16', 'vnc':10001}
@@ -42,8 +25,6 @@
 cloud4   {'hostname':'storm-cassandra4', 'vcpus':cassandra_cpu, 'ram':cassandra_ram, 'base':base, 'disk':'cassandra:8'}
 cloud4   {'hostname':'storm-web4',       'vcpus':web_cpu,       'ram':web_ram,       'base':base, 'disk':'snap:16'}
 cloud4   {'hostname':'storm-compute4a',  'vcpus':compute_cpu,   'ram':compute_ram,   'base':base, 'disk':'home:8'}
->>>>>>> ba73e4bb
-
 
 [cassandra] {'timeout':30, 'cluster_name':'salvus', 'path':'/mnt/cassandra',  'thrift_max_message_length_in_mb':'100', 'thrift_framed_transport_size_in_mb':'99',  'authenticator':'org.apache.cassandra.auth.PasswordAuthenticator', 'authorizer':'org.apache.cassandra.auth.CassandraAuthorizer'}
 # N=4; [i * (2**127 / N) for i in range(N)]

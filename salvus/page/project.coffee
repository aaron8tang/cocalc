###############################################################################
#
# SageMathCloud: A collaborative web-based interface to Sage, IPython, LaTeX and the Terminal.
#
#    Copyright (C) 2014, William Stein
#
#    This program is free software: you can redistribute it and/or modify
#    it under the terms of the GNU General Public License as published by
#    the Free Software Foundation, either version 3 of the License, or
#    (at your option) any later version.
#
#    This program is distributed in the hope that it will be useful,
#    but WITHOUT ANY WARRANTY; without even the implied warranty of
#    MERCHANTABILITY or FITNESS FOR A PARTICULAR PURPOSE.  See the
#    GNU General Public License for more details.
#
#    You should have received a copy of the GNU General Public License
#    along with this program.  If not, see <http://www.gnu.org/licenses/>.
#
###############################################################################


###############################################################################
#
# Project page -- browse the files in a project, etc.
#
###############################################################################

DROPBOX_ENABLED = false

{IS_MOBILE}     = require("feature")
{top_navbar}    = require('top_navbar')
{salvus_client} = require('salvus_client')
message         = require('message')
{alert_message} = require('alerts')
async           = require('async')
misc            = require('misc')
misc_page       = require('misc_page')
diffsync        = require('diffsync')
account         = require('account')
loadDropbox     = require('dropbox').load

{flux}          = require('flux')

{filename_extension, defaults, required, to_json, from_json, trunc, keys, uuid} = misc
{file_associations, Editor, local_storage, public_access_supported} = require('editor')

{Tasks} = require('tasks')

{scroll_top, human_readable_size, download_file} = misc_page

templates = $("#salvus-project-templates")
template_project_file          = templates.find(".project-file-link")
template_home_icon             = templates.find(".project-home-icon")
template_segment_sep           = templates.find(".project-segment-sep")
template_project_collab        = templates.find(".project-collab")
template_path_segment          = templates.find(".project-file-listing-path-segment-link")


exports.masked_file_exts = masked_file_exts =
    'pyc'           : 'py'
    'class'         : 'java'
    'exe'           : 'cs'

for ext in misc.split('blg bbl glo idx toc aux log lof ind nav snm gz xyc out ilg fdb_latexmk fls')  # gz really synctex.gz
    masked_file_exts[ext] = 'tex'

#many languages such as fortran or c++ have a default file name of "a.out." when compiled, so .out extensions are not masked

# If there are more
MAX_FILE_LISTING_SIZE = 300

# timeout in seconds when downloading files etc., from web in +New dialog.
FROM_WEB_TIMEOUT_S = 45

# for the new file dialog
BAD_FILENAME_CHARACTERS = '\\/'
BAD_LATEX_FILENAME_CHARACTERS = '\'"()"~%'

# How long to cache public paths in this project
PUBLIC_PATHS_CACHE_TIMEOUT_MS = 1000*60

##################################################
# Define the project page class
##################################################

class ProjectPage
    constructor: (@project) ->
        # whether or not we have full access to the project or only very limited
        # public access (since project is public)
        @public_access = !!@project.public_access

        # the html container for everything in the project.
        @container = templates.find(".salvus-project").clone()
        @container.data('project', @)
        $("body").append(@container)

        # react initialization
        flux = require('flux').flux
        require('project_settings').create_page(@project.project_id, @container.find(".smc-react-project-settings")[0])
<<<<<<< HEAD
        require('project_log').render_log(@project.project_id, @container.find(".smc-react-project-log")[0], flux)
        require('project_miniterm').render_miniterm(@project.project_id, @container.find(".smc-react-project-miniterm")[0], flux)
=======
        require('project_search').render_project_search(@project.project_id, @container.find(".smc-react-project-search")[0], require('flux').flux)
        require('project_log').render_log(@project.project_id, @container.find(".smc-react-project-log")[0], require('flux').flux)
        require('project_new').render_new(@project.project_id, @container.find(".smc-react-project-new")[0], require('flux').flux)
>>>>>>> 44daabc1

        # ga('send', 'event', 'project', 'open', 'project_id', @project.project_id, {'nonInteraction': 1})

        if @public_access
            @container.find(".salvus-project-write-access").hide()
            @container.find(".salvus-project-public-access").show()
        else
            @container.find(".salvus-project-write-access").show()
            @container.find(".salvus-project-public-access").hide()

        @init_new_tab_in_navbar()

        $(window).resize () => @window_resize()
        @_update_file_listing_size()

        @init_sort_files_icon()


        # current_path is a possibly empty list of directories, where
        # each one is contained in the one before it.
        @current_path = []
        require('project_store').getActions(@project.project_id, require('flux').flux).setTo(current_path : @current_path)
        @init_tabs()
        @update_topbar()
        @create_editor()
        @init_file_search()
        @init_refresh_files()
        @init_hidden_files_icon()
        @init_listing_show_all()
        @init_sortable_editor_tabs()
        @init_current_path_info_button()

        # Set the project id
        @container.find(".project-id").text(@project.project_id)

        if not @public_access
            # Initialize the search form.
            @init_search_form()
            @init_new_file_tab()
            @init_trash_link()
            @init_snapshot_link()
            @init_local_status_link()
            @init_ssh()
            @init_worksheet_server_restart()
            #@init_project_config()
            @init_delete_project()
            @init_undelete_project()

            @init_hide_project()
            @init_unhide_project()

            @init_make_public()
            @init_make_private()

            @update_collaborators = @init_add_collaborators()
            @init_add_noncloud_collaborator()

            @init_title_desc_edit()
            @init_settings_url()
            @init_ssh_url_click()

            @init_add_collaborators_button()

        # Show a warning if using SMC in devel mode. (no longer supported)
        if window.salvus_base_url != ""
            # TODO -- should use a better way to decide dev mode.
            @container.find(".salvus-project-id-warning").show()

    activity_indicator: () =>
        top_navbar.activity_indicator(@project.project_id)

    mini_command_line_keydown: (evt) =>
        #console.log("mini_command_line_keydown")
        if evt.which == 13 # enter
            try
                @command_line_exec()
            catch e
                console.log("mini command line bug -- ", e)
            return false
        else if evt.which == 27 # escape
            @hide_command_line_output()
            return false

    init_title_desc_edit: () =>
        # Make it so editing the title and description of the project
        # sends a message to the hub.
        that = @
        @container.find(".project-project_title").blur () ->
            new_title = $(@).text().trim()
            if new_title != that.project.title
                if new_title == ""
                    new_title = "No title"
                    $(@).html(new_title)
                salvus_client.update_project_data
                    project_id : that.project.project_id
                    data       : {title:new_title}
                    cb         : (err, mesg) ->
                        if err
                            $(@).html(that.project.title)  # change it back
                            alert_message(type:'error', message:"Error contacting server to save modified project title.")
                        else if mesg.event == "error"
                            $(@).html(that.project.title)  # change it back
                            alert_message(type:'error', message:mesg.error)
                        else
                            that.project.title = new_title
                            # Also, change the top_navbar header.
                            that.update_topbar()

        @container.find(".project-project_description").blur () ->
            new_desc = $(@).text().trim()
            if new_desc != that.project.description
                if new_desc == ""
                    new_desc = "No description"
                    $(@).html(new_desc)
                salvus_client.update_project_data
                    project_id : that.project.project_id
                    data       : {description:new_desc}
                    cb         : (err, mesg) ->
                        if err
                            $(@).html(that.project.description)   # change it back
                            alert_message(type:'error', message:err)
                        else if mesg.event == "error"
                            $(@).html(that.project.description)   # change it back
                            alert_message(type:'error', message:mesg.error)
                        else
                            that.project.description = new_desc

    init_current_path_info_button: () =>
        e = @container.find("a[href=#file-action-current-path]")
        e.click () =>
            @file_action_dialog
                fullname : @current_pathname()
                isdir    : true
                url      : document.URL

    init_settings_url: () =>
        @container.find(".salvus-settings-url").click () ->
            $(this).select()

    # call when project is closed completely
    destroy: () =>
        @editor?.destroy()
        @save_browser_local_data()
        delete project_pages[@project.project_id]
        @project_log?.disconnect_from_session()
        clearInterval(@_update_last_snapshot_time)
        @_cmdline?.unbind('keydown', @mini_command_line_keydown)

    init_new_tab_in_navbar: () =>
        # Create a new tab in the top navbar (using top_navbar as a jquery plugin)
        @container.top_navbar
            id    : @project.project_id
            label : @project.project_id
            icon  : 'fa-edit'

            onclose : () =>
                @destroy()

            onblur: () =>
                @editor?.remove_handlers()

            onshow: () =>
                if @project?
                    misc_page.set_window_title($("<div>").html(@project.title).text())
                    @push_state()
                @editor?.activate_handlers()
                @editor?.refresh()

            onfullscreen: (entering) =>
                if @project?
                    if entering
                        @hide_tabs()
                    else
                        @show_tabs()
                    $(window).resize()

    init_sortable_file_list: () =>
        # make the list of open files user-sortable.
        if @_file_list_is_sortable
            return
        @container.find(".file-pages").sortable
            axis                 : 'x'
            delay                : 50
            containment          : 'parent'
            tolerance            : 'pointer'
            placeholder          : 'file-tab-placeholder'
            forcePlaceholderSize : true
        @_file_list_is_sortable = true

    destroy_sortable_file_list: () =>
        if not @_file_list_is_sortable
            return
        @container.find(".file-pages").sortable("destroy")
        @_file_list_is_sortable = false

    push_state: (url) =>
        # console.log("push_state: ", url)
        if not url?
            url = @_last_history_state
        if not url?
            url = ''
        @_last_history_state = url
        #if @project.name? and @project.owner?
            #window.history.pushState("", "", window.salvus_base_url + '/projects/' + @project.ownername + '/' + @project.name + '/' + url)
        # For now, we are just going to default to project-id based URL's, since they are stable and will always be supported.
        # I can extend to the above later in another release, without any harm.
        window.history.pushState("", "", window.salvus_base_url + '/projects/' + @project.project_id + '/' + misc.encode_path(url))
        ga('send', 'pageview', window.location.pathname)


    #  files/....
    #  recent
    #  new
    #  log
    #  settings
    #  search
    load_target: (target, foreground=true) =>
        #console.log("project -- load_target=#{target}")
        segments = target.split('/')
        #console.log("segments=",segments)
        switch segments[0]
            when 'files'
                if target[target.length-1] == '/'
                    # open a directory
                    @chdir(segments.slice(1, segments.length-1), false)
                    # NOTE: foreground option meaningless
                    @display_tab("project-file-listing")
                else
                    # open a file -- foreground option is relevant here.
                    if foreground
                        @chdir(segments.slice(1, segments.length-1), true)
                        @display_tab("project-editor")
                    @open_file
                        path       : segments.slice(1).join('/')
                        foreground : foreground
            when 'new'  # ignore foreground for these and below, since would be nonsense
                @chdir(segments.slice(1), true)
                @display_tab("project-new-file")
            when 'log'
                @display_tab("project-activity")
            when 'settings'
                @display_tab("project-settings")
            when 'search'
                @chdir(segments.slice(1), true)
                @display_tab("project-search")

    window_resize: () =>
        if @current_tab.name == "project-file-listing"
            @_update_file_listing_size()

    _update_file_listing_size: () =>
        elt = @container.find(".project-file-listing-container")
        elt.height($(window).height() - elt.offset().top)


    close: () =>
        top_navbar.remove_page(@project.project_id)

    # Reload the @project attribute from the database, and re-initialize
    # ui elements, mainly in settings.
    reload_settings: (cb) =>
        @project = flux.getStore('projects').get_project(@project.project_id)
        @update_topbar()
        cb?()


    ########################################
    # Launch open sessions
    ########################################

    # TODO -- not used right now -- just use init_file_sessions only -- delete this.
    init_open_sessions: (cb) =>
        salvus_client.project_session_info
            project_id: @project.project_id
            cb: (err, mesg) =>
                if err
                    alert_message(type:"error", message:"Error getting open sessions -- #{err}")
                    cb?(err)
                    return
                console.log(mesg)
                if not (mesg? and mesg.info?)
                    cb?()
                    return

                async.series([
                    (cb) =>
                        @init_console_sessions(mesg.info.console_sessions, cb)
                    (cb) =>
                        @init_sage_sessions(mesg.info.sage_sessions, cb)
                    (cb) =>
                        @init_file_sessions(mesg.info.file_sessions, cb)
                ], (err) => cb?(err))

    # TODO -- not used right now -- just use init_file_sessions only -- delete this.
    init_console_sessions: (sessions, cb) =>
        #console.log("initialize console sessions: ", sessions)
        #@display_tab("project-editor")
        for session_uuid, obj of sessions
            if obj.status == 'running'
                filename = "scratch/#{session_uuid.slice(0,8)}.sage-terminal"
                auto_open = local_storage(@project.project_id, filename, 'auto_open')
                if not auto_open? or auto_open
                    tab = @editor.create_tab(filename:filename, session_uuid:session_uuid)
        cb?()

    # TODO -- not used right now -- just use init_file_sessions only -- delete this.
    init_sage_sessions: (sessions, cb) =>
        #console.log("initialize sage sessions: ", sessions)
        #TODO -- not enough info to do this yet.
        #for session_uuid, obj of sessions
        #    tab = @editor.create_tab(filename : obj.path, session_uuid:session_uuid)
        cb?()

    ###
    init_file_sessions: (sessions, cb) =>
        for filename, data of local_storage(@project.project_id)
            if data.auto_open
                tab = @editor.create_tab(filename : filename)
        cb?()
    ###

    init_sortable_editor_tabs: () =>
        @container.find(".nav.projects").sortable
            axis                 : 'x'
            delay                : 50
            containment          : 'parent'
            tolerance            : 'pointer'
            placeholder          : 'nav-projects-placeholder'
            forcePlaceholderSize : true


    ########################################
    # Search
    ########################################

    init_file_search: () =>
        @_file_search_box = @container.find(".salvus-project-search-for-file-input")
        @_file_search_box.keyup (event) =>
            if event.keyCode == 27
                @_file_search_box.val('')
            if (event.metaKey or event.ctrlKey) and event.keyCode == 79
                #console.log("keyup: init_file_search")
                @display_tab("project-new-file")
                return false
            @update_file_search(event)
            return false
        @container.find(".salvus-project-search-for-file-input-clear").click () =>
            @_file_search_box.val('').focus()
            @update_file_search()

    clear_file_search: () =>
        @_file_search_box.val('')

    focus_file_search: () =>
        if not IS_MOBILE
            @_file_search_box.focus()

    update_file_search: (event) =>
        search_box = @_file_search_box
        v = $.trim(search_box.val()).toLowerCase()

        listing = @container.find(".project-file-listing-file-list")

        show_all = @container.find(".project-file-listing-show_all")
        if v == ""
            @container.find(".salvus-project-search-describe").hide()
            if show_all.find("span").text()
                show_all.show()
            listing.children().show()
            match = (s) -> true
        else
            show_all.hide()
            @container.find(".salvus-project-search-describe").show().find("span").text(v)
            terms = v.split(' ')
            listing.children().hide()
            match = (s, is_dir) ->
                s = s.toLowerCase()
                for t in terms
                    if t == '/'
                        if not is_dir
                            return false
                    else if s.indexOf(t) == -1
                        return false
                return true

        first = true
        for e in listing.children()
            entry = $(e)
            fullpath = entry.data('obj')?.fullname
            if not fullpath?
                entry.show()  # this is the "Parent directory" link.
                continue
            filename = entry.find(".project-file-name").text() + entry.find(".project-file-name-extension").text()
            if match(filename, entry.hasClass('project-directory-link'))
                if first and event?.keyCode == 13 # enter -- select first match (if any)
                    entry.click()
                    first = false
                if v != ""
                    entry.show()
            else
                if v != ""
                    entry.hide()

        if first and event?.keyCode == 13
            # No matches at all, and user pressed enter -- maybe they want to create a file?
            @display_tab("project-new-file")
            @new_file_tab_input.val(search_box.val())

    init_search_form: () =>
        that = @
        input_boxes = @container.find(".project-search-form-input")
        input_boxes.keypress (evt) ->
            t = $(@)
            if evt.which== 13
                input_boxes.blur()
                # Do the search.
                try
                    that.search(t.val())
                catch e
                    console.log("search bug ", e)
                return false

        for x in ['recursive', 'case-sensitive', 'hidden', 'show-command']
            @container.find(".project-search-output-#{x}").change () =>
                @search($(input_boxes[0]).val())

        @container.find(".project-search-form-input-clear").click () =>
            input_boxes.val('').focus()
            return false

    search: (query) =>
        if $.trim(query) == ""
            return
        @display_tab("project-search")
        @container.find(".project-search-output-path-heading").show()
        @container.find(".project-search-output-terms").text(query)
        search_output = @container.find(".project-search-output").show().empty()
        recursive   = @container.find(".project-search-output-recursive").is(':checked')
        insensitive = not @container.find(".project-search-output-case-sensitive").is(':checked')
        hidden      = @container.find(".project-search-output-hidden").is(':checked')
        show_command= @container.find(".project-search-output-show-command").is(':checked')
        max_results = 1000
        max_output  = 110*max_results  # just in case
        if insensitive
            ins = " -i "
        else
            ins = ""
        query = '"' + query.replace(/"/g, '\\"') + '"'
        if recursive
            if hidden
                cmd = "find . -xdev | grep #{ins} #{query}; rgrep -H --exclude-dir=.sagemathcloud --exclude-dir=.snapshots #{ins} #{query} * .*"
            else
                cmd = "find . -xdev \! -wholename '*/.*'  | grep #{ins} #{query}; rgrep -H  --exclude-dir='.*' --exclude='.*' #{ins} #{query} *"
        else
            if hidden
                cmd = "ls -a1 | grep #{ins} #{query}; grep -H #{ins} #{query} .* *"
            else
                cmd = "ls -1 | grep #{ins} #{query}; grep -H #{ins} #{query} *"

        # Exclude worksheet input cell markers
        cmd += " | grep -v #{diffsync.MARKERS.cell}"

        path = @current_pathname()

        path_prefix = path
        if path_prefix != ''
            path_prefix += '/'

        if show_command
            @container.find(".project-search-output-command").show().text(" (search command: '#{cmd}')")
        else
            @container.find(".project-search-output-command").hide()
        if @project.location?.path?
            @container.find(".project-search-output-path").text(@project.location.path + '/' + path)
        else
            @container.find(".project-search-output-path").text('')

        spinner = @container.find(".project-search-spinner")
        timer = setTimeout(( () -> spinner.show().spin()), 300)
        that = @
        salvus_client.exec
            project_id : @project.project_id
            command    : cmd + " | cut -c 1-256"  # truncate horizontal line length (imagine a binary file that is one very long line)
            timeout    : 10   # how long grep runs on client
            network_timeout : 15   # how long network call has until it must return something or get total error.
            max_output : max_output
            bash       : true
            err_on_exit: true
            path       : path
            cb         : (err, output) =>
                clearTimeout(timer)
                spinner.spin(false).hide()
                if (err and not output?) or (output? and not output.stdout?)
                    search_output.append($("<div>").text("Search took too long; please try a more restrictive search."))
                    return
                search_result = templates.find(".project-search-result")
                num_results = 0
                results = output.stdout.split('\n')
                if output.stdout.length >= max_output or results.length > max_results or err
                    @container.find(".project-search-output-further-results").show()
                else
                    @container.find(".project-search-output-further-results").hide()
                for line in results
                    if line.trim() == ""
                        continue
                    i = line.indexOf(":")
                    num_results += 1
                    if i == -1
                        # the find part
                        filename = line
                        if filename.slice(0,2) == "./"
                            filename = filename.slice(2)
                        r = search_result.clone()
                        r.find("a").text(filename).data(filename: path_prefix + filename).mousedown (e) ->
                            that.open_file(path:$(@).data('filename'), foreground:not(e.which==2 or (e.ctrlKey or e.metaKey)))
                            return false
                        r.find("span").addClass('lighten').text('(filename)')
                    else
                        # the rgrep part
                        filename = line.slice(0,i)
                        if filename.slice(0,2) == "./"
                            filename = filename.slice(2)
                        context = line.slice(i+1)
                        # strip codes in worksheet output
                        if context.length > 0 and context[0] == diffsync.MARKERS.output
                            i = context.slice(1).indexOf(diffsync.MARKERS.output)
                            context = context.slice(i+2,context.length-1)
                        r = search_result.clone()
                        r.find("span").text(context)
                        r.find("a").text(filename).data(filename: path_prefix + filename).mousedown (e) ->
                            that.open_file(path:$(@).data('filename'), foreground:not(e.which==2 or (e.ctrlKey or e.metaKey)))
                            return false

                    search_output.append(r)
                    if num_results >= max_results
                        break



    ########################################
    # ...?
    ########################################


    command_line_exec: () =>
        if not @container?
            return
        elt = @container.find(".project-command-line")
        elt.find(".project-command-line-output").hide()
        input = elt.find("input")
        command0 = input.val().trim()
        if not command0
            return
        command = command0 + "\necho $HOME `pwd`"
        input.val("")
        @container.find(".project-command-line-submit").hide()
        @container.find(".project-command-line-spinner").show()
        salvus_client.exec
            project_id : @project.project_id
            command    : command
            timeout    : 15
            max_output : 100000
            bash       : true
            path       : @current_pathname()
            cb         : (err, output) =>
                if not @container?
                    return
                @container.find(".project-command-line-spinner").hide()
                @container.find(".project-command-line-submit").show()
                if err
                    alert_message(type:'error', message:"Terminal command '#{command0}' error -- #{err}\n (Hint: Click +New, then Terminal for full terminal.)")
                else
                    # All this code below is to find the current path
                    # after the command is executed, and also strip
                    # the output of "pwd" from the output:
                    if not output?.stdout?
                        return
                    j = i = output.stdout.length-2
                    while i>=0 and output.stdout[i] != '\n'
                        i -= 1
                    last = output.stdout.slice(i+1, j+1)
                    k = last.indexOf(' ')
                    home = last.slice(0,k)
                    cwd = last.slice(k+1)
                    if cwd.slice(0,home.length) == home
                        cwd = cwd.slice(home.length)
                        k = cwd.indexOf('/')
                        if k != -1
                            cwd = cwd.slice(k+1)
                            if @project.location?.path?
                                path = @project.location.path
                            else
                                path = ''
                            if path == '.'   # not good for our purposes here.
                                path = ''
                            if path == cwd.slice(0, path.length)
                                cwd = cwd.slice(path.length)
                                while cwd[0] == '/'
                                    cwd = cwd.slice(1)
                                if cwd.length > 0
                                    @current_path = cwd.split('/')
                                else
                                    @current_path = []
                        else
                            # root of project
                            @current_path = []
                        require('project_store').getActions(@project.project_id, require('flux').flux).setTo(current_path : @current_path)

                        output.stdout = if i == -1 then "" else output.stdout.slice(0,i)

                    stdout = $.trim(output.stdout)
                    stderr = $.trim(output.stderr)
                    # We display the output of the command (or hide it)
                    something = false
                    if stdout
                        something = true
                        elt.find(".project-command-line-stdout").text(stdout).show()
                    else
                        elt.find(".project-command-line-stdout").hide()
                    if stderr
                        something = true
                        elt.find(".project-command-line-stderr").text(stderr).show()
                    else
                        elt.find(".project-command-line-stderr").hide()
                    if something
                        elt.find(".project-command-line-output").show()
                @update_file_list_tab(true)

    hide_tabs: () =>
        @container.find(".project-pages").hide()
        @container.find(".file-pages").hide()

    show_tabs: () =>
        @container.find(".project-pages").show()
        @container.find(".file-pages").show()

    show_top_path: () =>
        @container.find(".project-file-top-current-path-display").show()

    hide_top_path: () =>
        @container.find(".project-file-top-current-path-display").hide()

    init_tabs: () ->
        @tabs = []
        that = @
        for item in @container.find(".project-pages").children()
            t = $(item)
            target = t.find("a").data('target')
            if not target?
                continue

            # activate any a[href=...] links elsewhere on the page
            @container.find("a[href=##{target}]").data('item',t).data('target',target).click () ->
                link = $(@)
                if link.data('item').hasClass('disabled')
                    return false
                that.display_tab(link.data('target'))
                return false

            t.find('a').tooltip(delay:{ show: 1000, hide: 200 })
            name = target
            tab = {label:t, name:name, target:@container.find(".#{name}")}
            @tabs.push(tab)

            t.find("a").data('item',t).click () ->
                link = $(@)
                if link.data('item').hasClass('disabled')
                    return false
                that.display_tab(link.data("target"))
                return false

            if name == "project-file-listing"
                tab.onshow = () ->
                    that.editor?.hide_editor_content()
                    that.update_file_list_tab()
                    that.hide_top_path()
            else if name == "project-editor"
                tab.onshow = () ->
                    that.show_top_path()
                    that.editor.onshow()
                t.find("a").click () ->
                    that.editor.hide()
                    that.editor.show_recent()
                    return false
            else if name == "project-new-file" and not @public_access
                tab.onshow = () ->
                    that.show_top_path()
                    that.editor?.hide_editor_content()
                    that.push_state('new/' + that.current_path.join('/'))
                    that.show_new_file_tab()
            else if name == "project-activity" and not @public_access
                tab.onshow = () =>
                    that.show_top_path()
                    that.editor?.hide_editor_content()
                    that.push_state('log')
                    # HORRIBLE TEMPORARY HACK since focus isn't working with react... yet  (TODO)
                    @container.find(".project-activity").find("input").focus()

            else if name == "project-settings" and not @public_access
                tab.onshow = () ->
                    that.show_top_path()
                    that.editor?.hide_editor_content()
                    that.push_state('settings')
                    that.update_topbar()
                    that.update_collaborators()
                    url = document.URL
                    i = url.lastIndexOf("/settings")
                    if i != -1
                        url = url.slice(0,i)
                    that.container.find(".salvus-settings-url").val(url)

            else if name == "project-search" and not @public_access
                tab.onshow = () ->
                    that.show_top_path()
                    that.editor?.hide_editor_content()
                    that.push_state('search/' + that.current_path.join('/'))
                    that.container.find(".project-search-form-input").focus()

        for item in @container.find(".file-pages").children()
            t = $(item)
            target = t.find("a").data('target')
            if not target?
                continue

            # activate any a[href=...] links elsewhere on the page
            @container.find("a[href=##{target}]").data('item',t).data('target',target).click () ->
                link = $(@)
                if link.data('item').hasClass('disabled')
                    return false
                that.display_tab(link.data('target'))
                return false

            t.find('a').tooltip(delay:{ show: 1000, hide: 200 })
            name = target
            tab = {label:t, name:name, target:@container.find(".#{name}")}
            @tabs.push(tab)

            t.find("a").data('item',t).click () ->
                link = $(@)
                if link.data('item').hasClass('disabled')
                    return false
                that.display_tab(link.data("target"))
                return false

        @display_tab("project-file-listing")

    create_editor: (initial_files) =>   # initial_files (optional)
        @editor = new Editor
            project_page  : @
            counter       : @container.find(".project-editor-file-count")
            initial_files : initial_files
        @container.find(".project-editor").append(@editor.element)

    display_tab: (name) =>
        @container.find(".project-pages").children().removeClass('active')
        @container.find(".file-pages").children().removeClass('active')
        @container.css(position: 'static')
        for tab in @tabs
            if tab.name == name
                @current_tab = tab
                tab.target.show()
                tab.label.addClass('active')
                tab.onshow?()
                @focus()
            else
                tab.target.hide()

        if name != 'project-editor'
            @editor?.hide()
            @editor?.resize_open_file_tabs()

    show_editor_chat_window: (path) =>
        @editor?.show_chat_window(path)

    save_browser_local_data: (cb) =>
        @editor.save(undefined, cb)

    new_file_dialog: () =>
        salvus_client.write_text_file_to_project
            project_id : @project.project_id,
            path       : 'new_file.txt',
            content    : 'This is a new file.\nIt has little content....'
            cb         : (err, mesg) ->
                if err
                    alert_message(type:"error", message:"Connection error.")
                else if mesg.event == "error"
                    alert_message(type:"error", message:mesg.error)
                else
                    alert_message(type:"success", message: "New file created.")

    new_file: (path) =>
        salvus_client.write_text_file_to_project
            project_id : @project.project_id
            path       : "#{path}/untitled"
            content    : ""
            cb : (err, mesg) =>
                if err
                    alert_message(type:"error", message:"Connection error.")
                else if mesg.event == "error"
                    alert_message(type:"error", message:mesg.error)
                else
                    alert_message(type:"success", message: "New file created.")
                    @update_file_list_tab()

    load_from_server: (opts) ->
        opts = defaults opts,
            project_id : required
            cb         : undefined

        salvus_client.get_project
            cb : (error, project) =>
                if error
                    opts.cb?(error)
                else
                    @project = project
                    @update_view()
                    opts.cb?()

    save_to_server: (opts) ->
        opts = defaults opts,
            timeout : 10

        salvus_client.update_project_data
            data    : @project
            cb      : opts.cb
            timeout : opts.timeout

    init_ssh_url_click: () =>
        @container.find(".salvus-project-ssh").click(() -> $(this).select())

    update_topbar: () ->
        if not @project?
            return

        label = $("<div>").html(@project.title).text()  # plain text for this...
        top_navbar.set_button_label(@project.project_id, label)
        misc_page.set_window_title(label)

        if not @_computing_status
            @_computing_usage = true
            timer = setTimeout( (()=>@_computing_usage=false), 30000)
            salvus_client.project_status
                project_id : @project.project_id
                cb         : (err, status) =>
                    if err
                        return
                    clearTimeout(timer)
                    delete @_computing_usage
            @update_local_status_link()
        return @

    init_project_config: () ->
        if not @container?
            return
        @container.find(".smc-project-config").show()
        #each for closure
        $.each ['disable_collaborators', 'disable_downloads'], (index, option) =>
            #local_storage needs to be replaced with project database object soon
            if local_storage(@project.project_id, '', option)
                @container.find(".account-settings-other_settings-" + option).find("input").prop("checked", true)
            @container.find(".account-settings-other_settings-" + option).click (e) =>
                checked = @container.find(".account-settings-other_settings-" + option).find("input").prop("checked")
                local_storage(@project.project_id, '', option, checked)

    # Return the string representation of the current path, as a
    # relative path from the root of the project.
    current_pathname: () => @current_path.join('/')

    # Set the current path array from a path string to a directory
    set_current_path: (path) =>
        if not path?
            @current_path = []
        else if typeof(path) == "string"
            while path[path.length-1] == '/'
                path = path.slice(0,path.length-1)
            @current_path = []
            for segment in path.split('/')
                if segment.length > 0
                    @current_path.push(segment)
        else
            @current_path = path[..]  # copy the path
        require('project_store').getActions(@project.project_id, require('flux').flux).setTo(current_path : @current_path)
        @container.find(".project-file-top-current-path-display").text(@current_path.join('/'))

    # Render the slash-separated and clickable path that sits above
    # the list of files (or current file)
    update_current_path: () =>
        @container.find(".project-file-top-current-path-display").text(@current_pathname())

        t = @container.find(".project-file-listing-current_path")
        t.empty()

        paths = []
        pathname = ''

        # the home icon
        e = template_path_segment.clone()
        e.append(template_home_icon.clone())
        paths.push({elt:e, path:[], pathname:pathname})
        t.append(e)

        new_current_path = []
        for segment in @current_path
            new_current_path.push(segment)
            if pathname
                pathname += '/' + segment
            else   #no leading /
                pathname = segment
            t.append(template_segment_sep.clone())
            e = template_path_segment.clone()
            t.append(e)
            e.text(segment)
            paths.push({elt:e, path:new_current_path[..], pathname:pathname})

        create_link = (elt, path) =>
            elt.click () =>
                @hide_command_line_output()
                @current_path = path
                require('project_store').getActions(@project.project_id, require('flux').flux).setTo(current_path : @current_path)
                @update_file_list_tab()

        if @public_access
            f = (p, cb) =>
                @is_path_published
                    path : p.pathname
                    cb   : (err, x) =>
                        if not err and x
                            create_link(p.elt, p.path)
                        else
                            p.elt.css(color:'#888')
                        cb()
            async.mapSeries(paths.reverse(), f, ()->)
        else
            for p in paths
                create_link(p.elt, p.path)


    focus: () =>
        if not IS_MOBILE  # do *NOT* do on mobile, since is very annoying to have a keyboard pop up.
            switch @current_tab.name
                when "project-file-listing"
                    @container.find(".salvus-project-search-for-file-input").focus()
                #when "project-editor"
                #    @editor.focus()

    init_dropzone_upload: () =>
        # Dropzone
        uuid = misc.uuid()
        dz_container = @container.find(".project-dropzone")
        dz_container.empty()
        dz = $('<div class="dropzone"></div>')
        if IS_MOBILE
            dz.append($('<span class="message" style="font-weight:bold;font-size:14pt">Tap to select files to upload</span>'))
        dz_container.append(dz)
        dest_dir = misc.encode_path(@new_file_tab.find(".project-new-file-path").text())
        dz.dropzone
            url: window.salvus_base_url + "/upload?project_id=#{@project.project_id}&dest_dir=#{dest_dir}"
            maxFilesize: 128 # in megabytes

    init_new_file_tab: () =>
        # Make it so clicking on each of the new file tab buttons does the right thing.
        @new_file_tab = @container.find(".project-new-file")
        @new_file_tab_input = @new_file_tab.find(".project-new-file-path-input")
        @new_file_tab.find("a").tooltip()

        path = (ext) =>
            name = $.trim(@new_file_tab_input.val())
            if name.length == 0
                return ''
            for bad_char in BAD_FILENAME_CHARACTERS
                if name.indexOf(bad_char) != -1
                    bootbox.alert("Filenames must not contain the character '#{bad_char}'.")
                    return ''
            s = $.trim(@new_file_tab.find(".project-new-file-path").text() + name)
            if ext?
                if misc.filename_extension(s) != ext
                    s += '.' + ext
            return s

        create_terminal = () =>
            p = path('term')
            if p.length == 0
                @new_file_tab_input.focus()
                return false
            @display_tab("project-editor")
            tab = @editor.create_tab(filename:p, content:"")
            @editor.display_tab(path:p)
            return false

        @new_file_tab.find("a[href=#new-terminal]").click(create_terminal)

        @new_file_tab.find("a[href=#new-worksheet]").click () =>
            create_file('sagews')
            return false

        @new_file_tab.find("a[href=#new-latex]").click () =>
            create_file('tex')
            return false

        @new_file_tab.find("a[href=#new-ipython]").click () =>
            create_file('ipynb')
            return false

        @new_file_tab.find("a[href=#new-tasks]").click () =>
            create_file('tasks')
            return false

        @new_file_tab.find("a[href=#new-course]").click () =>
            create_file('course')
            return false


        # the search/mini file creation box
        mini_search_box = @container.find(".salvus-project-search-for-file-input")
        mini_set_input = (name) =>
            if not name?
                name = mini_search_box.val().trim()
            if name == ""
                name = @default_filename()
            @update_new_file_tab_path()
            @new_file_tab_input.val(name)
            mini_search_box.val('')

        @container.find("a[href=#smc-mini-new]").click () =>
            name = mini_search_box.val().trim()
            if name
                mini_set_input()
                ext = misc.filename_extension(name)
                if ext
                    create_file(ext)
                else
                    create_file('sagews')
            else
                @display_tab("project-new-file")

        @container.find(".smc-mini-new-file-type-list").find("a[href=#new-file]").click (evt) ->
            mini_set_input()
            click_new_file_button(evt)
            return true

        @container.find(".smc-mini-new-file-type-list").find("a[href=#new-folder]").click (evt) ->
            mini_set_input()
            create_folder()
            return true

        BANNED_FILE_TYPES = ['doc', 'docx', 'pdf', 'sws']

        create_file = (ext) =>
            p = path(ext)

            if not p
                return false

            ext = misc.filename_extension(p)

            if ext == 'term'
                create_terminal()
                return false

            if ext in BANNED_FILE_TYPES
                alert_message(type:"error", message:"Creation of #{ext} files not supported.", timeout:3)
                return false

            if ext == 'tex'
                for bad_char in BAD_LATEX_FILENAME_CHARACTERS
                    if p.indexOf(bad_char) != -1
                        bootbox.alert("Filenames must not contain the character '#{bad_char}'.")
                        return false

            if p.length == 0
                @new_file_tab_input.focus()
                return false
            if p[p.length-1] == '/'
                create_folder()
                return false
            salvus_client.exec
                project_id : @project.project_id
                command    : "new-file"
                timeout    : 10
                args       : [p]
                err_on_exit: true
                cb         : (err, output) =>
                    if err
                        alert_message(type:"error", message:"#{output?.stdout} #{output?.stderr} #{err}")
                    else
                        alert_message(type:"info", message:"Created new file '#{p}'")
                        @display_tab("project-editor")
                        tab = @editor.create_tab(filename:p, content:"")
                        @editor.display_tab(path:p)
            return false

        create_folder = () =>
            p = path()
            if p.length == 0
                @new_file_tab_input.focus()
                return false
            @ensure_directory_exists
                path : p
                cb   : (err) =>
                    if not err
                        alert_message(type:"info", message:"Made directory '#{p}'")
                        @display_tab("project-file-listing")
            return false

        click_new_file_button = (evt) =>
            if evt?
                ext = $(evt.target).closest('a').data('ext')
            else
                ext = undefined
            target = @new_file_tab_input.val()
            if target.indexOf("://") != -1 or misc.startswith(target, "git@github.com:")
                download_button.icon_spin(start:true, delay:500)
                new_file_from_web target, () =>
                    download_button.icon_spin(false)
            else
                create_file(ext)
            return false

        @new_file_tab.find("a[href=#new-file]").click(click_new_file_button)

        download_button = @new_file_tab.find("a[href=#new-download]").click(click_new_file_button)

        @new_file_tab.find("a[href=#new-folder]").click(create_folder)
        @new_file_tab_input.keydown (event) =>
            if event.keyCode == 13
                click_new_file_button()
                return false
            if (event.metaKey or event.ctrlKey) and event.keyCode == 79     # control-o
                #console.log("keyup: new_file_tab")
                @display_tab("project-activity")
                return false

        new_file_from_web = (url, cb) =>
            dest = @new_file_tab.find(".project-new-file-path").text()
            long = () ->
                if dest == ""
                    d = "root of project"
                else
                    d = dest
                alert_message
                    type    : 'info'
                    message : "Downloading '#{url}' to '#{d}', which may run for up to #{FROM_WEB_TIMEOUT_S} seconds..."
                    timeout : 5
            timer = setTimeout(long, 3000)
            @get_from_web
                url     : url
                dest    : dest
                timeout : FROM_WEB_TIMEOUT_S
                alert   : true
                cb      : (err) =>
                    clearTimeout(timer)
                    if not err
                        alert_message(type:'info', message:"Finished downloading '#{url}' to '#{dest}'.")
                    cb?(err)
            return false

    update_new_file_tab_path: () =>
        # Update the path
        path = @current_pathname()
        if path != ""
            path += "/"
        @new_file_tab.find(".project-new-file-path").text(path)
        return path

    default_filename: () =>
        return misc.to_iso(new Date()).replace('T','-').replace(/:/g,'')

    show_new_file_tab: () =>
        path = @update_new_file_tab_path()
        @init_dropzone_upload()

        if DROPBOX_ENABLED
            $('.smc-dropbox-section').show()
            loadDropbox(@new_file_tab.find('#project-dropbox')[0], @project)

        elt = @new_file_tab.find(".project-new-file-if-root")
        if path != ''
            elt.hide()
        else
            elt.show()

        # Clear the filename and focus on it
        @new_file_tab_input.val(@default_filename())
        if not IS_MOBILE
            @new_file_tab_input.focus().select()

    update_snapshot_ui_elements: () =>
        # nothing special to do
        return

    chdir: (path, no_focus) =>
        @set_current_path(path)
        @update_file_list_tab(no_focus)

    switch_to_directory: (new_path) =>
        @current_path = new_path
        require('project_store').getActions(@project.project_id, require('flux').flux).setTo(current_path : @current_path)
        @update_file_list_tab()

    file_action_dialog: (obj) => # obj = {name:[optional], fullname:?, isdir:?}
        if not obj.name?
            i = obj.fullname.lastIndexOf('/')
            if i != -1
                obj.name = obj.fullname.slice(i+1)
            else
                obj.name = obj.fullname
        dialog = $(".salvus-file-action-dialog").clone()
        dialog.find(".salvus-file-filename").text(obj.name)
        if @public_access
            dialog.find(".salvus-project-write-access").hide()
            dialog.find(".salvus-project-public-access").show().css(display:'inline-block')
        else
            dialog.find(".salvus-project-write-access").show().css(display:'inline-block')
            dialog.find(".salvus-project-public-access").hide()
            # start write-able version
            rename = () =>
                new_name = name.text()
                if new_name != obj.name
                    dialog.modal('hide')
                    path = misc.path_split(obj.fullname).head
                    @rename_file path, obj.name, new_name, (err) =>
                        if err
                            alert_message(type:"error", message:err)
                        else
                            if path != ""
                                new_fullname = path + "/" + new_name
                            else
                                new_fullname = new_name
                            if obj.fullname == @current_pathname()
                                @chdir(new_fullname)
                            obj.name = new_name
                            obj.fullname = new_fullname
                            @update_file_list_tab(true)

            if obj.fullname != ''
                name = dialog.find(".salvus-file-filename").attr("contenteditable",true).blur(rename).keydown (evt) =>
                    if evt.which == 13
                        rename(); return false
                    else if evt.which == 27
                        name.text(obj.name).blur(); return false
                dialog.find("a[href=#move-file]").click () =>
                    dialog.modal('hide')
                    @move_file_dialog(obj.fullname)
                    return false
            else
                dialog.find("a[href=#move-file]").hide()

            dialog.find("a[href=#copy-file]").click () =>
                dialog.modal('hide')
                @copy_file_dialog(obj.fullname, obj.isdir)
                return false

            if obj.fullname != ''
                dialog.find("a[href=#delete-file]").click () =>
                    dialog.modal('hide')
                    @trash_file
                        path : obj.fullname
                    if obj.fullname == @current_pathname()
                        @current_path.pop()
                        @update_file_list_tab()
                    return false
            else
                dialog.find("a[href=#delete-file]").hide()

            if not @public_access and not (obj.fullname == '.snapshots' or misc.startswith(obj.fullname,'.snapshots/'))
                @is_path_published
                    path : obj.fullname
                    cb   : (err, pub) =>
                        publish = dialog.find(".salvus-project-published-desc")
                        publish.show()
                        desc = publish.find(".salvus-project-published-desc-input")

                        if pub
                            publish.find(".salvus-project-in-published-meaning").show()

                            if obj.url?
                                url = obj.url
                            else
                                url = document.URL + obj.name
                                if obj.isdir
                                    url += '/'
                            the_url = publish.find(".salvus-project-in-published-url")
                            the_url.show().val(url)
                            the_url.click () ->
                                $(this).select()

                            if pub.public_path != obj.fullname
                                publish.find(".salvus-project-in-published").show().find(".salvus-project-in-published-path").text(pub.public_path)
                                return
                            else
                                desc.show()
                                desc.val(pub.description)
                                publish.find("a[href=#unpublish-path]").show().click () =>
                                    dialog.modal('hide')
                                    @unpublish_path
                                        path : obj.fullname
                                        cb          : (err) =>
                                            if err
                                                alert_message(type:'error', message:"Error unpublishing '#{obj.fullname}' -- #{err}")
                                            else
                                                alert_message(message:"Unpublished '#{obj.fullname}'")
                                                @update_file_list_tab(true)
                                    return false
                        else
                            desc.show()
                            dialog.find("a[href=#publish-path]").show().click () =>
                                dialog.modal('hide')
                                @publish_path
                                    path        : obj.fullname
                                    description : desc.val()
                                    cb          : (err) =>
                                        if err
                                            alert_message(type:'error', message:"Error publishing '#{obj.fullname}' -- #{err}")
                                        else
                                            alert_message(message:"Published '#{obj.fullname}' -- #{desc.val()}")
                                            @update_file_list_tab(true)
                                return false

                        # whenever user changes the description and hits enter, have that new description get submitted
                        desc.keydown (evt) =>
                            if evt.which == 13 and desc.val() # enter and nontrivial
                                dialog.modal('hide')
                                # update description
                                @publish_path
                                    path        : obj.fullname
                                    description : desc.val()
                                    cb          : (err) =>
                                        if err
                                            alert_message(type:'error', message:"Error publishing '#{obj.fullname}' -- #{err}")
                                        else
                                            alert_message(message:"Published '#{obj.fullname}' -- #{desc.val()}")
                                            @update_file_list_tab(true)

            # end write-able version

        # init for both public and writeable

        dialog.find(".btn-close").click () =>
            dialog.modal('hide')
            return false

        dialog.find("a[href=#copy-to-another-project]").click () =>
            dialog.modal('hide')
            @copy_to_another_project_dialog(obj.fullname, obj.isdir)
            return false

        if obj.isdir
            if @public_access # only done for public access right now.
                dialog.find("a[href=#download-file]").click () =>
                    dialog.modal('hide')
                    @download_file
                        path : obj.fullname + ".zip"   # creates the zip in memory on the fly
                    return false
            else
                dialog.find("a[href=#download-file]").hide()
        else
            dialog.find("a[href=#download-file]").click () =>
                dialog.modal('hide')
                @download_file
                    path : obj.fullname
                return false

        dialog.modal()

    # Update the listing of files in the current_path, or display of the current file.
    update_file_list_tab: (no_focus) =>
        @_update_file_list_tab no_focus, () =>
            @_show_all_files = false

    init_listing_show_all: () =>
        @container.find(".project-file-listing-show_all").click () =>
            @_show_all_files = true
            @update_file_list_tab()
            return false

    _update_file_list_tab: (no_focus, cb) =>

        path = @current_path.join('/')
        if path == @_requested_path
            # already requested
            return

        if not @_requested_path?
            spinner = @container.find(".project-file-listing-spinner")
            @_file_list_tab_spinner_timer = setTimeout( (() -> spinner.show().spin()), 1000 )

        if @public_access
            g = salvus_client.public_project_directory_listing
        else
            g = salvus_client.project_directory_listing

        @_requested_path = path

        listing = undefined
        f = (cb) =>
            if path != @_requested_path
                # requested another path after this one, so ignore
                # this now useless listing
                cb()
                return
            g
                project_id : @project.project_id
                path       : path
                time       : @_sort_by_time
                hidden     : @container.find("a[href=#hide-hidden]").is(":visible")
                timeout    : 10
                cb         : (err, _listing) =>
                    if err
                        cb(err)
                    else
                        listing = _listing
                        cb()

        misc.retry_until_success
            f           : f
            start_delay : 3000
            max_delay   : 10000
            factor      : 1.5
            max_tries   : 10
            cb          : (err) =>
                if path != @_requested_path
                    # requested another path after this one, so ignore
                    # this now useless listing
                    cb?()
                    return

                delete @_requested_path

                clearTimeout(@_file_list_tab_spinner_timer)
                @container.find(".project-file-listing-spinner").spin(false).hide()

                if err
                    if not @public_access
                        alert_message(type:"error", message:"Problem reading file listing for '#{path}' -- #{misc.trunc(err,100)}; email help@sagemath.com (include the id #{@project.project_id}). If the system is heavily loaded enter your credit card under billing and request a $7/month membership to move your project(s) to a members-only server, or wait until the load is lower.", timeout:15)
                        @current_path = []
                        require('project_store').getActions(@project.project_id, require('flux').flux).setTo(current_path : @current_path)
                    cb?(err)
                else
                    @render_file_listing
                        path     : path
                        listing  : listing
                        no_focus : no_focus
                        cb       : cb

    invalidate_render_file_listing_cache: () =>
        delete @_update_file_list_tab_last_path

    render_file_listing: (opts) =>
        {path, listing, no_focus, cb} = defaults opts,
            path     : required     # directory we are rendering the listing for
            listing  : required     # the listing data
            no_focus : false
            cb       : undefined

        url_path = path
        if url_path.length > 0 and url_path[url_path.length-1] != '/'
            url_path += '/'

        if @current_tab.name == "project-file-listing"
            @push_state('files/' + url_path)

        # Update the display of the path above the listing or file preview
        @set_current_path(path)
        @update_current_path()

        # If the files haven't changed -- a VERY common case -- don't rebuild the whole listing.
        files = misc.to_json(listing)  # use json to deep compare -- e.g., file size matters!
        if @_update_file_list_tab_last_path == path and @_update_file_list_tab_last_path_files == files and @_update_file_sort_by_time == @_sort_by_time and @_last_show_all_files == @_show_all_files
            cb?()
            return
        else
            @_update_file_list_tab_last_path       = path
            @_update_file_list_tab_last_path_files = files
            @_update_file_sort_by_time             = @_sort_by_time
            @_last_show_all_files                  = @_show_all_files

        @_last_listing = listing

        if @current_path[0] == '.trash'
            @container.find("a[href=#empty-trash]").show()
            @container.find("a[href=#trash]").hide()
        else
            @container.find("a[href=#empty-trash]").hide()
            @container.find("a[href=#trash]").show()

        # Now rendering the listing or file preview
        file_or_listing = @container.find(".project-file-listing-file-list")

        # TODO: for long listings this file_or_listing.empty() dominates.
        # We should just change data/displayed names of entries or something and hide others -- be way more clever. For LATER.
        file_or_listing.empty()

        directory_is_empty = true

        @container.find(".project-file-tools a").removeClass("disabled")

        # Hide the edit button
        @container.find(".project-file-tools a[href=#edit]").addClass("disabled")

        # Hide the move and delete buttons if and only if this is the top level path
        if path == ""
            @container.find(".project-file-tools a[href=#move]").addClass("disabled")
            @container.find(".project-file-tools a[href=#delete]").addClass("disabled")

        click_file = (e) =>
            obj = $(e.delegateTarget).closest(".project-path-link").data('obj')
            target = $(e.target)
            if target.hasClass("salvus-file-action") or target.parent().hasClass('salvus-file-action')
                @file_action_dialog(obj)
            else
                if obj.isdir
                    @hide_command_line_output()
                    @set_current_path(obj.fullname)
                    @update_file_list_tab()
                else
                    @open_file
                        path       : obj.fullname
                        foreground : not(e.which==2 or (e.ctrlKey or e.metaKey))
            e.preventDefault()

        # TODO: not used
        ###
        that = @
        file_dropped_on_directory = (event, ui) ->
            src = ui.draggable.data('name')
            if not src?
                return
            dest = $(@).data('name')
            that.move_file
                src  : src
                dest : dest
                cb   : (err) =>
                    if not err
                        that.update_file_list_tab(true)
        ###

        if @current_path.length > 0
            # Create special link to the parent directory
            t = template_project_file.clone()
            t.addClass('project-directory-link')
            t.find("a[href=#file-action]").hide()
            parent = @current_path.slice(0, @current_path.length-1).join('/')
            t.data('name', parent)
            t.find(".project-file-name").html("Parent Directory")
            t.find(".project-file-icon").removeClass("fa-file").addClass('fa-reply')
            t.find("input").hide()  # hide checkbox, etc.
            # Clicking to open the directory
            t.click () =>
                @current_path.pop()
                @update_file_list_tab()
                return false
            #t.droppable(drop:file_dropped_on_directory, scope:'files')
            t.find("a").tooltip
                trigger : 'hover'
                delay   : { show: 500, hide: 100 }
            t.find(".fa-arrows").tooltip
                trigger : 'hover'
                delay   : { show: 500, hide: 100 }

            if @public_access
                parent_link = t
                @is_path_published
                    path : parent
                    cb   : (err, is_published) =>
                        if is_published
                            file_or_listing.prepend(parent_link)
            else
                file_or_listing.append(t)

        tm = misc.walltime()

        masked_file_exts_bad  = (key for key of masked_file_exts)
        masked_file_exts_good = (value for key, value of masked_file_exts)
        masked_file_bad_index = []
        masked_file_good_name = []
        n = 0
        @container.find(".project-file-listing-show_all").hide().find('span').text('')
        search = @_file_search_box.val()
        elts = {}
        for obj, i in listing.files
            if not search and (not @_show_all_files and n >= MAX_FILE_LISTING_SIZE)
                @container.find(".project-file-listing-show_all").show().find('span').text(listing.files.length - n)
                break
            n += 1
            t = template_project_file.clone()

            t.data('obj', obj)
            if obj.isdir
                t.addClass('project-directory-link')
                t.find(".project-file-name").text(obj.name)
                date = undefined
                if path == ".snapshots" and obj.name.length == '2014-04-04-061502'.length
                    date = misc.parse_bup_timestamp(obj.name)
                    t.find(".project-file-name").text(date)
                else if obj.mtime
                    date = new Date(obj.mtime*1000)
                if date?
                    t.find(".project-file-last-mod-date").attr('title', date.toISOString()).timeago()
                name = obj.name
                t.find(".project-file-icon").removeClass("fa-file").addClass("fa-folder-open-o")
            else
                if obj.name.indexOf('.') != -1
                    ext = filename_extension(obj.name)
                    name = obj.name.slice(0,obj.name.length - ext.length - 1)
                else
                    ext = ''
                    name = obj.name
                t.find(".project-file-name").text(name)
                if ext != ''
                    if ext in masked_file_exts_bad
                        masked_file_bad_index.push(i)
                    if ext in masked_file_exts_good
                        masked_file_good_name.push(obj.name)
                    t.find(".project-file-name-extension").text('.' + ext)
                    if file_associations[ext]? and file_associations[ext].icon?
                        t.find(".project-file-icon").removeClass("fa-file").addClass(file_associations[ext].icon)
                if obj.mtime?
                    date = (new Date(obj.mtime*1000)).toISOString()
                    t.find(".project-file-last-mod-date").attr('title', date).timeago()
                if obj.size?
                    t.find(".project-file-size").text(human_readable_size(obj.size))
                if obj.commit?.date?
                    date = (new Date(obj.commit.date*1000)).toISOString()
                    t.find(".project-file-last-commit-date").attr('title', date).timeago()
                else
                    t.find(".project-file-last-commit-date-container").hide()
                if obj.commit?.message?
                    t.find(".project-file-last-commit-message").text(trunc(obj.commit.message, 70))
            #end if

            obj.fullname = if path != "" then path + '/' + obj.name else obj.name
            elts[obj.fullname] = t
            directory_is_empty = false
            # Add our new listing entry to the list:
            file_or_listing.append(t)
            t.click(click_file)

            ###
            # Define file actions using a closure
            @_init_listing_actions(t, path, obj.name, obj.fullname, obj.isdir? and obj.isdir, obj.snapshot?)

            # Drag handle for moving files via drag and drop.
            handle = t.find(".project-file-drag-handle")
            handle.click () =>
                # do not want clicking on the handle to open the file.
                return false
            t.draggable
                handle         : handle
                zIndex         : 100
                opacity        : 0.75
                revertDuration : 200
                revert         : "invalid"
                axis           : 'y'
                scope          : 'files'

            t.find("a").tooltip
                trigger : 'hover'
                delay   : { show: 500, hide: 100 }
            t.find(".fa-arrows").tooltip
                trigger : 'hover'
                delay   : { show: 500, hide: 100 }
            ###

        if not @public_access
            # Very explicitly label the public paths as such, so user is reminding
            # that whatever they are changing is publicly visible.
            @is_path_published
                path : path
                cb   : (err, is_published) =>
                    if err or path != @current_pathname()
                        # path changed since request, so don't mess things up
                        return
                    if is_published
                        # show all public labels next to files/directories
                        file_or_listing.find(".salvus-file-action-public-label").show()
                        # also, show public label at top
                        @container.find("a[href=#file-action-current-path]").find(".salvus-file-action-public-label").show()
                    else
                        @container.find("a[href=#file-action-current-path]").find(".salvus-file-action-public-label").hide()
                        # determine which files/paths in the current directory
                        # are public, and set their labels
                        @paths_that_are_public
                            paths : (obj.fullname for obj in listing.files)
                            cb    : (err, public_paths) =>
                                if not err and path == @current_pathname()
                                    v = (x.path for x in public_paths)
                                    for fullname in v
                                        elts[fullname]?.find(".salvus-file-action-public-label").show()

        # Masks (greys out) files that the user probably doesn't want to open
        if account.account_settings.settings.other_settings.mask_files
            # mask compiled files corresponding to source files
            for index in masked_file_bad_index
                filename = listing.files[index].name
                ext = filename_extension(filename)
                name = filename.slice(0, filename.length - ext.length - 1)
                compare_name = name

                # TODO: other unusual cases may need to be added here
                if ext == 'gz'
                    second_extension = 'synctex'
                    if filename_extension(name) == second_extension
                        compare_name = name.slice(0, name.length - second_extension.length - 1)
                    else
                        continue

                good_name_index = masked_file_good_name.indexOf(compare_name + "." + masked_file_exts[ext])
                if good_name_index != -1
                    # mask the matched file
                    i = if path == "" then index else index + 1 # skip over 'Parent Directory' link
                    $(@container.find(".project-file-listing-file-list").children()[i]).addClass("project-file-listing-masked-file")

            # mask files starting with a '.'
            for file, index in listing.files
                if file.name.indexOf('.') == 0
                    i = if path == "" then index else index + 1 # skip over 'Parent Directory' link
                    $(@container.find(".project-file-listing-file-list").children()[i]).addClass("project-file-listing-masked-file")

        @clear_file_search()
        #console.log("done building listing in #{misc.walltime(tm)}")
        tm = misc.walltime()
        @update_file_search()
        #console.log("done building file search #{misc.walltime(tm)}")
        tm = misc.walltime()

        # No files
        if not @public_access and directory_is_empty and path != ".trash" and path.slice(0,10) != ".snapshots"
            @container.find(".project-file-listing-no-files").show()
        else
            @container.find(".project-file-listing-no-files").hide()

        if path.slice(0,10) == '.snapshots'
            @container.find(".project-file-listing-snapshot-warning").show()
        else
            @container.find(".project-file-listing-snapshot-warning").hide()

        if no_focus? and no_focus
            cb?(); return

        @focus_file_search()
        #console.log("done with everything #{misc.walltime(tm)}")

        cb?()

    _init_listing_actions: (t, path, name, fullname, isdir, is_snapshot) =>
        if not fullname?
            if path != ""
                fullname = path + '/' + name
            else
                fullname = name

        t.data('name', fullname)  # save for other uses outside this function

        b = t.find(".project-file-buttons")

        open = (e) =>
            if isdir
                @set_current_path(fullname)
                @update_file_list_tab()
            else
                @open_file
                    path : fullname
                    foreground : not(e.which==2 or (e.ctrlKey or e.metaKey))
            return false

        file_link = t.find("a[href=#open-file]")

        if not (is_snapshot or isdir)
            # Opening a file
            file_link.mousedown(open)

            # Clicking on link -- open the file
            # do not use t.mousedown here, since that breaks the download, etc., links.
            t.click(open)

        if isdir
            t.find("a[href=#open-file]").click(open)

        if is_snapshot
            restore = () =>
                n = fullname.slice(".snapshot/xxxx-xx-xx/".length)
                i = n.indexOf('/')
                if i != -1
                    snapshot = n.slice(0,i)
                    path = n.slice(i+1)
                else
                    snapshot = n
                    path = '.'
                m = "Are you sure you want to <b>overwrite</b> '#{path}' with the version from #{snapshot}?  Any modified overwritten files will be moved to the trash before being overwritten."
                bootbox.confirm m, (result) =>
                    if result
                        alert_message
                            type    : "info"
                            timeout : 3
                            message : "Restoring '#{snapshot}/#{path}'... (this can take a few minutes)"
                        salvus_client.call
                            message:
                                message.snap
                                    command    : 'restore'
                                    project_id : @project.project_id
                                    snapshot   : snapshot
                                    path       : path
                                    timeout    : 1800
                            timeout :
                                1800
                            cb : (err, resp) =>
                                if err or resp.event == 'error'
                                    alert_message(type:"error", message:"Error restoring '#{path}'")
                                else
                                    x = path.split('/')
                                    @current_path = x.slice(0, x.length-1)
                                    require('project_store').getActions(@project.project_id, require('flux').flux).setTo(current_path : @current_path)
                                    @update_file_list_tab()
                                    alert_message(type:"success", message:"Restored '#{path}' from #{snapshot}.")

                return false

            t.find("a[href=#restore]").click(restore)

            # This is temporary -- open-file should show a preview and changelog, but that will
            # take some time to implement.
            if not isdir
                t.find("a[href=#open-file]").click(restore)

            return

        # Show project file buttons on hover only
        if not IS_MOBILE
            t.hover( (() -> b.show()) ,  (() -> b.hide()))

        # Downloading a file
        dl = b.find("a[href=#download-file]")
        dl.click () =>
            dl.find(".spinner").show()
            @download_file
                path : fullname
                cb   : () =>
                    dl.find(".spinner").hide()
            return false

        # Deleting a file
        del = b.find("a[href=#delete-file]")
        del.click () =>
            del.find(".spinner").show()
            @trash_file
                path : fullname
                cb   : () =>
                    del.find(".spinner").hide()
            return false

        copy = b.find("a[href=#copy-file]")
        copy.click () =>
            @copy_file_dialog(fullname)
            return false

        # Renaming a file
        rename_link = t.find('a[href=#rename-file]')

        rename_link.click () =>
            @click_to_rename_file(path, file_link)
            return false

    copy_file_dialog:  (path, isdir, cb) =>
        dialog = $(".project-copy-file-dialog").clone()
        dialog.modal()
        args = undefined
        rsync = ""
        new_src = undefined
        new_dest = undefined
        async.series([
            (cb) =>
                if path.slice(0,'.snapshots/'.length) == '.snapshots/'
                    dest = "/projects/#{@project.project_id}/" + path.slice('.snapshots/2014-04-06-052506/'.length)
                else
                    dest = path
                if isdir   # so the file goes *into* the destination folder
                    dest += '/'

                args = () =>
                    new_src  = dialog.find(".copy-file-src").val()
                    new_dest = dialog.find(".copy-file-dest").val()
                    return ['-rltgoDxH', '--backup', '--backup-dir=.trash/', new_src, new_dest]

                update_rsync_command = (evt) =>
                    v = []
                    for a in args()
                        if a.indexOf(' ') != -1
                            v.push("'#{a}'")
                        else
                            v.push(a)
                    rsync = "rsync #{v.join(' ')}"
                    dialog.find(".salvus-rsync-command").text(rsync)
                    if evt?.which == 13
                        submit(true)

                dialog.find(".copy-file-src").val(path).keyup(update_rsync_command)
                dialog.find(".copy-file-dest").val(dest).focus().select().keyup(update_rsync_command)

                update_rsync_command()

                submit = (ok) =>
                    dialog.modal('hide')
                    if not ok
                        new_dest = undefined
                    cb()
                    return false
                dialog.find(".btn-close").click(()=>submit(false))
                dialog.find(".btn-submit").click(()=>submit(true))
            (cb) =>
                if not new_dest?
                    cb(); return
                alert_message(type:'info', message:"Copying #{new_src} to #{new_dest}...")
                salvus_client.exec
                    project_id : @project.project_id
                    command    : 'rsync'  # don't use "a" option to rsync, since on snapshots results in destroying project access!
                    args       : args()
                    timeout    : 120   # how long rsync runs on client
                    network_timeout : 120   # how long network call has until it must return something or get total error.
                    err_on_exit: true
                    path       : '.'
                    cb         : (err, output) =>
                        if err
                            alert_message(type:"error", message:"Error copying #{new_src} to #{new_dest} -- #{err}")
                        else
                            alert_message(type:"success", message:"Successfully copied #{new_src} to #{new_dest}")
                            @update_file_list_tab()
                        cb(err)
        ], (err) => cb?(err))

    copy_to_another_not_ready_dialog: (signed_in_already) =>
        dialog = $(".salvus-project-copy-file-signin-dialog").clone()
        dialog.find(".btn-close").click () ->
            dialog.modal('hide')
            return false
        if signed_in_already
            dialog.find('.salvus-signed-in-already').show()
            dialog.find("a[href=#create-project]").click () ->
                dialog.modal('hide')
                require('projects').create_new_project_dialog()
                return false
        else
            dialog.find('.salvus-not-signed-in-already').show()
            dialog.find("a[href=#create-account]").click () ->
                dialog.modal('hide')
                top_navbar.switch_to_page('account')
                account.show_page("account-create_account")
                return false
            dialog.find("a[href=#sign-in]").click () ->
                dialog.modal('hide')
                top_navbar.switch_to_page('account')
                account.show_page("account-sign_in")
                return false
        dialog.modal()

    copy_to_another_project_dialog: (path, isdir, cb) =>
        if not require('account').account_settings.is_signed_in()
            @copy_to_another_not_ready_dialog()
            cb?("not signed in")
            return

        dialog = $(".salvus-project-copy-to-another-project-dialog").clone()

        src_path          = undefined
        target_project_id = undefined
        target_project    = undefined
        target_path       = undefined
        overwrite_newer   = undefined
        delete_missing    = undefined
        project_list      = undefined
        is_public         = undefined
        async.series([
            (cb) =>
                require('projects').get_project_list
                    update : false   # uses cached version if available, rather than downloading from server
                    select : dialog.find(".salvus-project-target-project-id")
                    cb : (err, x) =>
                        if err
                            cb(err)
                        else
                            project_list = (a for a in x when not a.deleted)
                            if project_list.length == 0
                                @copy_to_another_not_ready_dialog(true)
                                cb('no projects')
                            else
                                dialog.modal()
                                cb()
            (cb) =>
                # determine whether or not the source path is available via public access
                if @public_access
                    is_public = true
                    cb()
                else
                    @is_path_published
                        path : path
                        cb   : (err, x) =>
                            is_public = x
                            cb(err)
            (cb) =>
                if path.slice(0,'.snapshots/'.length) == '.snapshots/'
                    dest = path.slice('.snapshots/2014-04-06-052506/'.length)
                else
                    dest = path
                dialog.find(".salvus-project-copy-src-path").val(path)
                dialog.find(".salvus-project-copy-target-path").val(path)
                if isdir
                    dialog.find(".salvus-project-copy-dir").show()
                else
                    dialog.find(".salvus-project-copy-file").show()

                submit = (ok) =>
                    dialog.modal('hide')
                    if ok
                        src_path          = dialog.find(".salvus-project-copy-src-path").val()
                        selector          = dialog.find(".salvus-project-target-project-id")
                        target_project_id = selector.val()
                        target_project    = selector.find("option[value='#{target_project_id}']:first").text()
                        target_path       = dialog.find(".salvus-project-copy-target-path").val()
                        overwrite_newer   = dialog.find(".salvus-project-overwrite-newer").is(":checked")
                        delete_missing    = dialog.find(".salvus-project-delete-missing").is(":checked")
                    cb()
                    return false
                dialog.find(".btn-close").click(()=>submit(false))
                dialog.find(".btn-submit").click(()=>submit(true))
            (cb) =>
                if not src_path? or not target_path? or not target_project_id?
                    cb(); return
                alert_message(type:'info', message:"Copying #{src_path} to #{target_path} in #{target_project}...")
                salvus_client.copy_path_between_projects
                    public            : is_public
                    src_project_id    : @project.project_id
                    src_path          : src_path
                    target_project_id : target_project_id
                    target_path       : target_path
                    overwrite_newer   : overwrite_newer
                    delete_missing    : delete_missing
                    timeout           : 120
                    cb         : (err) =>
                        if err
                            alert_message(type:"error", message:"Error copying #{src_path} to #{target_path} in #{target_project} -- #{err}")
                        else
                            alert_message(type:"success", message:"Successfully copied #{src_path} to #{target_path} in #{target_project}")
                        cb(err)
        ], (err) =>
            if err
                cb?(err)
            else
                cb?(undefined, {project_id:target_project_id, path: target_path})
        )

    move_file_dialog:  (path, cb) =>
        dialog = $(".project-move-file-dialog").clone()
        dialog.modal()
        new_dest = undefined
        new_src = undefined
        async.series([
            (cb) =>
                if path.slice(0,'.snapshots/'.length) == '.snapshots/'
                    dest = path.slice('.snapshots/2014-04-06-052506/'.length)
                else
                    dest = path
                dialog.find(".move-file-src").val(path)
                dialog.find(".move-file-dest").val(dest).focus()
                submit = (ok) =>
                    dialog.modal('hide')
                    if ok
                        new_src = dialog.find(".move-file-src").val()
                        new_dest = dialog.find(".move-file-dest").val()
                    cb()
                    return false
                dialog.find(".btn-close").click(()=>submit(false))
                dialog.find(".btn-submit").click(()=>submit(true))
            (cb) =>
                if not new_dest?
                    cb(); return
                alert_message(type:'info', message:"Moving #{new_src} to #{new_dest}...")
                salvus_client.exec
                    project_id : @project.project_id
                    command    : 'mv'
                    args       : [new_src, new_dest]
                    timeout    : 60
                    network_timeout : 75   # how long network call has until it must return something or get total error.
                    err_on_exit: true
                    path       : '.'
                    cb         : (err, output) =>
                        if err
                            alert_message(type:"error", message:"Error moving #{new_src} to #{new_dest} -- #{err}")
                        else
                            alert_message(type:"success", message:"Successfully moved #{new_src} to #{new_dest}")
                            if path == @current_pathname()
                                @chdir(new_dest)
                            @update_file_list_tab()
                        cb(err)
        ], (err) => cb?(err))


    click_to_rename_file: (path, link) =>
        if link.attr('contenteditable')
            # already done.
            return
        link.attr('contenteditable',true)
        link.focus()
        original_name = link.text()
        link.text(original_name)
        doing_rename = false
        rename = () =>
            if doing_rename
                return
            new_name = link.text()
            if original_name != new_name
                doing_rename = true
                @rename_file(path, original_name, new_name)
                return false

        # Capture leaving box
        link.on 'blur', rename

        # Capture pressing enter
        link.keydown (evt) ->
            if evt.keyCode == 13
                rename()
                return false

        return false


    rename_file: (path, original_name, new_name, cb) =>
        if new_name.indexOf('/') != -1
            cb("filename may not contain a forward slash /")
            return
        @move_file
            src : original_name
            dest : new_name
            path : path
            cb   : cb

    move_file: (opts) =>
        opts = defaults opts,
            src   : required
            dest  : required
            path  : undefined   # default to root of project
            cb    : undefined   # cb(true or false)
            mv_args : undefined
            alert : true        # show alerts
        if opts.mv_args?
            args = opts.mv_args
        else
            args = []
        args = args.concat(['--', opts.src, opts.dest])
        salvus_client.exec
            project_id : @project.project_id
            command    : 'mv'
            args       : args
            timeout    : 15  # move should be fast..., unless across file systems.
            network_timeout : 20
            err_on_exit : true    # this should fail if exit_code != 0
            path       : opts.path
            cb         : (err, output) =>
                if opts.alert
                    if err
                        alert_message(type:"error", message:"Error while moving '#{opts.src}' to '#{opts.dest}' -- #{err}")
                    else if output.event == 'error'
                        alert_message(type:"error", message:"Error moving '#{opts.src}' to '#{opts.dest}' -- #{output.error}")
                    #else if output.exit_code != 0
                    #    alert_message(type:"error", message:"Error moving '#{opts.src}' to '#{opts.dest}' -- exit_code: #{output.exit_code}")
                    else
                        alert_message(type:"info", message:"Moved '#{opts.src}' to '#{opts.dest}'")
                opts.cb?(err or output.event == 'error') # or output.exit_code != 0)

    ensure_directory_exists: (opts) =>
        opts = defaults opts,
            path  : required
            cb    : undefined  # cb(true or false)
            alert : true
        salvus_client.exec
            project_id : @project.project_id
            command    : "mkdir"
            timeout    : 15
            args       : ['-p', opts.path]
            cb         : (err, result) =>
                if opts.alert
                    if err
                        alert_message(type:"error", message:err)
                    else if result.event == 'error'
                        alert_message(type:"error", message:result.error)
                opts.cb?(err or result.event == 'error')

    ensure_file_exists: (opts) =>
        opts = defaults opts,
            path  : required
            cb    : undefined  # cb(true or false)
            alert : true

        async.series([
            (cb) =>
                dir = misc.path_split(opts.path).head
                if dir == ''
                    cb()
                else
                    @ensure_directory_exists(path:dir, alert:opts.alert, cb:cb)
            (cb) =>
                #console.log("ensure_file_exists -- touching '#{opts.path}'")
                salvus_client.exec
                    project_id : @project.project_id
                    command    : "touch"
                    timeout    : 15
                    args       : [opts.path]
                    cb         : (err, result) =>
                        if opts.alert
                            if err
                                alert_message(type:"error", message:err)
                            else if result.event == 'error'
                                alert_message(type:"error", message:result.error)
                        opts.cb?(err or result.event == 'error')
        ], (err) -> opts.cb?(err))

    get_from_web: (opts) =>
        opts = defaults opts,
            url     : required
            dest    : undefined
            timeout : 45
            alert   : true
            cb      : undefined     # cb(true or false, depending on error)

        {command, args} = transform_get_url(opts.url)

        salvus_client.exec
            project_id : @project.project_id
            command    : command
            timeout    : opts.timeout
            path       : opts.dest
            args       : args
            cb         : (err, result) =>
                if opts.alert
                    if err
                        alert_message(type:"error", message:err)
                    else if result.event == 'error'
                        alert_message(type:"error", message:result.error)
                opts.cb?(err or result.event == 'error')

    visit_trash: () =>
        @ensure_directory_exists
            path:'.trash'
            cb: (err) =>
                if not err
                    @current_path = ['.trash']
                    require('project_store').getActions(@project.project_id, require('flux').flux).setTo(current_path : @current_path)
                    @update_file_list_tab()

    init_refresh_files: () =>
        @container.find("a[href=#refresh-listing]").tooltip(delay:{ show: 500, hide: 100 }).click () =>
            @hide_command_line_output()
            @update_file_list_tab()
            return false

    init_hidden_files_icon: () =>
        elt = @container.find(".project-hidden-files")
        elt.find("a").tooltip(delay:{ show: 500, hide: 100 }).click () =>
            elt.find("a").toggle()
            @update_file_list_tab()
            return false

    init_sort_files_icon: () =>
        elt = @container.find(".project-sort-files")

        @_sort_by_time = local_storage(@project.project_id, '', 'sort_by_time')

        if not @_sort_by_time?
            settings = account?.account_settings?.settings
            if settings?
                @_sort_by_time = settings.other_settings.default_file_sort == 'time'
            else
                @_sort_by_time = false

        if @_sort_by_time
            elt.find("a").toggle()
        elt.find("a").tooltip(delay:{ show: 500, hide: 100 }).click () =>
            elt.find("a").toggle()
            @_sort_by_time = elt.find("a[href=#sort-by-time]").is(":visible")
            local_storage(@project.project_id, '', 'sort_by_time', @_sort_by_time)
            @update_file_list_tab()
            return false

    project_activity: (mesg, delay) =>
        require('project_store').getActions(@project.project_id, require('flux').flux).log(mesg)

    init_delete_project: () =>
        if @project.deleted
            @container.find(".project-settings-delete").hide()
        else
            @container.find(".project-settings-delete").show()

        link = @container.find("a[href=#delete-project]")
        m = "<h4 style='color:red;font-weight:bold'><i class='fa-warning-sign'></i>  Delete Project</h4>Are you sure you want to delete this project?<br><br><span class='lighten'>You can always undelete the project later from the Projects tab.</span>"
        link.click () =>
            bootbox.confirm m, (result) =>
                if result
                    link.find(".spinner").show()
                    salvus_client.delete_project
                        project_id : @project.project_id
                        timeout    : 30
                        cb         : (err) =>
                            link.find(".spinner").hide()
                            if err
                                alert_message
                                    type : "error"
                                    message: "Error trying to delete project \"#{@project.title}\".   Please try again later. #{err}"
                            else
                                @close()
                                alert_message
                                    type : "info"
                                    message : "Successfully deleted project \"#{@project.title}\".  (If this was a mistake, you can undelete the project from the Projects tab.)"
                                    timeout : 5
            return false

    init_undelete_project: () =>

        if @project.deleted
            @container.find(".project-settings-undelete").show()
        else
            @container.find(".project-settings-undelete").hide()

        link = @container.find("a[href=#undelete-project]")

        m = "<h4 style='color:red;font-weight:bold'><i class='fa-warning-sign'></i>  Undelete Project</h4>Are you sure you want to undelete this project?"
        link.click () =>
            bootbox.confirm m, (result) =>
                if result
                    link.find(".spinner").show()
                    salvus_client.undelete_project
                        project_id : @project.project_id
                        timeout    : 10
                        cb         : (err) =>
                            link.find(".spinner").hide()
                            if err
                                alert_message
                                    type : "error"
                                    message: "Error trying to undelete project.  Please try again later. #{err}"
                            else
                                link.hide()
                                @container.find(".project-settings-undelete").hide()
                                @container.find(".project-settings-delete").show()
                                alert_message
                                    type : "info"
                                    message : "Successfully undeleted project \"#{@project.title}\"."
            return false

    init_hide_project: () =>
        if @project.users[account.account_settings.account_id()].hide
            @container.find(".project-settings-hide").hide()
        else
            @container.find(".project-settings-hide").show()

        link = @container.find("a[href=#hide-project]")
        link.click () =>
            link.find(".spinner").show()
            salvus_client.hide_project_from_user
                project_id : @project.project_id
                cb         : (err) =>
                    link.find(".spinner").hide()
                    if err
                        alert_message
                            type : "error"
                            message: "Error trying to hide project \"#{@project.title}\".   Please try again later. #{err}"
                    else
                        @container.find(".project-settings-unhide").show()
                        @container.find(".project-settings-hide").hide()
                        alert_message
                            type : "info"
                            message : "Successfully hid project \"#{@project.title}\"."
                            timeout : 5
            return false

    init_unhide_project: () =>
        if @project.users[account.account_settings.account_id()].hide
            @container.find(".project-settings-unhide").show()
        else
            @container.find(".project-settings-unhide").hide()

        link = @container.find("a[href=#unhide-project]")
        link.click () =>
            link.find(".spinner").show()
            salvus_client.unhide_project_from_user
                project_id : @project.project_id
                cb         : (err) =>
                    link.find(".spinner").hide()
                    if err
                        alert_message
                            type : "error"
                            message: "Error trying to unhide project.  Please try again later. #{err}"
                    else
                        @container.find(".project-settings-unhide").hide()
                        @container.find(".project-settings-hide").show()
                        alert_message
                            type : "info"
                            message : "Successfully unhid project \"#{@project.title}\"."
            return false

    init_make_public: () =>
        link = @container.find("a[href=#make-public]")
        m = "<h4 style='color:red;font-weight:bold'><i class='fa-warning-sign'></i>  Make Public</h4>Are you sure you want to make this project public?"
        link.click () =>
            bootbox.confirm m, (result) =>
                if result
                    link.find(".spinner").show()
                    salvus_client.update_project_data
                        project_id : @project.project_id
                        data       : {public:true}
                        cb         : (err) =>
                            link.find(".spinner").hide()
                            if err
                                alert_message
                                    type : "error"
                                    message: "Error trying to make project public.  Please try again later. #{err}"
                            else
                                @reload_settings()
                                alert_message
                                    type : "info"
                                    message : "Successfully made project \"#{@project.title}\" public."
            return false

    init_make_private: () =>
        link = @container.find("a[href=#make-private]")
        m = "<h4 style='color:red;font-weight:bold'><i class='fa-warning-sign'></i>  Make Private</h4>Are you sure you want to make this project private?"
        link.click () =>
            bootbox.confirm m, (result) =>
                if result
                    link.find(".spinner").show()
                    salvus_client.update_project_data
                        project_id : @project.project_id
                        data       : {public:false}
                        cb         : (err) =>
                            link.find(".spinner").hide()
                            if err
                                alert_message
                                    type : "error"
                                    message: "Error trying to make project private.  Please try again later. #{err}"
                            else
                                @reload_settings()
                                alert_message
                                    type : "info"
                                    message : "Successfully made project \"#{@project.title}\" private."
            return false

    init_add_noncloud_collaborator: () =>
        button = @container.find(".project-add-noncloud-collaborator").find("a")
        button.click () =>
            dialog = $(".project-invite-noncloud-users-dialog").clone()
            query = @container.find(".project-add-collaborator-input").val()
            @container.find(".project-add-collaborator-input").val('')
            dialog.find("input").val(query)
            email = "Please collaborate with me using the SageMathCloud on '#{@project.title}'.\n\n    https://cloud.sagemath.com\n\n--\n#{account.account_settings.fullname()}"
            dialog.find("textarea").val(email)
            dialog.modal()
            submit = () =>
                dialog.modal('hide')
                salvus_client.invite_noncloud_collaborators
                    project_id : @project.project_id
                    to         : dialog.find("input").val()
                    email      : dialog.find("textarea").val()
                    cb         : (err, resp) =>
                        if err
                            alert_message(type:"error", message:err)
                        else
                            alert_message(message:resp.mesg)
                return false
            dialog.submit(submit)
            dialog.find("form").submit(submit)
            dialog.find(".btn-submit").click(submit)
            dialog.find(".btn-close").click(() -> dialog.modal('hide'); return false)
            return false

    ###
    move_project_dialog: (opts) =>
        opts = defaults opts,
            target  : required
            nonfree : required
            desc    : required
        console.log("move_project_dialog")
        # if select nonfree target and no subscription, ask to upgrade
        # if select nonfree target and no card, ask for card
        dialog = $(".smc-move-project-dialog").clone()
        btn_submit = dialog.find(".btn-submit")
        dialog.find(".smc-move-project-dialog-desc").text(opts.desc)

        free    = dialog.find(".smc-move-project-dialog-free")
        nonfree = dialog.find(".smc-move-project-dialog-nonfree")
        if opts.nonfree
            stripe = require('stripe').stripe_user_interface()
            free.hide()
            nonfree.show()
            pay_checkbox = dialog.find(".smc-move-project-dialog-pay-checkbox")
            pay_checkbox.change () =>
                if pay_checkbox.is(':checked')
                    console.log("clicked pay_checkbox")
                    if stripe.has_a_billing_method()
                        btn_submit.removeClass('disabled')
                    else
                        stripe.new_card (created) =>
                            console.log("created=", created)
                            if created
                                btn_submit.removeClass('disabled')
                            else
                                pay_checkbox.attr('checked', false)
                                stripe.update()  # just in case maybe they entered it in another browser?
                else
                    btn_submit.addClass('disabled')
        else
            free.show()
            nonfree.hide()
        dialog.modal()
        submit = (do_it) =>
            #console.log("submit: do_it=#{do_it}")
            dialog.modal('hide')
            if not do_it
                @set_project_location_select()
                return
            @container.find(".smc-project-moving").show()
            alert_message(timeout:60, type:"info", message:"Moving project '#{@project.title}' to #{opts.desc}...")
            salvus_client.move_project
                project_id : @project.project_id
                target     : opts.target
                cb         : (err, location) =>
                    @container.find(".smc-project-moving").hide()
                    if err
                        alert_message(timeout:60, type:"error", message:"Error moving project '#{@project.title}' to #{opts.desc} -- #{misc.to_json(err)}")
                    else
                        alert_message(timeout:60, type:"success", message:"Project '#{@project.title}' is now running at #{opts.desc}.")
                        @project.location = location
                        @project.datacenter = opts.target
                        @set_project_location_select()

        dialog.find(".btn-close").click(()=>submit(false))
        btn_submit.click(()=>submit(true))
    ###

    ###
    set_project_location_select: () =>
        @container.find(".smc-project-location-select").val(@project.datacenter)

    init_move_project: () =>
        @project.datacenter = 'dc0'   # fake
        #console.log("init_move_project")
        #window.project = @project
        @set_project_location_select()
        select = @container.find(".smc-project-location-select").change () =>
            target = select.val()
            e      = select.find("option[value=#{target}]")
            desc   = e.text()
            nonfree = e.hasClass("smc-nonfree")
            @move_project_dialog
                target  : target
                desc    : desc
                nonfree : nonfree
    ###


    ###
    xxx_init_move_project: () =>
        button = @container.find(".project-settings-move").find(".project-move-button")

        button.click () =>
            dialog = $(".project-location-dialog").clone()
            replica_template = dialog.find(".salvus-project-replica")

            dialog.modal()
            dialog.find(".btn-close").click(() -> dialog.modal('hide').remove(); return false)

            refresh = () =>
                dialog.find("a[href=#refresh-status]").find("i").addClass('fa-spin')
                salvus_client.project_snap_status
                    project_id : @project.project_id
                    cb         : (err, status) =>
                        dialog.find("a[href=#refresh-status]").find("i").removeClass('fa-spin')
                        if err
                            dialog.find(".salvus-project-location-dialog-error").show().text("Unable to load project snapshot status: #{err}")
                            return

                        replicas = dialog.find(".salvus-project-replicas")
                        replicas.children(":not(:first)").remove()
                        f = (loc) =>
                            #console.log("f(#{loc})")
                            data = status.locations[loc]
                            #console.log("data=",data)
                            if data?
                                replica = replica_template.clone()
                                if loc == status.current_location
                                    l = loc+" (current)"
                                else
                                    l = loc
                                replica.find(".salvus-project-replica-host").text(l)
                                replica.find(".salvus-project-replica-datacenter").text(data.datacenter)
                                if data.status?
                                    if data.status.status != 'up'
                                        available = false
                                        replica.find(".salvus-project-replica-status").html('<b>DOWN</b>')
                                        replica.css('background-color':'#ff0000', 'color':'#ffffff')
                                    else if data.status.disabled
                                        available = false
                                        replica.find(".salvus-project-replica-status").html('<b>NOT AVAILABLE</b>')
                                        replica.css('background-color':'#0000ff', 'color':'#ffffff')
                                    else
                                        available = true
                                        replica.find(".salvus-project-replica-timeago").attr('title', data.newest_snapshot+".000Z").timeago()
                                        stats = "#{data.status.ram_used_GB+data.status.ram_free_GB}GB RAM (#{data.status.ram_free_GB}GB free), #{data.status.load15} load, #{data.status.nprojects} running projects, #{data.status.nproc} cores"
                                        replica.find(".salvus-project-replica-status").text(stats)
                                else
                                    replica.find(".salvus-project-replica-timeago").text('...')
                                    replica.find(".salvus-project-replica-status").text('...')

                                if loc == status.current_location or not available
                                    replica.addClass("salvus-project-replica-current")
                                    replica.click () =>
                                        if loc == status.current_location
                                            m = "<h3>Move Project</h3><hr><br>Project is already on '#{loc}'."
                                        else
                                            m = "<h3>Move Project</h3><hr><br>The host '#{loc}' is not currently available."
                                        bootbox.alert(m)
                                        return false
                                else
                                    replica.addClass("salvus-project-replica-clickable")
                                    replica.click () =>
                                        @move_to_specific_target_dialog loc, (close) =>
                                            if close
                                                dialog.modal('hide').remove()
                                        return false
                                replicas.append(replica.show())

                        if status.current_location?
                            f(status.current_location)
                        for loc, data of status.locations
                            if loc != status.current_location and loc in status.canonical_locations
                                f(loc)

            refresh()
            dialog.find("a[href=#refresh-status]").click(()=>refresh();return false)

    move_to_specific_target_dialog: (target, cb) ->
        m = "<h3>Move Project</h3><hr><br>Are you sure you want to <b>move</b> your project to '#{target}'.  Your project will be opened on '#{target}' using the last available snapshot, so you may loose a few minutes of changes.  Your project will be unavailable for about a minute during the move."
        bootbox.confirm m, (result) =>
            if not result
                cb(false); return
            cb(true)
            @container.find(".project-location").text("moving to #{target}...")
            @container.find(".project-location-heading").icon_spin(start:true)
            alert_message(timeout:60, message:"Moving project '#{@project.title}': this takes a few minutes and changes you make during the move may be lost...")
            salvus_client.move_project
                project_id : @project.project_id
                target     : target
                cb         : (err, location) =>
                    @container.find(".project-location-heading").icon_spin(false)
                    if err
                        alert_message(timeout:60, type:"error", message:"Error moving project '#{@project.title}' to #{target} -- #{err}")
                    else
                        alert_message(timeout:60, type:"success", message:"Project '#{@project.title}' is now running on #{location.host}.")
                        @project.location = location
    ###

    init_add_collaborators: () =>
        input   = @container.find(".project-add-collaborator-input")
        select  = @container.find(".project-add-collaborator-select")
        collabs = @container.find(".project-collaborators")
        collabs_button = @container.find(".project-add-collaborator-button")
        collabs_search_loaded = @container.find(".project-collaborator-search-loaded")
        collabs_search_loading = @container.find(".project-collaborator-search-loading")
        collabs_loading = @container.find(".project-collaborators-loading")

        add_button = @container.find("a[href=#add-collaborator]").tooltip(delay:{ show: 500, hide: 100 })
        select.change () =>
            if select.find(":selected").length == 0
                add_button.addClass('disabled')
            else
                add_button.removeClass('disabled')

        remove_collaborator = (c) =>
            # c = {first_name:? , last_name:?, account_id:?}
            m = "Are you sure that you want to <b>remove</b> #{c.first_name} #{c.last_name} as a collaborator on '#{@project.title}'?"
            bootbox.confirm m, (result) =>
                if not result
                    return
                salvus_client.project_remove_collaborator
                    project_id : @project.project_id
                    account_id : c.account_id
                    cb         : (err, result) =>
                        if err
                            alert_message(type:"error", message:"Error removing collaborator #{c.first_name} #{c.last_name} -- #{err}")
                        else
                            alert_message(type:"success", message:"Successfully removed #{c.first_name} #{c.last_name} as a collaborator on '#{@project.title}'.")
                            update_collaborators()

        already_collab = {}
        # Update actual list of collabs on a project
        update_collaborators = () =>
            collabs_loading.show()
            salvus_client.project_users
                project_id : @project.project_id
                cb : (err, users) =>
                    collabs_loading.hide()
                    if err
                        # TODO: make nicer; maybe have a retry button...
                        collabs.html("(error loading collaborators)")
                        return
                    collabs.empty()
                    already_collab = {}
                    for mode in ['collaborator', 'viewer', 'owner', 'invited_collaborator', 'invited_viewer']
                        if not users[mode]
                            continue
                        for x in users[mode]
                            already_collab[x.account_id] = true
                            c = template_project_collab.clone()
                            c.find(".project-collab-first-name").text(x.first_name)
                            c.find(".project-collab-last-name").text(x.last_name)
                            c.find(".project-collab-mode").text(mode)
                            if mode == 'owner'
                                c.find(".project-close-button").hide()
                                c.css('background-color', '#51a351')
                                c.tooltip(title:"Project owner (cannot be revoked)", delay: { show: 500, hide: 100 })
                            else
                                c.find(".project-close-button").data('collab', x).click () ->
                                    remove_collaborator($(@).data('collab'))
                                    return false

                                if x.account_id == salvus_client.account_id
                                    extra_tip = " (delete to remove your own access to this project)"
                                    c.css("background-color","#bd362f")
                                else
                                    extra_tip = ""


                                if mode == 'collaborator'
                                    c.tooltip(title:"Collaborator"+extra_tip, delay: { show: 500, hide: 100 })
                                else if mode == 'viewer'
                                    if extra_tip == ""
                                        c.css('background-color', '#f89406')
                                    c.tooltip(title:"Viewer"+extra_tip, delay: { show: 500, hide: 100 })
                            collabs.append(c)

        # Update the search list
        update_collab_list = () =>
            x = input.val()
            if x == ""
                select.html("").hide()
                @container.find("a[href=#invite-friend]").hide()
                @container.find(".project-add-noncloud-collaborator").hide()
                @container.find(".project-add-collaborator").hide()
                return
            @_last_query_id = if @_last_query_id? then @_last_query_id + 1 else 0
            collabs_search_loaded.hide()
            collabs_search_loading.show()
            salvus_client.user_search
                query    : x
                limit    : 30
                query_id : @_last_query_id
                cb       : (err, result, query_id) =>
                    # Ignore any query that is not the most recent
                    if query_id == @_last_query_id
                        collabs_search_loading.hide()
                        collabs_search_loaded.show()
                        select.html("")
                        result = (r for r in result when not already_collab[r.account_id]?)   # only include not-already-collabs
                        if result.length > 0
                            select.show()
                            select.attr(size:Math.min(10,result.length))
                            @container.find(".project-add-noncloud-collaborator").hide()
                            @container.find(".project-add-collaborator").show()
                            for r in result
                                name = r.first_name + ' ' + r.last_name
                                select.append($("<option>").attr(value:r.account_id, label:name).text(name))
                            select.show()
                            add_button.addClass('disabled')
                        else
                            select.hide()
                            @container.find(".project-add-collaborator").hide()
                            @container.find(".project-add-noncloud-collaborator").show()


        invite_selected = () =>
            for y in select.find(":selected")
                x = $(y)
                name = x.attr('label')
                salvus_client.project_invite_collaborator
                    project_id : @project.project_id
                    account_id : x.attr("value")
                    cb         : (err, result) =>
                        if err
                            alert_message(type:"error", message:"Error adding collaborator -- #{err}")
                        else
                            alert_message(type:"success", message:"Successfully added #{name} as a collaborator.")
                            update_collaborators()

        add_button.click () =>
            if add_button.hasClass('disabled')
                return false
            invite_selected()
            return false

        timer = undefined
        input.keyup (event) ->
            if event.keyCode == 13 # Enter key
                update_collab_list()
            return false

        collabs_button.click () ->
            update_collab_list()

        return update_collaborators

    init_worksheet_server_restart: () =>
        # Restart worksheet server
        link = @container.find("a[href=#restart-worksheet-server]").tooltip(delay:{ show: 500, hide: 100 })
        link.click () =>
            link.find("i").addClass('fa-spin')
            #link.icon_spin(start:true)
            salvus_client.exec
                project_id : @project.project_id
                command    : "sage_server stop; sage_server start"
                timeout    : 30
                cb         : (err, output) =>
                    link.find("i").removeClass('fa-spin')
                    #link.icon_spin(false)
                    if err
                        alert_message
                            type    : "error"
                            message : "Error trying to restart worksheet server.  Try restarting the project server instead."
                    else
                        alert_message
                            type    : "info"
                            message : "Worksheet server restarted.  Restarted worksheets will use a new Sage session."
                            timeout : 4
            return false


    init_ssh: () =>
        @container.find("a[href=#ssh]").click () =>
            async.series([
                (cb) =>
                    @ensure_directory_exists
                        path : '.ssh'
                        cb   : cb
                (cb) =>
                    @open_file
                        path       : '.ssh/authorized_keys'
                        foreground : true
                    cb()
            ])
            return false

    # Completely move the project, possibly moving it if it is on a broken host.
    ###
    init_project_move: () =>
        # Close local project
        link = @container.find("a[href=#move-project]").tooltip(delay:{ show: 500, hide: 100 })
        link.click () =>
            async.series([
                (cb) =>
                    m = "Are you sure you want to <b>MOVE</b> the project?  Everything you have running in this project (terminal sessions, Sage worksheets, and anything else) will be killed and the project will be opened on another server using the most recent snapshot.  This could take about a minute."
                    bootbox.confirm m, (result) =>
                        if result
                            cb()
                        else
                            cb(true)
                (cb) =>
                    link.find("i").addClass('fa-spin')
                    alert_message
                        type    : "info"
                        message : "Moving project..."
                        timeout : 15
                    salvus_client.move_project
                        project_id : @project.project_id
                        cb         : cb
                (cb) =>
                    link.find("i").removeClass('fa-spin')
                    #link.icon_spin(false)
                    alert_message
                        type    : "success"
                        message : "Successfully moved project."
                        timeout : 5
            ])
            return false
    ###

    init_snapshot_link: () =>
        @container.find("a[href=#snapshot]").tooltip(delay:{ show: 500, hide: 100 }).click () =>
            @visit_snapshot()
            return false

    update_local_status_link: () =>
        if @_update_local_status_link_lock
            return
        @_update_local_status_link_lock = true
        timer = setTimeout((()=>delete @_update_local_status_link_lock), 30000)  # ensure don't lock forever
        salvus_client.project_get_state
            project_id : @project.project_id
            cb         : (err, state) =>
                delete @_update_local_status_link_lock
                clearTimeout(timer)
                if not err
                    if state.state?
                        e = @container.find(".salvus-project-status-indicator")
                        upper_state = state.state[0].toUpperCase() + state.state.slice(1)
                        e.text(upper_state)
                        @editor.resize_open_file_tabs()
                        if state.state in ['starting', 'stopping', 'saving', 'restarting']  # intermediate states -- update more often
                            setTimeout(@update_local_status_link, 3000)
                            @container.find("a[href=#restart-project]").addClass("disabled").find("i").addClass('fa-spin')
                        else
                            @container.find("a[href=#restart-project]").removeClass("disabled").find("i").removeClass('fa-spin')

    init_local_status_link: () =>
        @update_local_status_link()
        #@container.find(".salvus-project-status-indicator-button").click () =>
        #    @display_tab("project-settings")
        #    return false

    # browse to the snapshot viewer.
    visit_snapshot: () =>
        @current_path = ['.snapshots']
        require('project_store').getActions(@project.project_id, require('flux').flux).setTo(current_path : @current_path)
        @display_tab("project-file-listing")
        @update_file_list_tab()

    init_trash_link: () =>
        @container.find("a[href=#trash]").tooltip(delay:{ show: 500, hide: 100 }).click () =>
            @visit_trash()
            return false

        @container.find("a[href=#empty-trash]").tooltip(delay:{ show: 500, hide: 100 }).click () =>
            bootbox.confirm "<h1><i class='fa fa-trash-o pull-right'></i></h1> <h4>Permanently erase the items in the Trash?</h4><br> <span class='lighten'>Old versions of files, including the trash, are stored as snapshots.</span>  ", (result) =>
                if result == true
                    salvus_client.exec
                        project_id : @project.project_id
                        command    : "rm"
                        timeout    : 60
                        args       : ['-rf', '.trash']
                        cb         : (err, result) =>
                            if err
                                alert_message(type:"error", message:"Network error while trying to delete the trash -- #{err}")
                            else if result.event == 'error'
                                alert_message(type:"error", message:"Error deleting the trash -- #{result.error}")
                            else
                                alert_message(type:"success", message:"Successfully deleted the contents of your trash.")
                                @visit_trash()
            return false

    #***************************************
    # public paths
    #***************************************
    publish_path: (opts) =>
        opts = defaults opts,
            path        : required
            description : undefined  # if undefined, user will be interactively queried
            cb          : undefined

        salvus_client.publish_path
            project_id  : @project.project_id
            path        : opts.path
            description : opts.description
            cb          : (err) =>
                delete @_public_paths_cache
                @invalidate_render_file_listing_cache()
                opts.cb?(err)

    unpublish_path: (opts)=>
        opts = defaults opts,
            path : required
            cb   : undefined
        salvus_client.unpublish_path
            project_id : @project.project_id
            path       : opts.path
            cb         : (err) =>
                delete @_public_paths_cache
                @invalidate_render_file_listing_cache()
                opts.cb?(err)

    is_path_published: (opts)=>
        opts = defaults opts,
            path : required
            cb   : required     # cb(err, undefined or {public_path:..., path:path, description:description})
        @paths_that_are_public
            paths : [opts.path]
            cb    : (err, v) =>
                if err
                    opts.cb(err)
                else
                    opts.cb(undefined, v[0])

    # return public paths in this project; cached for a while
    _public_paths: (cb) =>    # cb(err, [{path:., description:.}])
        if @_public_paths_cache?
            cb(undefined, @_public_paths_cache)
        else
            salvus_client.get_public_paths
                project_id : @project.project_id
                cb         : (err, public_paths) =>
                    if err
                        cb(err)
                    else
                        @_public_paths_cache = public_paths
                        setTimeout((()=>delete @_public_paths_cache), PUBLIC_PATHS_CACHE_TIMEOUT_MS)
                        cb(undefined, public_paths)


    # given a list of paths, returns list of those that are public; more
    # precisely, returns list of {path:., description:.} of those that are
    # public.
    paths_that_are_public: (opts) =>
        opts = defaults opts,
            paths : required
            cb    : required     # cb(err, )
        @_public_paths (err, public_paths) =>
            if err
                opts.cb(err)
            else
                v = []
                for path in opts.paths
                    q = misc.path_is_in_public_paths(path, public_paths)
                    if q
                        v.push({path:path, description:q.description, public_path:q.path})
                opts.cb(undefined, v)


    #***************************************
    # end public paths
    #***************************************

    trash_file: (opts) =>
        opts = defaults opts,
            path : required
            cb   : undefined
        async.series([
            (cb) =>
                @ensure_directory_exists(path:'.trash', cb:cb)
            (cb) =>
                @move_file(src:opts.path, dest:'.trash', cb:cb, alert:false, mv_args:['--backup=numbered'])
        ], (err) =>
            opts.cb?(err)
            @update_file_list_tab(true)
        )

    # TODO: was used before; not used now, but might need it in case of problems... (?)
    download_file_using_database: (opts) =>
        opts = defaults opts,
            path    : required
            timeout : 45
            prefix  : undefined   # prefix = added to front of filename
            cb      : undefined   # cb(err) when file download from browser starts.
        salvus_client.read_file_from_project
            project_id : @project.project_id
            path       : opts.path
            timeout    : opts.timeout
            cb         : (err, result) =>
                if err
                    alert_message(type:"error", message:"#{err} -- #{misc.to_json(result)}")
                    opts.cb?(err)
                else if result.event == "error"
                    alert_message(type:"error", message:"File download prevented -- (#{result.error})")
                    opts.cb?(result.error)
                else
                    url = misc.encode_path(result.url) + "&download"
                    if opts.prefix?
                        i = url.lastIndexOf('/')
                        url = url.slice(0,i+1) + opts.prefix + url.slice(i+1)
                    iframe = $("<iframe>").addClass('hide').attr('src', url).appendTo($("body"))
                    setTimeout((() -> iframe.remove()), 30000)
                    opts.cb?()

    download_file: (opts) =>
        opts = defaults opts,
            path    : required
            auto    : true
            timeout : 45
            cb      : undefined   # cb(err) when file download from browser starts -- instant since we use raw path

        if misc.filename_extension(opts.path) == 'pdf'
            # unfortunately, download_file doesn't work for pdf these days...
            opts.auto = false

        url = "#{window.salvus_base_url}/#{@project.project_id}/raw/#{misc.encode_path(opts.path)}"
        if opts.auto
            download_file(url)
            bootbox.alert("<h3><i class='fa fa-cloud-download'> </i> Download File</h3><hr> If <b>#{opts.path}</b> isn't downloading try <a target='_blank' href='#{url}'>#{url}</a>.")
        else
            window.open(url)
            #bootbox.alert("<h3><i class='fa fa-cloud-download'> </i> Download File</h3> <hr><a target='_blank' href='#{url}'> Open #{opts.path} in another tab</a>.")

        opts.cb?()

    open_file_in_another_browser_tab: (path) =>
        salvus_client.read_file_from_project
            project_id : @project.project_id
            path       : path
            cb         : (err, result) =>
                window.open(misc.encode_path(result.url))

    open_file: (opts) =>
        opts = defaults opts,
            path       : required
            foreground : true      # display in foreground as soon as possible

        ext = filename_extension(opts.path)

        if @public_access and not public_access_supported(opts.path)
            @file_action_dialog
                fullname : opts.path
                isdir    : false
            return

        @editor.open opts.path, (err, opened_path) =>
            if err
                # ga('send', 'event', 'file', 'open', 'error', opts.path, {'nonInteraction': 1})
                alert_message(type:"error", message:"Error opening '#{opts.path}' -- #{misc.to_json(err)}", timeout:10)
            else
                # ga('send', 'event', 'file', 'open', 'success', opts.path, {'nonInteraction': 1})
                if opts.foreground
                    @display_tab("project-editor")

                # make tab for this file actually visible in the editor
                @editor.display_tab
                    path       : opened_path
                    foreground : opts.foreground


    init_add_collaborators_button: () =>
        @container.find("a[href=#projects-add-collaborators]").click () =>
            @show_add_collaborators_box()
            return false

    show_add_collaborators_box: () =>
        @display_tab('project-settings')
        # TODO: this code below broken by the react changes... but should be redone differently later anyways..
        return
        @container.find(".project-add-collaborator-input").focus()
        collab = @container.find(".project-collaborators-box")
        collab.css(border:'2px solid red')
        setTimeout((()->collab.css(border:'')), 5000)
        collab.css('box-shadow':'8px 8px 4px #888')
        setTimeout((()->collab.css('box-shadow':'')), 5000)


project_pages = {}

# Function that returns the project page for the project with given id,
# or creates it if it doesn't exist.
project_page = exports.project_page = (project) ->
    p = project_pages[project.project_id]
    if p?
        return p
    p = new ProjectPage(project)
    project_pages[project.project_id] = p
    top_navbar.init_sortable_project_list()
    return p


# Apply various transformations to url's before downloading a file using the "+ New" from web thing:
# This is useful, since people often post a link to a page that *hosts* raw content, but isn't raw
# content, e.g., ipython nbviewer, trac patches, github source files (or repos?), etc.

URL_TRANSFORMS =
    'http://trac.sagemath.org/attachment/ticket/':'http://trac.sagemath.org/raw-attachment/ticket/'
    'http://nbviewer.ipython.org/urls/':'https://'


transform_get_url = (url) ->  # returns something like {command:'wget', args:['http://...']}
    if misc.startswith(url, "https://github.com/") and url.indexOf('/blob/') != -1
        url = url.replace("https://github.com", "https://raw.github.com").replace("/blob/","/")

    if misc.startswith(url, 'git@github.com:')
        command = 'git'  # kind of useless due to host keys...
        args = ['clone', url]
    else if url.slice(url.length-4) == ".git"
        command = 'git'
        args = ['clone', url]
    else
        # fall back
        for a,b of URL_TRANSFORMS
            url = url.replace(a,b)  # only replaces first instance, unlike python.  ok for us.
        command = 'wget'
        args = [url]

    return {command:command, args:args}<|MERGE_RESOLUTION|>--- conflicted
+++ resolved
@@ -97,15 +97,11 @@
 
         # react initialization
         flux = require('flux').flux
-        require('project_settings').create_page(@project.project_id, @container.find(".smc-react-project-settings")[0])
-<<<<<<< HEAD
+        require('project_settings').create_page(@project.project_id, @container.find(".smc-react-project-settings")[0], flux)
         require('project_log').render_log(@project.project_id, @container.find(".smc-react-project-log")[0], flux)
         require('project_miniterm').render_miniterm(@project.project_id, @container.find(".smc-react-project-miniterm")[0], flux)
-=======
-        require('project_search').render_project_search(@project.project_id, @container.find(".smc-react-project-search")[0], require('flux').flux)
-        require('project_log').render_log(@project.project_id, @container.find(".smc-react-project-log")[0], require('flux').flux)
-        require('project_new').render_new(@project.project_id, @container.find(".smc-react-project-new")[0], require('flux').flux)
->>>>>>> 44daabc1
+        require('project_search').render_project_search(@project.project_id, @container.find(".smc-react-project-search")[0], flux)
+        require('project_new').render_new(@project.project_id, @container.find(".smc-react-project-new")[0], flux)
 
         # ga('send', 'event', 'project', 'open', 'project_id', @project.project_id, {'nonInteraction': 1})
 

###
Synchronized Documents

A merge map, with the arrows pointing upstream:

        else
            @editor._set("Loading...")

     [client]s.. ---> [hub] ---> [local hub] <--- [hub] <--- [client] <--- YOU ARE HERE
                      /|\             |
     [client]-----------             \|/
                              [a file on disk]

The Global Architecture of Synchronized Documents:

Imagine say 1000 clients divided evenly amongst 10 hubs (so 100 clients per hub).
There is only 1 local hub, since it is directly linked to an on-disk file.

The global hubs manage their 100 clients each, merging together sync's, and sending them
(as a batch) to the local hub.  Broadcast messages go from a client, to its hub, then back
to the other 99 clients, then on to the local hub, out to 9 other global hubs, and off to
their 900 clients in parallel.

###

# seconds to wait for synchronized doc editing session, before reporting an error.
# Don't make this too short, since when we open a link to a file in a project that
# hasn't been opened in a while, it can take a while.
CONNECT_TIMEOUT_S = 70

DEFAULT_TIMEOUT   = 35

log = (s) -> console.log(s)

diffsync = require('diffsync')

misc     = require('misc')
{defaults, required} = misc

misc_page = require('misc_page')

message  = require('message')


{salvus_client} = require('salvus_client')
{alert_message} = require('alerts')

{IS_MOBILE} = require("feature")

async = require('async')

templates           = $("#salvus-editor-templates")
cell_start_template = templates.find(".sagews-input")
output_template     = templates.find(".sagews-output")

{render_3d_scene} = require("3d")

account = require('account')


CLIENT_SIDE_MODE_LINES = []
for mode in ['md', 'html', 'coffeescript', 'javascript']
    for s in ['', '(hide=false)', '(hide=true)', '(once=false)']
        CLIENT_SIDE_MODE_LINES.push("%#{mode}#{s}")

# Return true if there are currently unsynchronized changes, e.g., due to the network
# connection being down, or SageMathCloud not working, or a bug.
exports.unsynced_docs = () ->
    return $(".salvus-editor-codemirror-not-synced:visible").length > 0

class DiffSyncDoc
    # Define exactly one of cm or string.
    #     cm     = a live codemirror editor
    #     string = a string
    constructor: (opts) ->
        @opts = defaults opts,
            cm       : undefined
            string   : undefined
            readonly : false   # only impacts the editor
        if not ((opts.cm? and not opts.string?) or (opts.string? and not opts.cm?))
            console.log("BUG -- exactly one of opts.cm and opts.string must be defined!")

    copy: () =>
        # always degrades to a string
        if @opts.cm?
            return new DiffSyncDoc(string:@opts.cm.getValue())
        else
            return new DiffSyncDoc(string:@opts.string)

    string: () =>
        if @opts.string?
            return @opts.string
        else
            return @opts.cm.getValue()  # WARNING: this is *not* cached.

    diff: (v1) =>
        # TODO: when either is a codemirror object, can use knowledge of where/if
        # there were edits as an optimization
        return diffsync.dmp.patch_make(@string(), v1.string())

    patch: (p) =>
        return new DiffSyncDoc(string: diffsync.dmp.patch_apply(p, @string())[0])

    checksum: () =>
        return @string().length

    patch_in_place: (p) =>
        if @opts.string
            console.log("patching string in place -- should never happen")
            @opts.string = diffsync.dmp.patch_apply(p, @string())[0]
        else
            cm = @opts.cm
            cm.setOption('readOnly', true)
            try
                s = @string()
                x = diffsync.dmp.patch_apply(p, s)
                new_value = x[0]

                next_pos = (val, pos) ->
                    # This functions answers the question:
                    # If you were to insert the string val at the CodeMirror position pos
                    # in a codemirror document, at what position (in codemirror) would
                    # the inserted string end at?
                    number_of_newlines = (val.match(/\n/g)||[]).length
                    if number_of_newlines == 0
                        return {line:pos.line, ch:pos.ch+val.length}
                    else
                        return {line:pos.line+number_of_newlines, ch:(val.length - val.lastIndexOf('\n')-1)}

                pos = {line:0, ch:0}  # start at the beginning
                diff = diffsync.dmp.diff_main(s, new_value)
                for chunk in diff
                    #console.log(chunk)
                    op  = chunk[0]  # 0 = stay same; -1 = delete; +1 = add
                    val = chunk[1]  # the actual text to leave same, delete, or add
                    pos1 = next_pos(val, pos)
                    switch op
                        when 0 # stay the same
                            # Move our pos pointer to the next position
                            pos = pos1
                            #console.log("skipping to ", pos1)
                        when -1 # delete
                            # Delete until where val ends; don't change pos pointer.
                            cm.replaceRange("", pos, pos1)
                            #console.log("deleting from ", pos, " to ", pos1)
                        when +1 # insert
                            # Insert the new text right here.
                            cm.replaceRange(val, pos)
                            #console.log("inserted new text at ", pos)
                            # Move our pointer to just beyond the text we just inserted.
                            pos = pos1
            catch e
                console.log("BUG in patch_in_place")
            cm.setOption('readOnly', @opts.readonly)

# DiffSyncDoc is useful outside, e.g., for task list.
exports.DiffSyncDoc = DiffSyncDoc

codemirror_diffsync_client = (cm_session, content) ->
    # This happens on initialization and reconnect.  On reconnect, we could be more
    # clever regarding restoring the cursor and the scroll location.
    cm_session.codemirror._cm_session_cursor_before_reset = cm_session.codemirror.getCursor()
    cm_session.codemirror.setValueNoJump(content)

    return new diffsync.CustomDiffSync
        doc            : new DiffSyncDoc(cm:cm_session.codemirror, readonly: cm_session.readonly)
        copy           : (s) -> s.copy()
        diff           : (v0,v1) -> v0.diff(v1)
        patch          : (d, v0) -> v0.patch(d)
        checksum       : (s) -> s.checksum()
        patch_in_place : (p, v0) -> v0.patch_in_place(p)

# The DiffSyncHub class represents a global hub viewed as a
# remote server for this client.
class DiffSyncHub
    constructor: (@cm_session) ->

    connect: (remote) =>
        @remote = remote

    recv_edits: (edit_stack, last_version_ack, cb) =>
        @cm_session.call
            message : message.codemirror_diffsync(edit_stack:edit_stack, last_version_ack:last_version_ack)
            timeout : DEFAULT_TIMEOUT
            cb      : (err, mesg) =>
                if err
                    cb(err)
                else if mesg.event != 'codemirror_diffsync'
                    # various error conditions, e.g., reconnect, etc.
                    if mesg.error?
                        cb(mesg.error)
                    else
                        cb(true)
                else
                    @remote.recv_edits(mesg.edit_stack, mesg.last_version_ack, cb)


{EventEmitter} = require('events')

class AbstractSynchronizedDoc extends EventEmitter
    constructor: (opts) ->
        @opts = defaults opts,
            project_id : required
            filename   : required
            sync_interval : 1000    # no matter what, we won't send sync messages back to the server more frequently than this (in ms)
            cb         : required   # cb(err) once doc has connected to hub first time and got session info; will in fact keep trying until success

        @project_id = @opts.project_id   # must also be set by derived classes that don't call this constructor!
        @filename   = @opts.filename

        @connect    = misc.retry_until_success_wrapper(f:@_connect)#, logname:'connect')
        @sync       = misc.retry_until_success_wrapper(f:@_sync, min_interval:@opts.sync_interval)#, logname:'sync')
        @save       = misc.retry_until_success_wrapper(f:@_save, min_interval:2*@opts.sync_interval)#, logname:'save')

        #console.log("connect: constructor")
        @connect (err) =>
            opts.cb(err, @)

    _connect: (cb) =>
        throw "define _connect in derived class"

    _add_listeners: () =>
        # We *have* to wrapper all the listeners
        if @_listeners?
            # if we already added listeners before (for a prior connection?), remove them before re-adding them?
            @_remove_listeners()
        @_listeners =
            codemirror_diffsync_ready : ((mesg) => @__diffsync_ready(mesg))
            codemirror_bcast          : ((mesg) => @__receive_broadcast(mesg))
            signed_in                 : (()     => @__reconnect())
        for e, f of @_listeners
            salvus_client.on(e, f)

    _remove_listeners: () =>
        for e, f of @_listeners
            salvus_client.removeListener(e, f)

    __diffsync_ready: (mesg) =>
        if mesg.session_uuid == @session_uuid
            @_patch_moved_cursor = true
            @sync()

    send_broadcast_message: (mesg, self) =>
        if @session_uuid?  # can't send until we have connected.
            m = message.codemirror_bcast
                session_uuid : @session_uuid
                mesg         : mesg
                self         : self    #if true, then also include this client to receive message
            @call
                message : m
                timeout : 0

    __receive_broadcast: (mesg) =>
        if mesg.session_uuid == @session_uuid
            switch mesg.mesg.event
                when 'update_session_uuid'
                    # This just doesn't work yet -- not really implemented in the hub -- so we force
                    # a full reconnect, which is safe.
                    #@session_uuid = mesg.mesg.new_session_uuid
                    #console.log("connect: update_session_uuid")
                    @connect()
                when 'cursor'
                    @_receive_cursor(mesg)
                else
                    @_receive_broadcast?(mesg)  # can be define in derived class

    __reconnect: () =>
        # The main websocket to the remote server died then came back, so we
        # setup a new syncdoc session with the remote hub.  This will work fine,
        # even if we connect to a different hub.
        #console.log("connect: __reconnect")
        @connect (err) =>

    _apply_patch_to_live: (patch) =>
        @dsync_client._apply_edits_to_live(patch)

    # @live(): the current live version of this document as a string, or
    # @live(s): set the live version
    live: (s) =>
        if s?
            @dsync_client.live = s
        else
            return @dsync_client?.live

    # "sync(cb)": keep trying to synchronize until success; then do cb()
    # _sync(cb) -- try once to sync; on any error cb(err).
    _sync: (cb) =>
        #console.log("_sync")
        @_presync?()
        snapshot = @live()
        @dsync_client.push_edits (err) =>
            if err
                if err.indexOf('retry') != -1
                    # This is normal -- it's because the diffsync algorithm only allows sync with
                    # one client (and upstream) at a time.
                    cb?(err)
                else if err == 'reloading'
                    cb?(err)
                else  # all other errors should reconnect first.
                    #console.log("connect: due to sync error: #{err}")
                    @connect () =>
                        cb?(err)
            else
                s = snapshot
                if s.copy?
                    s = s.copy()
                @_last_sync = s    # What was the last successful sync with upstream.
                @emit('sync')
                cb?()

    # save(cb): write out file to disk retrying until success.
    # _save(cb): try to sync then write to disk; if anything goes wrong, cb(err).
    _save: (cb) =>
        if not @dsync_client?
            cb("must be connected before saving"); return
        if @readonly
            cb(); return
        @sync (err) =>
            if err
                cb(err); return
            @call
                message : message.codemirror_write_to_disk()
                timeout : DEFAULT_TIMEOUT
                cb      : (err, resp) =>
                    if err
                        cb(err)
                    else if resp.event != 'success'
                        cb(resp)
                    else
                        cb()

    call: (opts) =>
        opts = defaults opts,
            message        : required
            timeout        : DEFAULT_TIMEOUT
            multi_response : false
            cb             : undefined
        opts.message.session_uuid = @session_uuid
        salvus_client.call_local_hub
            multi_response : opts.multi_response
            message        : opts.message
            timeout        : opts.timeout
            project_id     : @project_id
            cb             : (err, resp) =>
                #console.log("call: #{err}, #{misc.to_json(resp)}")
                opts.cb?(err, resp)

    broadcast_cursor_pos: (pos) =>
        @send_broadcast_message({event:'cursor', pos:pos, patch_moved_cursor:@_patch_moved_cursor}, false)
        delete @_patch_moved_cursor

    _receive_cursor: (mesg) =>
        # If the cursor has moved, draw it.  Don't bother if it hasn't moved, since it can get really
        # annoying having a pointless indicator of another person.
        key = mesg.color + mesg.name
        if not @other_cursors?
            @other_cursors = {}
        else
            pos = @other_cursors[key]
            if pos? and JSON.stringify(pos) == JSON.stringify(mesg.mesg.pos)
                return
        # cursor moved.
        @other_cursors[key] = mesg.mesg.pos   # record current position
        @draw_other_cursor(mesg.mesg.pos, '#' + mesg.color, mesg.name, mesg.mesg.patch_moved_cursor)

    draw_other_cursor: (pos, color, name) =>
        # overload this in derived class



class SynchronizedString extends AbstractSynchronizedDoc
    # "connect(cb)": Connect to the given server; will retry until it succeeds.
    # _connect(cb): Try once to connect and on any error, cb(err).
    _connect: (cb) =>

        if @_connect_lock  # this lock is purely defense programming; it should be impossible for it to be hit.
            m = "bug -- connect_lock bug in SynchronizedString; this should never happen -- PLEASE REPORT!"
            alert_message(type:"error", message:m)
            cb(m)
        @_connect_lock = true

        @_remove_listeners()
        delete @session_uuid
        #console.log("_connect -- '#{@filename}'")
        @call
            timeout : CONNECT_TIMEOUT_S    # a reasonable amount of time, since file could be *large*
            message : message.codemirror_get_session
                path         : @filename
                project_id   : @project_id
            cb      : (err, resp) =>
                if resp.event == 'error'
                    err = resp.error
                if err
                    delete @_connect_lock
                    cb?(err); return

                @session_uuid = resp.session_uuid
                @readonly = resp.readonly

                patch = undefined
                synced_before = false
                if @_last_sync?
                    # We have sync'd before.
                    @_presync?() # give syncstring chance to be updated by true live.
                    patch = @dsync_client._compute_edits(@_last_sync, @live())
                    synced_before = true

                @dsync_client = new diffsync.DiffSync(doc:resp.content)

                if not synced_before
                    # This initialiation is the first.
                    @_last_sync   = resp.content
                    reconnect = false

                @dsync_server = new DiffSyncHub(@)
                @dsync_client.connect(@dsync_server)
                @dsync_server.connect(@dsync_client)
                @_add_listeners()

                if reconnect
                    @emit('reconnect')

                delete @_connect_lock
                cb?()

                # This patch application below must happen *AFTER* everything above, including
                # the callback, since that fully initializes the document and sync mechanisms.
                if synced_before
                    # applying missed patches to the new upstream version that we just got from the hub.
                    #console.log("now applying missed patches to the new upstream version that we just got from the hub: ", patch)
                    @_apply_patch_to_live(patch)
                    reconnect = true

    disconnect_from_session: (cb) =>
        @_remove_listeners()
        if @session_uuid? # no need to re-disconnect if not connected (and would cause serious error!)
            @call
                timeout : DEFAULT_TIMEOUT
                message : message.codemirror_disconnect(session_uuid : @session_uuid)
                cb      : cb



synchronized_string = (opts) ->
    new SynchronizedString(opts)

exports.synchronized_string = synchronized_string

class SynchronizedDocument extends AbstractSynchronizedDoc
    constructor: (@editor, opts, cb) ->  # if given, cb will be called when done initializing.
        @opts = defaults opts,
            cursor_interval   : 1000
            sync_interval     : 750     # never send sync messages up stream more often than this
            revision_tracking : account.account_settings.settings.editor_settings.track_revisions   # if true, save every revision in @.filename.sage-history
        @project_id = @editor.project_id

        @filename    = @editor.filename

        #@connect    = misc.retry_until_success_wrapper(f:@_connect, max_tries:3)#, logname:'connect')
        @connect    = @_connect
        @sync       = misc.retry_until_success_wrapper(f:@_sync, min_interval:@opts.sync_interval)#, logname:'sync')
        @save       = misc.retry_until_success_wrapper(f:@_save, min_interval:2*@opts.sync_interval)#, logname:'save')


        @editor.save = @save
        @codemirror  = @editor.codemirror
        @codemirror1 = @editor.codemirror1
        @editor._set("Loading...")
        @codemirror.setOption('readOnly', true)
        @codemirror1.setOption('readOnly', true)
        @element     = @editor.element

        @init_cursorActivity_event()

        synchronized_string
            project_id    : @project_id
            filename      : misc.meta_file(@filename, 'chat')
            sync_interval : 1000
            cb            : (err, chat_session) =>
                if not err  # err actually can't happen, since we retry until success...
                    @chat_session = chat_session
                    @init_chat()

        @on 'sync', () =>
            @ui_synced(true)

        #console.log("connect: constructor")
        @connect (err) =>
            if err
                if err.indexOf("ENOENT") != -1
                    bootbox.alert "<h3>Unable to open '#{@filename}'</h3> - file does not exist", () =>
                        @editor.editor.close(@filename)
                else
                    bootbox.alert "<h3>Unable to open '#{@filename}'</h3> - #{misc.to_json(err)}", () =>
                        @editor.editor.close(@filename)
            else
                @ui_synced(false)
                @editor.init_autosave()
                @sync()
                @codemirror.on 'changes', (instance, changes) =>
                    for changeObj in changes
                        #console.log("change #{misc.to_json(changeObj)}")
                        if changeObj.origin?
                            if changeObj.origin == 'undo'
                                @on_undo(instance, changeObj)
                            if changeObj.origin == 'redo'
                                @on_redo(instance, changeObj)
                            if changeObj.origin != 'setValue'
                                @ui_synced(false)
                                @sync()
            # Done initializing and have got content.
            cb?()

    codemirrors: () =>
        v = [@codemirror]
        if @editor._split_view
            v.push(@codemirror1)
        return v

    focused_codemirror: () =>
        return @editor.codemirror_with_last_focus

    _sync: (cb) =>
        if not @dsync_client?
            cb("not initialized")
            return
        super(cb)

    _connect: (cb) =>
        if @_connect_lock  # this lock is purely defense programming; it should be impossible for it to be hit.
            m = "bug -- connect_lock bug in SynchronizedDocument; this should never happen -- PLEASE REPORT!"
            alert_message(type:"error", message:m)
            cb(m)

        @_remove_listeners()
        @other_cursors = {}
        delete @session_uuid
        @ui_loading()
        @call
            timeout : CONNECT_TIMEOUT_S              # a reasonable amount of time, since file could be *large*
            message : message.codemirror_get_session
                path         : @filename
                project_id   : @editor.project_id
            cb      : (err, resp) =>
                @ui_loaded()
                if resp.event == 'error'
                    err = resp.error
                if err
                    delete @_connect_lock
                    cb?(err); return

                @session_uuid = resp.session_uuid
                @readonly = resp.readonly
                if @readonly
                    @editor.set_readonly_ui()

                @codemirror.setOption('readOnly', @readonly)
                @codemirror1.setOption('readOnly', @readonly)
                if @_last_sync?
                    # We have sync'd before.
                    synced_before = true
                    patch = @dsync_client._compute_edits(@_last_sync, @live())
                else
                    # This initialiation is the first sync.
                    @_last_sync   = DiffSyncDoc(string:resp.content)
                    synced_before = false
                    @editor._set(resp.content)
                    @codemirror.clearHistory()  # ensure that the undo history doesn't start with "empty document"
                    @codemirror1.clearHistory()
                    # I saw one case once where the above clearHistory didn't work -- i.e., we were
                    # still able to undo to the empty document; I don't understand how that is possible,
                    # since it should be totally synchronous.  So just in case, I'm doing another clearHistory
                    # 1 second after the document loads -- this means everything the user types
                    # in the first 1 second of editing can't be undone, which seems acceptable.
                    setTimeout( ( () => @codemirror.clearHistory(); @codemirror1.clearHistory() ), 1000)

                @dsync_client = codemirror_diffsync_client(@, resp.content)
                @dsync_server = new DiffSyncHub(@)
                @dsync_client.connect(@dsync_server)
                @dsync_server.connect(@dsync_client)
                @_add_listeners()
                @editor.has_unsaved_changes(false) # TODO: start with no unsaved changes -- not tech. correct!!

                @emit 'connect'    # successful connection

                delete @_connect_lock
                cb?()

                # This patch application below must happen *AFTER* everything above, including
                # the callback, since that fully initializes the document and sync mechanisms.
                if synced_before
                    # applying missed patches to the new upstream version that we just got from the hub.
                    #console.log("now applying missed patches to the new upstream version that we just got from the hub: ", patch)
                    @_apply_patch_to_live(patch)
                    @emit 'sync'

                if @opts.revision_tracking
                    @call
                        message : message.codemirror_revision_tracking
                            session_uuid : @session_uuid
                            enable       : true
                        cb      : (err, resp) =>
                            if resp.event == 'error'
                                err = resp.error
                            if err
                                alert_message(type:"error", message:"error enabling revision saving -- #{err} -- #{@editor.filename}")

    ui_loading: () =>
        @element.find(".salvus-editor-codemirror-loading").show()

    ui_loaded: () =>
        @element.find(".salvus-editor-codemirror-loading").hide()


    on_undo: (instance, changeObj) =>
        # do nothing in base class

    on_redo: (instance, changeObj) =>
        # do nothing in base class

    __reconnect: () =>
        # The main websocket to the remote server died then came back, so we
        # setup a new syncdoc session with the remote hub.  This will work fine,
        # even if we connect to a different hub.
        #console.log("connect: __reconnect")
        @connect (err) =>

    disconnect_from_session: (cb) =>
        @_remove_listeners()
        @_remove_execute_callbacks()
        if @session_uuid?
            # no need to re-disconnect (and would cause serious error!)
            @call
                timeout : DEFAULT_TIMEOUT
                message : message.codemirror_disconnect()
                cb      : cb

        # store pref in localStorage to not auto-open this file next time
        @editor.local_storage('auto_open', false)
        @chat_session?.disconnect_from_session()

    execute_code: (opts) =>
        opts = defaults opts,
            code     : required
            data     : undefined
            preparse : true
            cb       : undefined
        uuid = misc.uuid()
        if @_execute_callbacks?
            @_execute_callbacks.push(uuid)
        else
            @_execute_callbacks = [uuid]
        @call
            multi_response : true
            message        : message.codemirror_execute_code
                id           : uuid
                code         : opts.code
                data         : opts.data
                preparse     : opts.preparse
                session_uuid : @session_uuid
            cb : opts.cb

        if opts.cb?
            salvus_client.execute_callbacks[uuid] = opts.cb

    _remove_execute_callbacks: () =>
        if @_execute_callbacks?
            for uuid in @_execute_callbacks
                delete salvus_client.execute_callbacks[uuid]
            delete @_execute_callbacks

    introspect_line: (opts) =>
        opts = defaults opts,
            line     : required
            preparse : true
            timeout  : undefined
            cb       : required

        @call
            message : message.codemirror_introspect
                line         : opts.line
                preparse     : opts.preparse
                session_uuid : @session_uuid
            timeout : opts.timeout
            cb      : opts.cb

    ui_synced: (synced) =>
        if synced
            if @_ui_synced_timer?
                clearTimeout(@_ui_synced_timer)
                delete @_ui_synced_timer
            @element.find(".salvus-editor-codemirror-not-synced").hide()
            #@element.find(".salvus-editor-codemirror-synced").show()
        else
            if @_ui_synced_timer?
                return
            show_spinner = () =>
                @element.find(".salvus-editor-codemirror-not-synced").show()
                #@element.find(".salvus-editor-codemirror-synced").hide()
            @_ui_synced_timer = setTimeout(show_spinner, 8*@opts.sync_interval)

    init_cursorActivity_event: () =>
        for cm in [@codemirror, @codemirror1]
            cm.on 'cursorActivity', (instance) =>
                @send_cursor_info_to_hub_soon()
                @editor.local_storage('cursor', cm.getCursor())

    init_chat: () =>
        chat = @element.find(".salvus-editor-codemirror-chat")
        input = chat.find(".salvus-editor-codemirror-chat-input")

        # send chat message
        input.keydown (evt) =>
            if evt.which == 13 # enter
                content = $.trim(input.val())
                if content != ""
                    input.val("")
                    @write_chat_mesg(content)
                return false

        @chat_session.on 'sync', @render_chat_log

        @render_chat_log()  # first time
        @init_chat_toggle()
        @new_chat_indicator(false)

    write_chat_mesg: (content, cb) =>
        s = misc.to_json(new Date())
        chat = misc.to_json
            name : account.account_settings.fullname()
            color: account.account_settings.account_id().slice(0,6)
            date : s.slice(1, s.length-1)
            mesg : {event:'chat', content:content}
        @chat_session.live(@chat_session.live() + "\n" + chat)
        # save to disk after each message
        @chat_session.save(cb)

    init_chat_toggle: () =>
        title = @element.find(".salvus-editor-chat-title")
        title.click () =>
            if @editor._chat_is_hidden? and @editor._chat_is_hidden
                @show_chat_window()
            else
                @hide_chat_window()
        @hide_chat_window()  #start hidden for now, until we have a way to save this state.

    show_chat_window: () =>
        # SHOW the chat window
        @editor._chat_is_hidden = false
        @element.find(".salvus-editor-chat-show").hide()
        @element.find(".salvus-editor-chat-hide").show()
        @element.find(".salvus-editor-codemirror-input-box").removeClass('col-sm-12').addClass('col-sm-9')
        @element.find(".salvus-editor-codemirror-chat-column").show()
        # see http://stackoverflow.com/questions/4819518/jquery-ui-resizable-does-not-support-position-fixed-any-recommendations
        # if you want to try to make this resizable
        @new_chat_indicator(false)
        @editor.show()  # updates editor width
        @render_chat_log()

    hide_chat_window: () =>
        # HIDE the chat window
        @editor._chat_is_hidden = true
        @element.find(".salvus-editor-chat-hide").hide()
        @element.find(".salvus-editor-chat-show").show()
        @element.find(".salvus-editor-codemirror-input-box").removeClass('col-sm-9').addClass('col-sm-12')
        @element.find(".salvus-editor-codemirror-chat-column").hide()
        @editor.show()  # update size/display of editor (especially the width)

    new_chat_indicator: (new_chats) =>
        # Show a new chat indicatorif new_chats=true
        # if new_chats=true, indicate that there are new chats
        # if new_chats=false, don't indicate new chats.
        elt = @element.find(".salvus-editor-chat-new-chats")
        elt2 = @element.find(".salvus-editor-chat-no-new-chats")
        if new_chats
            elt.show()
            elt2.hide()
        else
            elt.hide()
            elt2.show()

    render_chat_log: () =>
        messages = @chat_session.live()
        if not @_last_size?
            @_last_size = messages.length

        if @_last_size != messages.length
            @new_chat_indicator(true)
            @_last_size = messages.length
            if not @editor._chat_is_hidden
                f = () =>
                    @new_chat_indicator(false)
                setTimeout(f, 3000)

        if @editor._chat_is_hidden
            # For this right here, we need to use the database to determine if user has seen all chats.
            # But that is a nontrivial project to implement, so save for later.   For now, just start
            # assuming user has seen them.

            # done -- no need to render anything.
            return

        output = @element.find(".salvus-editor-codemirror-chat-output")
        output.empty()

        messages = messages.split('\n')

        if not @_max_chat_length?
            @_max_chat_length = 100

        if messages.length > @_max_chat_length
            output.append($("<a style='cursor:pointer'>(#{messages.length - @_max_chat_length} chats omited)</a><br>"))
            output.find("a:first").click (e) =>
                @_max_chat_length += 100
                @render_chat_log()
                output.scrollTop(0)
            messages = messages.slice(messages.length - @_max_chat_length)

        for m in messages
            if $.trim(m) == ""
                continue
            try
                mesg = JSON.parse(m)
            catch
                continue # skip
            date = new Date(mesg.date)
            entry = templates.find(".salvus-chat-entry").clone()
            output.append(entry)
            header = entry.find(".salvus-chat-header")
            if (not last_chat_name?) or last_chat_name != mesg.name or ((date.getTime() - last_chat_time) > 60000)
                header.find(".salvus-chat-header-name").text(mesg.name).css(color:"#"+mesg.color)
                header.find(".salvus-chat-header-date").attr('title', date.toISOString()).timeago()
            else
                header.hide()
            last_chat_name = mesg.name
            last_chat_time = new Date(mesg.date).getTime()
            entry.find(".salvus-chat-entry-content").text(mesg.mesg.content).mathjax()

        output.scrollTop(output[0].scrollHeight)

    send_cursor_info_to_hub: () =>
        delete @_waiting_to_send_cursor
        if not @session_uuid # not yet connected to a session
            return
        if @editor.codemirror_with_last_focus?
            @broadcast_cursor_pos(@editor.codemirror_with_last_focus.getCursor())

    send_cursor_info_to_hub_soon: () =>
        if @_waiting_to_send_cursor?
            return
        @_waiting_to_send_cursor = setTimeout(@send_cursor_info_to_hub, @opts.cursor_interval)


    # Move the cursor with given color to the given pos.
    draw_other_cursor: (pos, color, name, patch_moved_cursor) =>
        if not @codemirror?
            return
        if not @_cursors?
            @_cursors = {}
        id = color + name
        cursor_data = @_cursors[id]
        if not cursor_data?
            cursor = templates.find(".salvus-editor-codemirror-cursor").clone().show()
            inside = cursor.find(".salvus-editor-codemirror-cursor-inside")
            inside.css
                'background-color': color
            label = cursor.find(".salvus-editor-codemirror-cursor-label")
            label.css('color':color)
            label.text(name)
            cursor_data = {cursor: cursor, pos:pos}
            @_cursors[id] = cursor_data
        else
            cursor_data.pos = pos

        if not patch_moved_cursor  # only restart cursor fade out if user initiated.
            # first fade the label out
            cursor_data.cursor.find(".salvus-editor-codemirror-cursor-label").stop().show().animate(opacity:1).fadeOut(duration:16000)
            # Then fade the cursor out (a non-active cursor is a waste of space).
            cursor_data.cursor.stop().show().animate(opacity:1).fadeOut(duration:60000)
        #console.log("Draw #{name}'s #{color} cursor at position #{pos.line},#{pos.ch}", cursor_data.cursor)
        @codemirror.addWidget(pos, cursor_data.cursor[0], false)

    _save: (cb) =>
        if @editor.opts.delete_trailing_whitespace
            omit_lines = {}
            for k, x of @other_cursors
                omit_lines[x.line] = true
            @codemirror.delete_trailing_whitespace(omit_lines:omit_lines)
        super(cb)

    _apply_changeObj: (changeObj) =>
        @codemirror.replaceRange(changeObj.text, changeObj.from, changeObj.to)
        if changeObj.next?
            @_apply_changeObj(changeObj.next)

    refresh_soon: (wait) =>
        if not wait?
            wait = 1000
        if @_refresh_soon?
            # We have already set a timer to do a refresh soon.
            #console.log("not refresh_soon since -- We have already set a timer to do a refresh soon.")
            return
        do_refresh = () =>
            delete @_refresh_soon
            for cm in [@codemirror, @codemirror1]
                cm.refresh()
        @_refresh_soon = setTimeout(do_refresh, wait)

    interrupt: () =>
        @close_on_action()

    close_on_action: (element) =>
        # Close popups (e.g., introspection) that are set to be closed when an
        # action, such as "execute", occurs.
        if element?
            if not @_close_on_action_elements?
                @_close_on_action_elements = [element]
            else
                @_close_on_action_elements.push(element)
        else if @_close_on_action_elements?
            for e in @_close_on_action_elements
                e.remove()
            @_close_on_action_elements = []

{ MARKERS, FLAGS, ACTION_FLAGS } = diffsync

class SynchronizedWorksheet extends SynchronizedDocument
    constructor: (@editor, @opts) ->
        # these two lines are assumed, at least by the history browser
        @codemirror  = @editor.codemirror
        @codemirror1 = @editor.codemirror1

        if @opts.history_browser
            return

        opts0 =
            cursor_interval : @opts.cursor_interval
            sync_interval   : @opts.sync_interval
        super @editor, opts0, () =>
            @process_sage_updates(caller:"constructor")

        @init_worksheet_buttons()

        @on 'sync', () =>
            #console.log("sync")
            @process_sage_update_queue()

        @editor.on 'show', (height) =>
            @process_sage_updates(caller:"show")
            w = @cm_lines().width()
            for cm in @codemirrors()
                for mark in cm.getAllMarks()
                    elt = @elt_at_mark(mark)
                    if elt?
                        if elt.hasClass('sagews-output')
                            elt.css('width', (w-25) + 'px')
                        else if elt.hasClass('sagews-input')
                            elt.css('width', w + 'px')

        v = [@codemirror, @codemirror1]
        v[0].name = '0'; v[1].name = '1'
        for cm in v
            cm.on 'beforeChange', (instance, changeObj) =>
                #console.log("beforeChange (#{instance.name}): #{misc.to_json(changeObj)}")
                # Set the evaluated flag to false for the cell that contains the text
                # that just changed (if applicable)
                if changeObj.origin? and changeObj.origin != 'setValue'
                    line = changeObj.from.line
                    mark = @find_input_mark(line)
                    if mark?
                        @remove_cell_flag(mark, FLAGS.this_session)

                if changeObj.origin == 'paste'
                    changeObj.cancel()
                    # WARNING: The Codemirror manual says "Note: you may not do anything
                    # from a "beforeChange" handler that would cause changes to the
                    # document or its visualization."  I think this is OK below though
                    # since we just canceled the change.
                    @remove_cell_flags_from_changeObj(changeObj, ACTION_FLAGS)
                    @_apply_changeObj(changeObj)
                    @process_sage_updates(caller:"paste")
                    @sync()

            cm.sage_update_queue = []
            cm.on 'change', (instance, changeObj) =>
                if changeObj.origin != '+input' and (instance.name == '0' or @editor._split_view)
                    start = changeObj.from.line
                    stop  = changeObj.to.line + changeObj.text.length
                    if not @_update_queue_start? or start < @_update_queue_start
                        @_update_queue_start = start
                    if not @_update_queue_stop? or stop > @_update_queue_stop
                        @_update_queue_stop = stop

                #if @editor._split_view
                    # TODO: make faster by using change object to determine line range to consider!
                #    @process_sage_updates
                #        cm            : instance
                #        ignore_output : true
                #        caller: "change"

    process_sage_update_queue: () =>
        if @_update_queue_start?
            @process_sage_updates
                start  : @_update_queue_start
                stop   : @_update_queue_stop
                caller : 'queue'
            @_update_queue_start = undefined
            @_update_queue_stop  = undefined

    init_worksheet_buttons: () =>
        buttons = @element.find(".salvus-editor-codemirror-worksheet-buttons")
        buttons.show()
        buttons.find("a").tooltip(delay:{ show: 500, hide: 100 })
        buttons.find("a[href=#execute]").click () =>
            @action(execute:true, advance:true)
            return false
        buttons.find("a[href=#toggle-input]").click () =>
            @action(execute:false, toggle_input:true)
            return false
        buttons.find("a[href=#toggle-output]").click () =>
            @action(execute:false, toggle_output:true)
            return false
        buttons.find("a[href=#delete-output]").click () =>
            @action(execute:false, delete_output:true)
            return false
        buttons.find("a[href=#tab]").click () =>
            @editor.press_tab_key(@editor.codemirror_with_last_focus)
            return false
        interrupt_button = buttons.find("a[href=#interrupt]").click () =>
            interrupt_button.find("i").addClass('fa-spin')
            @interrupt
                maxtime : 15
                cb : (err) =>
                    interrupt_button.find("i").removeClass('fa-spin')
                    if err
                        alert_message(type:"error", message:"Unable to interrupt Sage worksheet; you might try restarting the worksheet instead.")
            return false
        kill_button = buttons.find("a[href=#kill]").click () =>
            kill_button.find("i").addClass('fa-spin')
            @kill
                restart : true
                cb      : (err) =>
                    kill_button.find("i").removeClass('fa-spin')
                    if err
                        alert_message(type:"error", message:"Unable to restart Sage worksheet (maybe system is heavily loaded or Sage is broken)")
            return false

    _is_dangerous_undo_step: (cm, changes) =>
        for c in changes
            if c.from.line == c.to.line
                line = cm.getLine(c.from.line)
                if line? and line.length > 0 and (line[0] == MARKERS.output or line[0] == MARKERS.cell)
                    return true
            for t in c.text
                if MARKERS.output in t or MARKERS.cell in t
                    return true
        return false

    on_undo: (cm, changeObj) =>
        u = cm.getHistory().undone
        if u.length > 0 and @_is_dangerous_undo_step(cm, u[u.length-1].changes)
            cm.undo()

    on_redo: (cm, changeObj) =>
        u = cm.getHistory().done
        if u.length > 0 and @_is_dangerous_undo_step(cm, u[u.length-1].changes)
            cm.redo()

    interrupt: (opts={}) =>
        opts = defaults opts,
            maxtime : 15
            cb      : undefined
        @close_on_action()
        t = misc.walltime()
        async.series([
            (cb) =>
                @send_signal
                    signal : 2
                    cb     : cb
            (cb) =>
                @start
                    maxtime : opts.maxtime - misc.walltime(t)
                    cb      : cb
        ], (err) => opts.cb?(err))

    kill: (opts={}) =>
        opts = defaults opts,
            restart : false
            maxtime : 60
            cb      : undefined
        t = misc.walltime()
        @close_on_action()
        # Set any running cells to not running.
        for cm in [@codemirror, @codemirror1]
            for marker in cm.getAllMarks()
                if marker.type == MARKERS.cell
                    for flag in ACTION_FLAGS
                        @remove_cell_flag(marker, flag)
        @process_sage_updates(caller:"kill")
        async.series([
            (cb) =>
                @send_signal
                    signal : 3
                    cb     : cb
            (cb) =>
                setTimeout(cb, 500)
            (cb) =>
                @send_signal
                    signal : 9
                    cb     : cb
            (cb) =>
                if opts.restart
                    @start
                        maxtime : opts.maxtime - misc.walltime(t)
                        cb      : cb
                else
                    cb()
        ], (err) => opts.cb?(err))

    # ensure that the sage process is working and responding to compute requests by doing an introspection.
    start: (opts={}) =>
        opts = defaults opts,
            maxtime : 60        # (roughly) maximum amount of time to try to restart
            cb      : undefined

        if opts.maxtime <= 0
            opts.cb?("timed out trying to start Sage worksheet - system may be heavily loaded or Sage is broken.")
            return

        t = misc.walltime()
        @introspect_line
            line     : "open?"
            timeout  : 10   # give it 10 seconds max each time to work
            preparse : false
            cb       : (err) =>
                if not err
                    # success
                    opts.cb?()
                else
                    # try again
                    @start
                        maxtime : opts.maxtime - misc.walltime(t)
                        cb      : opts.cb

    send_signal: (opts) =>
        opts = defaults opts,
            signal : 2
            cb     : undefined
        if not @session_uuid?
            opts.cb?("session_uuid must be set before sending a signal")
            return
        @call
            message: message.codemirror_send_signal
                signal : opts.signal
                session_uuid : @session_uuid
            cb : (err) =>
                @sync()
                setTimeout( (() => @sync()), 50 )
                opts.cb?(err)

    introspect: () =>
        if @opts.history_browser
            return
        # TODO: obviously this wouldn't work in both sides of split worksheet.
        cm = @focused_codemirror()
        pos  = cm.getCursor()
        line = cm.getLine(pos.line).slice(0, pos.ch)
        if pos.ch == 0 or line[pos.ch-1] in ")]}'\"\t "
            if @editor.opts.spaces_instead_of_tabs
                cm.tab_as_space()
            else
                CodeMirror.commands.defaultTab(cm)
            return
        @introspect_line
            line : line
            cb   : (err, mesg) =>
                if err
                    alert_message(type:"error", message:"Unable to introspect -- #{err}")
                else if mesg.event == "error"
                    alert_message(type:"error", message:"Unable to introspect -- #{mesg.error}")
                else
                    from = {line:pos.line, ch:pos.ch - mesg.target.length}
                    elt = undefined
                    switch mesg.event
                        when 'introspect_completions'
                            cm.showCompletions
                                from             : from
                                to               : pos
                                completions      : mesg.completions
                                target           : mesg.target
                                completions_size : @editor.opts.completions_size

                        when 'introspect_docstring'
                            elt = cm.showIntrospect
                                from      : from
                                content   : mesg.docstring
                                target    : mesg.target
                                type      : "docstring"

                        when 'introspect_source_code'
                            elt = cm.showIntrospect
                                from      : from
                                content   : mesg.source_code
                                target    : mesg.target
                                type      : "source-code"

                        else
                            console.log("BUG -- introspect_line -- unknown event #{mesg.event}")
                    if elt?
                        @close_on_action(elt)

    elt_at_mark: (mark) =>
        elt = mark.replacedWith
        if elt?
            return $(elt)

    cm_wrapper: () =>
        if @_cm_wrapper?
            return @_cm_wrapper
        return @_cm_wrapper = $(@codemirror.getWrapperElement())

    cm_lines: () =>
        if @_cm_lines?
            return @_cm_lines
        return @_cm_lines = @cm_wrapper().find(".CodeMirror-lines")

    pad_bottom_with_newlines: (n) =>
        if @opts.history_browser
            return
        cm = @codemirror
        m = cm.lineCount()
        if m <= 13  # don't bother until worksheet gets big
            return
        j = m-1
        while j >= 0 and j >= m-n and cm.getLine(j).length == 0
            j -= 1
        k = n - (m - (j + 1))
        if k > 0
            cursor = cm.getCursor()
            cm.replaceRange(Array(k+1).join('\n'), {line:m+1, ch:0} )
            cm.setCursor(cursor)

    # change the codemirror editor to reflect the proper sagews worksheet markup.
    process_sage_updates: (opts={}) =>
        opts = defaults opts,
            start         : undefined    # process starting at this line (0-based); 0 if not given
            stop          : undefined    # end at this line (0-based); last line if not given
            cm            : undefined    # only markup changes, etc., using the given editor (uses all visible ones by default)
            pad_bottom    : 10           # ensure there are this many blank lines at bottom of document
            caller        : undefined
        # For each line in the editor (or starting at line start), check if the line
        # starts with a cell or output marker and is not already marked.
        # If not marked, mark it appropriately, and possibly process any
        # changes to that line.
        ##tm = misc.mswalltime()
        if opts.pad_bottom
            @pad_bottom_with_newlines(opts.pad_bottom)
        if not opts.cm?
            @_process_sage_updates(@editor.codemirror, opts.start, opts.stop)
            if @editor._split_view
                @_process_sage_updates(@editor.codemirror1, opts.start, opts.stop)
        else
            @_process_sage_updates(opts.cm, opts.start, opts.stop)
        ##console.log("process_sage_updates(opts=#{misc.to_json({caller:opts.caller, start:opts.start, stop:opts.stop})}): time=#{misc.mswalltime(tm)}ms")

    _process_sage_updates: (cm, start, stop) =>

        if not start?
            start = 0
        if not stop?
            stop = cm.lineCount()-1

        for line in [start..stop]
            x = cm.getLine(line)
            #console.log("line=#{line}: '#{x}'")
            if not x?
                continue

            if x[0] == MARKERS.cell
                marks = cm.findMarksAt({line:line, ch:1})
                if not marks? or marks.length == 0
                    @mark_cell_start(cm, line)
                else
                    first = true
                    for mark in marks
                        if not first # there should only be one mark
                            mark.clear()
                            continue
                        first = false
                        # The mark should only span one line:
                        #   insertions when applying a patch can unfortunately mess this up,
                        #   so we have to re-do any that accidentally span multiple lines.
                        m = mark.find()
                        if m.from.line != m.to.line
                            mark.clear()
                            @mark_cell_start(cm, line)
                flagstring = x.slice(37, x.length-1)
                mark = cm.findMarksAt({line:line, ch:1})[0]
                # It's possible mark isn't defined above, in case of some weird file corruption (say
                # intentionally by the user).  That's why we have "mark?" in the condition below.
                if mark? and flagstring != mark.flagstring
                    if not mark.flagstring?
                        mark.flagstring = ''
                    # only do something if the flagstring changed.
                    if not @opts.history_browser
                        elt = @elt_at_mark(mark)
                        if FLAGS.execute in flagstring
                            elt.data('execute',FLAGS.execute)
                            @set_input_state(elt:elt, run_state:'execute')
                        else if FLAGS.running in flagstring
                            elt.data('execute',FLAGS.running)
                            @set_input_state(elt:elt, run_state:'running')
                        else
                            # code is not running
                            elt.data('execute','done')
                            @set_input_state(elt:elt, run_state:'done')
                        # set marker of whether or not this cell was evaluated during this session
                        if FLAGS.this_session in flagstring
                            @set_input_state(elt:elt, eval_state:true)
                        else
                            @set_input_state(elt:elt, eval_state:false)

                    if FLAGS.hide_input in flagstring and FLAGS.hide_input not in mark.flagstring
                        @hide_input(line)
                    else if FLAGS.hide_input in mark.flagstring and FLAGS.hide_input not in flagstring
                        @show_input(line)

                    if FLAGS.hide_output in flagstring and FLAGS.hide_output not in mark.flagstring
                        @hide_output(line)
                    else if FLAGS.hide_output in mark.flagstring and FLAGS.hide_output not in flagstring
                        @show_output(line)

                    mark.flagstring = flagstring

            else
                if x[0] == MARKERS.output
                    marks = cm.findMarksAt({line:line, ch:1})
                    if marks.length == 0
                        @mark_output_line(cm, line)
                    mark = cm.findMarksAt({line:line, ch:1})[0]
                    if mark?
                        uuid = cm.getRange({line:line,ch:1}, {line:line,ch:37})
                        if misc.is_valid_uuid_string(uuid)
                            if mark.uuid != uuid # uuid changed -- completely new output
                                mark.processed = 38
                                mark.uuid = uuid
                                output = @elt_at_mark(mark)
                                output.html('')
                            if mark.processed < x.length-1
                                # new output to process
                                t = x.slice(mark.processed, x.length-1)
                                for s in t.split(MARKERS.output)
                                    if s.length > 0
                                        output = @elt_at_mark(mark)
                                        # appearance of output shows output (bad design?)
                                        output.removeClass('sagews-output-hide')
                                        try
                                            @process_output_mesg(mesg:JSON.parse(s), element:output)
                                            mark.processed += 1 + s.length
                                        catch e
                                            console.log(e.stack)
                                            log("BUG: error rendering output: '#{s}' -- #{e}")
                                            break
                                    else
                                        mark.processed += 1


                else if x.indexOf(MARKERS.output) != -1
                    #console.log("correcting merge/paste issue with output marker line (line=#{line})")
                    ch = x.indexOf(MARKERS.output)
                    cm.replaceRange('\n', {line:line, ch:ch})
                    @process_sage_updates(start:line, stop:line+2, caller:"fix output")
                    return

                else if x.indexOf(MARKERS.cell) != -1
                    #console.log("correcting merge/paste issue with cell marker (line=#{line})")
                    ch = x.indexOf(MARKERS.cell)
                    cm.replaceRange('\n', {line:line, ch:ch})
                    @process_sage_updates(start:line, stop:line+2, caller:"fix input")
                    return

    ##################################################################################
    # Toggle visibility of input/output portions of cells -
    #    This is purely a client-side display function; it doesn't change
    #    the document or cause any sync to happen!
    ##################################################################################

    set_input_state: (opts) =>
        opts = defaults opts,
            elt        : undefined
            line       : undefined
            eval_state : undefined    # undefined, true, false
            run_state  : undefined    # undefined, 'execute', 'running', 'done'
        if opts.elt?
            elt = opts.elt
        else if opts.line?
            mark = cm.findMarksAt({line:opts.line, ch:1})[0]
            if not mark?
                return
            elt = @elt_at_mark(mark)
        if opts.eval_state?
            e = elt.find(".sagews-input-eval-state")
            if opts.eval_state
                e.addClass('sagews-input-evaluated').removeClass('sagews-input-unevaluated')
            else
                e.addClass('sagews-input-unevaluated').removeClass('sagews-input-evaluated')
        if opts.run_state?
            e = elt.find(".sagews-input-run-state")
            if opts.run_state == 'execute'
                e.addClass('sagews-input-execute').removeClass('sagews-input-running').addClass('blink')
            else if opts.run_state == 'running'
                e.addClass('sagews-input-running').removeClass('sagews-input-execute').addClass('blink')
            else if opts.run_state == 'done'
                e.removeClass('sagews-input-execute').removeClass('sagews-input-running').removeClass('blink')


    # hide_input: hide input part of cell that has start marker at the given line.
    hide_input: (line) =>
        end = line+1
        cm = @codemirror
        while end < cm.lineCount()
            c = cm.getLine(end)[0]
            if c == MARKERS.cell or c == MARKERS.output
                break
            end += 1

        line += 1

        #hide = $("<div>")
        opts =
            shared         : true
            inclusiveLeft  : true
            inclusiveRight : true
            atomic         : true
            #replacedWith   : hide[0]
            collapsed      : true
        marker = cm.markText({line:line, ch:0}, {line:end-1, ch:cm.getLine(end-1).length}, opts)
        marker.type = 'hide_input'
        for c in @codemirrors()
            c.refresh()

    show_input: (line) =>
        for cm in [@codemirror, @codemirror1]
            for marker in cm.findMarksAt({line:line+1, ch:0})
                if marker.type == 'hide_input'
                    marker.clear()

    hide_output: (line) =>
        mark = @find_output_mark(line)
        if mark?
            @elt_at_mark(mark).addClass('sagews-output-hide')

    show_output: (line) =>
        mark = @find_output_mark(line)
        if mark?
            @elt_at_mark(mark).removeClass('sagews-output-hide')

    execute_code: (opts) ->
        opts = defaults opts,
            code     : required
            cb       : undefined
            data     : undefined
            preparse : true
            uuid     : undefined

        if opts.uuid?
            uuid = opts.uuid
        else
            uuid = misc.uuid()

        if opts.cb?
            salvus_client.execute_callbacks[uuid] = opts.cb

        @call
            multi_response : true
            message        : message.codemirror_execute_code
                session_uuid : @session_uuid
                id           : uuid
                code         : opts.code
                data         : opts.data
                preparse     : opts.preparse

        return uuid

    interact: (output, desc) =>
        # Create and insert DOM objects corresponding to the interact
        elt = $("<div class='sagews-output-interact'>")
        interact_elt = $("<span>")
        elt.append(interact_elt)
        output.append(elt)

        # Call jQuery plugin to make it all happen.
        interact_elt.sage_interact(desc:desc, execute_code:@execute_code, process_output_mesg:@process_output_mesg)

    jump_to_output_matching_jquery_selector: (selector) =>
        cm = @focused_codemirror()
        for x in cm.getAllMarks()
            t = $(x.replacedWith).find(selector)
            if t.length > 0
                cm.scrollIntoView(x.find().from)
                return

    process_html_output: (e) =>
        e.find("table").addClass('table')   # makes bootstrap tables look MUCH nicer
        a = e.find('a')
        a.attr("target","_blank") # make all links open in a new tab
        that = @
        for x in a
            y = $(x)
            if y.attr('href')?[0] == '#'  # target is internal anchor to id
                y.click (t) ->
                    that.jump_to_output_matching_jquery_selector($(t.target).attr('href'))
                    return false

    process_output_mesg: (opts) =>
        opts = defaults opts,
            mesg    : required
            element : required
            mark     : undefined
        mesg = opts.mesg
        output = opts.element
        # mesg = object
        # output = jQuery wrapped element

        if mesg.clear? and mesg.clear
            output.empty()

        if mesg.stdout?
            output.append($("<span class='sagews-output-stdout'>").text(mesg.stdout))

        if mesg.stderr?
            output.append($("<span class='sagews-output-stderr'>").text(mesg.stderr))

        if mesg.html?
            e = $("<span class='sagews-output-html'>").html(mesg.html).mathjax()
            output.append(e)
            @process_html_output(e)

        if mesg.interact?
            @interact(output, mesg.interact)

        if mesg.md?
            # markdown
            x = misc_page.markdown_to_html(mesg.md)
            t = $('<span class="sagews-output-md">').html(x.s)
            if x.has_mathjax
                t.mathjax()
            output.append(t)
            @process_html_output(t)

        if mesg.tex?
            # latex
            val = mesg.tex
            elt = $("<div class='sagews-output-tex'>")
            arg = {tex:val.tex}
            if val.display
                arg.display = true
            else
                arg.inline = true
            output.append(elt.mathjax(arg))

        if mesg.file?
            val = mesg.file
            if not val.show? or val.show
                if val.url?
                    target = val.url
                else
                    target = "#{window.salvus_base_url}/blobs/#{val.filename}?uuid=#{val.uuid}"
                switch misc.filename_extension(val.filename)
                    # TODO: harden DOM creation below?

                    when 'webm'
                        video = $("<video src='#{target}' class='sagews-output-video' preload controls loop>")
                        output.append(video)

                    when 'sage3d'
                        elt = $("<span class='salvus-3d-container'></span>")
<<<<<<< HEAD
=======
                        elt.data('uuid',val.uuid)
>>>>>>> 5581bc90
                        output.append(elt)
                        render_3d_scene
                            url     : target
                            element : elt
<<<<<<< HEAD
                            cb      : (err) =>
                                if err
                                    # TODO: red?
                                    elt.append($("<div>").text("error rendering 3d scene -- #{err}"))
=======
                            cb      : (err, obj) =>
                                if err
                                    # TODO: red?
                                    elt.append($("<div>").text("error rendering 3d scene -- #{err}"))
                                else
                                    elt.data('width', obj.opts.width / $(window).width())

>>>>>>> 5581bc90

                    when 'svg', 'png', 'gif', 'jpg'
                        img = $("<img src='#{target}' class='sagews-output-image'>")
                        output.append(img)

                        if mesg.events?
                            img.css(cursor:'crosshair')
                            location = (e) ->
                                offset = img.offset()
                                x = (e.pageX - offset.left) /img.width()
                                y = (e.pageY - offset.top) /img.height()
                                return [x,y]

                            exec = (code) =>
                                @execute_code
                                    code     :code
                                    preparse : true
                                    cb       : (mesg) =>
                                        delete mesg.done
                                        @process_output_mesg
                                            mesg    : mesg
                                            element : output

                            for event, function_name of mesg.events
                                img.data("salvus-events-#{event}", function_name)
                                switch event
                                    when 'click'
                                        img.click (e) =>
                                            p = location(e)
                                            exec("#{img.data('salvus-events-click')}('click',(#{p}))")
                                    when 'mousemove'
                                        ignore_mouse_move = undefined
                                        last_pos = undefined
                                        img.mousemove (e) =>
                                            if ignore_mouse_move?
                                                return
                                            ignore_mouse_move = true
                                            setTimeout( ( () => ignore_mouse_move=undefined ), 100 )
                                            p = location(e)
                                            if last_pos? and p[0] == last_pos[0] and p[1] == last_pos[1]
                                                return
                                            last_pos = p
                                            exec("#{img.data('salvus-events-mousemove')}('mousemove',(#{p}))")
                                    else
                                        console.log("unknown or unimplemented event -- #{event}")

                    else
                        output.append($("<a href='#{target}' class='sagews-output-link' target='_new'>#{val.filename} (this temporary link expires in a minute)</a> "))

        if mesg.javascript? and @editor.opts.allow_javascript_eval
            (() =>
             cell      = new Cell(output : opts.element)
             worksheet = new Worksheet(@)
             print     = (s...) -> opts.element.append($("<div></div>").text("#{s.join(' ')}"))

             code = mesg.javascript.code
             if mesg.javascript.coffeescript
                 code = CoffeeScript.compile(code)
             if mesg.obj?
                 obj  = JSON.parse(mesg.obj)

             # The eval below is an intentional cross-site scripting vulnerability in the fundamental design of Salvus.
             # Note that there is an allow_javascript document option, which (at some point) users
             # will be able to set.  There is one more instance of eval below in _receive_broadcast.
             eval(code)
            )()

        if mesg.done? and mesg.done
            output.removeClass('sagews-output-running')
            output.addClass('sagews-output-done')

        @refresh_soon()

    _receive_broadcast: (mesg) =>
        switch mesg.mesg.event
            when 'execute_javascript'
                if @editor.opts.allow_javascript_eval
                    mesg = mesg.mesg
                    (() =>
                         worksheet = new Worksheet(@)
                         cell      = new Cell(cell_id : mesg.cell_id)
                         print     = (s...) -> console.log("#{s.join(' ')}") # doesn't make sense, but better than printing to printer...
                         code = mesg.code
                         if mesg.coffeescript
                             code = CoffeeScript.compile(code)
                         obj = JSON.parse(mesg.obj)
                         eval(code)
                    )()


    mark_cell_start: (cm, line) =>
        # Assuming the proper text is in the document for a new cell at this line,
        # mark it as such. This hides control codes and places a cell separation
        # element, which may be clicked to create a new cell.
        if line >= cm.lineCount()-1
            # If at bottom, insert blank lines.
            cm.replaceRange("\n\n\n", {line:line+1, ch:0})
        x   = cm.getLine(line)
        end = x.indexOf(MARKERS.cell, 1)
        input = cell_start_template.clone()

        input.click () =>
            f = () =>
                @insert_new_cell(mark.find().from.line)
            if IS_MOBILE
                # It is way too easy to accidentally click on the insert new cell line on mobile.
                bootbox.confirm "Create new cell?", (result) =>
                    if result
                        f()
                    else # what the user really wants...
                        cm.focus()
                        cm.setCursor({line:mark.find().from.line+1, ch:0})
            else
                f()
            return false

        opts =
            shared         : false
            inclusiveLeft  : false
            inclusiveRight : true
            atomic         : true
            replacedWith   : input[0]
        mark = cm.markText({line:line, ch:0}, {line:line, ch:end+1}, opts)
        mark.type = MARKERS.cell
        return mark

    mark_output_line: (cm, line) =>
        # Assuming the proper text is in the document for output to be displayed at this line,
        # mark it as such.  This hides control codes and creates a div into which output will
        # be placed as it appears.

        # WARNING: Having a max-height that is SMALLER than the containing codemirror editor was *critical*
        # before Codemirror 3.14, due to a bug.
        output = output_template.clone().css
            width        : (@cm_lines().width()-25) + 'px'
            #'max-height' : (.9*@cm_wrapper().height()) + 'px'


        if cm.lineCount() < line + 2
            cm.replaceRange('\n', {line:line+1,ch:0})
        start = {line:line, ch:0}
        end = {line:line, ch:cm.getLine(line).length}
        opts =
            shared         : false
            inclusiveLeft  : false
            inclusiveRight : true
            atomic         : true
            replacedWith   : output[0]
        mark = cm.markText(start, end, opts)
        # mark.processed stores how much of the output line we
        # have processed  [marker]36-char-uuid[marker]
        mark.processed = 38
        mark.uuid = cm.getRange({line:line, ch:1}, {line:line, ch:37})
        mark.type = MARKERS.output

        # Double click output to toggle input
        output.dblclick () =>
            @action(pos:{line:mark.find().from.line-1, ch:0}, toggle_input:true)

        return mark

    find_output_line: (line) =>
        # Given a line number in the editor, return the nearest (greater or equal) line number that
        # is an output line, or undefined if there is no output line before the next cell.
        cm = @focused_codemirror()
        if cm.getLine(line)[0] == MARKERS.output
            return line
        line += 1
        while line < cm.lineCount() - 1
            x = cm.getLine(line)
            if x.length > 0
                if x[0] == MARKERS.output
                    return line
                if x[0] == MARKERS.cell
                    return undefined
            line += 1
        return undefined

    find_output_mark: (line) =>
        # Same as find_output_line, but returns the actual mark (or undefined).
        n = @find_output_line(line)
        if n?
            for mark in @focused_codemirror().findMarksAt({line:n, ch:0})
                if mark.type == MARKERS.output
                    return mark
        return undefined

    # Returns start and end lines of the current input block (if line is undefined),
    # or of the block that contains the given line number.
    current_input_block: (line) =>
        cm = @focused_codemirror()
        if not line?
            line = cm.getCursor().line

        start = line
        end   = line
        while start > 0
            x = cm.getLine(start)
            if x.length > 0 and x[0] == MARKERS.cell
                break
            start -= 1
        while end < cm.lineCount()-1
            x = cm.getLine(end)
            if x.length > 0 and x[0] == MARKERS.cell
                end -= 1
                break
            end += 1
        return {start:start, end:end}

    find_input_mark: (line) =>
        # Input mark containing the given line, or undefined
        if line?
            cm = @focused_codemirror()
            if not cm?
                return
            while line >= 0
                for mark in cm.findMarksAt({line:line, ch:0})
                    if mark.type == MARKERS.cell
                        return mark
                line -= 1
        return

    action: (opts={}) =>
        opts = defaults opts,
            pos     : undefined # if given, use this pos; otherwise, use where cursor is or all cells in selection
            advance : false
            split   : false # split cell at cursor (selection is ignored)
            execute : false # if false, do whatever else we would do, but don't actually execute code.
            toggle_input  : false  # if true; toggle whether input is displayed; ranges all toggle same as first
            toggle_output : false  # if true; toggle whether output is displayed; ranges all toggle same as first
            delete_output : false  # if true; delete all the the output in the range
            cm      : @focused_codemirror()
        if opts.pos?
            pos = opts.pos
        else
            if opts.cm.somethingSelected() and not opts.split
                opts.advance = false
                start = opts.cm.getCursor('start').line
                end   = opts.cm.getCursor('end').line
                # Expand both ends of the selection to contain cell containing cursor
                start = @current_input_block(start).start
                end   = @current_input_block(end).end

                # These @_toggle attributes are used to ensure that we toggle all the input and output
                # view states so they end up the same.
                @_toggle_input_range  = 'wait'
                @_toggle_output_range = 'wait'

                # For each line in the range, check if it is the beginning of a cell; if so do the action on it.
                for line in [start..end]  # include end
                    x = opts.cm.getLine(line)
                    if x? and x[0] == MARKERS.cell
                        opts.pos = {line:line, ch:0}
                        @action(opts)

                delete @_toggle_input_range
                delete @_toggle_output_range
                return
            else
                pos = opts.cm.getCursor()

        @close_on_action()  # close introspect popups

        if opts.split
            @split_cell_at(pos)
            if opts.execute
                opts.split = false
                opts.advance = false
                opts.cm.setCursor(line:pos.line, ch:0)
                @action(opts)
                @move_cursor_to_next_cell()
                @action(opts)
            else
                @sync()
            return

        if opts.delete_output
            n = @find_output_line(pos.line)
            if n?
                #opts.cm.removeLine(n)
                opts.cm.replaceRange('',{line:n,ch:0},{line:n+1,ch:0})
                @sync()
            return

        block = @current_input_block(pos.line)

        # create or get cell start mark
        {marker, created} = @cell_start_marker(block.start)
        if created  # we added a new line when creating start marker
            block.end += 1

        if opts.toggle_input
            if FLAGS.hide_input in @get_cell_flagstring(marker)
                # input is currently hidden
                if @_toggle_input_range != 'hide'
                    @remove_cell_flag(marker, FLAGS.hide_input)   # show input
                if @_toggle_input_range == 'wait'
                    @_toggle_input_range = 'show'
            else
                # input is currently shown
                if @_toggle_input_range != 'show'
                    @set_cell_flag(marker, FLAGS.hide_input)  # hide input
                if @_toggle_input_range == 'wait'
                    @_toggle_input_range = 'hide'

            @sync()

        if opts.toggle_output
            if FLAGS.hide_output in @get_cell_flagstring(marker)
                # output is currently hidden
                if @_toggle_output_range != 'hide'
                    @remove_cell_flag(marker, FLAGS.hide_output)  # show output
                if @_toggle_output_range == 'wait'
                    @_toggle_output_range = 'show'
            else
                if @_toggle_output_range != 'show'
                    @set_cell_flag(marker, FLAGS.hide_output)
                if @_toggle_output_range == 'wait'
                    @_toggle_output_range = 'hide'

            @sync()

        if opts.advance
            block.end = @move_cursor_to_next_cell()

        if opts.execute
            # check for client-side rendering
            start = block.start
            # skip blank lines and the input uuid line:
            while start <= block.end
                s = @focused_codemirror().getLine(start).trim()
                if s.length == 0 or s[0] == MARKERS.cell
                    start += 1
                else
                    # check if it is a mode line.
                    mode_line = s.replace(/\s/g,'').toLowerCase()
                    if mode_line in CLIENT_SIDE_MODE_LINES
                        @set_cell_flag(marker, FLAGS.this_session)
                        @execute_cell_client_side
                            block     : {start:start, end:block.end}
                            mode_line : mode_line
                            marker    : marker
                        return
                    break

            @set_cell_flag(marker, FLAGS.execute)
            # sync (up to a certain number of times) until either computation happens or is acknowledged.
            # Just successfully calling sync could return and mean that a sync started before this computation
            # started had completed.
            wait = 50
            f = () =>
                if FLAGS.execute in @get_cell_flagstring(marker)
                    @sync () =>
                        wait = wait*1.2
                        if wait < 15000
                            setTimeout(f, wait)
            @sync () =>
                setTimeout(f, 50)

    # purely client-side markdown rendering for a markdown block -- an optimization
    execute_cell_client_side: (opts) =>
        opts = defaults opts,
            block     : required
            mode_line : required
            marker    : required
        cm = @focused_codemirror()
        block = opts.block

        # get the input text -- after the mode line
        input = cm.getRange({line:block.start+1,ch:0}, {line:block.end+1,ch:0})
        i = input.indexOf(MARKERS.output)
        if i != -1
            input              = input.slice(0,i)
            has_output_already = true
        else
            has_output_already = false

        # generate new uuid, so that other clients will re-render output.
        output_uuid        = misc.uuid()

        # determine the mode
        i = opts.mode_line.indexOf('(')
        if i == -1
            mode = opts.mode_line.slice(1)
        else
            mode = opts.mode_line.slice(1,i)
        hide = false
        if mode in ['html', 'md'] and opts.mode_line.indexOf('false') == -1
            hide = true

        # create corresponding output line: this is important since it ensures that all clients will *see* the new output too
        mesg = {}
        if mode == 'javascript'
            mesg['javascript'] = {code: input}
        else if mode == 'coffeescript'
            mesg['javascript'] = {coffeescript:true, code:input}
        else
            mesg[mode] = input
        output_line = MARKERS.output + output_uuid + MARKERS.output + misc.to_json(mesg) + MARKERS.output + '\n'
        if has_output_already
            cm.replaceRange(output_line, {line:block.end,ch:0},   {line:block.end+1,ch:0})
        else
            cm.replaceRange(output_line, {line:block.end+1,ch:0}, {line:block.end+1,ch:0})

        # hide input if necessary
        if hide
            @set_cell_flag(opts.marker, FLAGS.hide_input)
        else
            @remove_cell_flag(opts.marker, FLAGS.hide_input)

        # update so that client sees rendering
        @process_sage_updates(start:block.start, stop:block.end+1, caller:"execute_cell_client_side")
        @sync()

    split_cell_at: (pos) =>
        # Split the cell at the given pos.
        @cell_start_marker(pos.line)
        @sync()

    # returns the line number where the previous cell ends
    move_cursor_to_next_cell: () =>
        cm = @focused_codemirror()
        line = cm.getCursor().line + 1
        while line < cm.lineCount()
            x = cm.getLine(line)
            if x.length > 0 and x[0] == MARKERS.cell
                cm.setCursor(line:line+1, ch:0)
                return line-1
            line += 1
        # there is no next cell, so we create one at the last non-whitespace line
        while line > 0 and $.trim(cm.getLine(line)).length == 0
            line -= 1
        @cell_start_marker(line+1)
        cm.setCursor(line:line+2, ch:0)
        return line

    ##########################################
    # Codemirror-based cell manipulation code
    #   This is tightly tied to codemirror, so only makes sense on the client.
    ##########################################
    get_cell_flagstring: (marker) =>
        if not marker?
            return
        pos = marker.find()
        if not pos?
            return ''
        return @focused_codemirror().getRange({line:pos.from.line,ch:37},{line:pos.from.line, ch:pos.to.ch-1})

    set_cell_flagstring: (marker, value) =>
        if not marker?
            return
        pos = marker.find()
        @focused_codemirror().replaceRange(value, {line:pos.from.line,ch:37}, {line:pos.to.line, ch:pos.to.ch-1})

    get_cell_uuid: (marker) =>
        if not marker?
            return
        pos = marker.find()
        if not pos?
            return ''
        return @focused_codemirror().getLine(pos.line).slice(1,38)

    set_cell_flag: (marker, flag) =>
        if not marker?
            return
        s = @get_cell_flagstring(marker)
        if flag not in s
            @set_cell_flagstring(marker, flag + s)

    remove_cell_flag: (marker, flag) =>
        if not marker?
            return
        s = @get_cell_flagstring(marker)
        if flag in s
            s = s.replace(new RegExp(flag, "g"), "")
            @set_cell_flagstring(marker, s)

    insert_new_cell: (line) =>
        pos = {line:line, ch:0}
        @focused_codemirror().replaceRange('\n', pos)
        @focused_codemirror().focus()
        @focused_codemirror().setCursor(pos)
        @cell_start_marker(line)
        @process_sage_updates(start:line, stop:line+1, caller:"insert_new_cell")
        @sync()

    cell_start_marker: (line) =>
        cm = @focused_codemirror()
        x = cm.findMarksAt(line:line, ch:1)
        if x.length > 0 and x[0].type == MARKERS.cell
            # already properly marked
            return {marker:x[0], created:false}
        if cm.lineCount() < line + 2
            cm.replaceRange('\n',{line:line+1,ch:0})
        uuid = misc.uuid()
        cm.replaceRange(MARKERS.cell + uuid + MARKERS.cell + '\n', {line:line, ch:0})
        @process_sage_updates(start:line, stop:line+1, caller:"cell_start_marker")
        return {marker:@mark_cell_start(cm, line), created:true}

    remove_cell_flags_from_changeObj: (changeObj, flags) =>
        # Remove cell flags from *contiguous* text in the changeObj.
        # This is useful for cut/copy/paste, but useless for
        # diffsync (where we would not use it anyways).
        # This function modifies changeObj in place.
        @remove_cell_flags_from_text(changeObj.text, flags)
        if changeObj.next?
            @remove_cell_flags_from_changeObj(changeObj.next, flags)

    remove_cell_flags_from_text: (text, flags) =>
        # !! The input "text" is an array of strings, one for each line;
        # this function modifies this array in place.
        # Replace all lines of the form
        #    [MARKERS.cell][36-character uuid][flags][MARKERS.cell]
        # by
        #    [MARKERS.cell][uuid][flags2][MARKERS.cell]
        # where flags2 has the flags in the second argument (an array) removed,
        # or all flags removed if the second argument is undefined
        for i in [0...text.length]
            s = text[i]
            if s.length >= 38 and s[0] == MARKERS.cell
                if flags?
                    text[i] = s.slice(0,37) + (x for x in s.slice(37,s.length-1) when x not in flags) + MARKERS.cell
                else
                    text[i] = s.slice(0,37) + MARKERS.cell

    output_elements: () =>
        window.s = @
        cm = @editor.codemirror
        v = []
        for line in [0...cm.lineCount()]
            marks = cm.findMarksAt({line:line, ch:1})
            if not marks? or marks.length == 0
                continue
            for mark in marks
                elt = mark.replacedWith
                if elt?
                    elt = $(elt)
                    if elt.hasClass('sagews-output')
                        v.push(elt)
        return v

    print_to_pdf_data: () =>
        data = {}
        sage3d = data.sage3d = {}

        # Useful extra data about 3d plots (a png data url)
        for elt in @output_elements()
            for e in elt.find(".salvus-3d-container")
                f = $(e)
                scene = $(e).data('salvus-threejs')
                scene.set_static_renderer()
                data_url  = scene.static_image
                if data_url?
                    uuid = f.data('uuid')
                    if not sage3d[uuid]?
                        sage3d[uuid] = []
                    sage3d[uuid].push({'data-url':data_url, 'width':f.data('width')})

        if misc.len(sage3d) == 0
            return undefined

        return data

class Cell
    constructor : (opts) ->
        @opts = defaults opts,
            output  : undefined # jquery wrapped output area
            cell_id : undefined
        @output = opts.output
        @cell_id = opts.cell_id

class Worksheet
    constructor : (@worksheet) ->
        @project_page = @worksheet.editor.editor.project_page
        @editor = @worksheet.editor.editor

    execute_code: (opts) =>
        if typeof opts == "string"
            opts = {code:opts}
        @worksheet.execute_code(opts)

    interrupt: () =>
        @worksheet.interrupt()

    kill: () =>
        @worksheet.kill()

    set_interact_var : (opts) =>
        elt = @worksheet.element.find("#" + opts.id)
        if elt.length == 0
            log("BUG: Attempt to set var of interact with id #{opts.id} failed since no such interact known.")
        else
            i = elt.data('interact')
            if not i?
                log("BUG: interact with id #{opts.id} doesn't have corresponding data object set.", elt)
            else
                i.set_interact_var(opts)

    del_interact_var : (opts) =>
        elt = @worksheet.element.find("#" + opts.id)
        if elt.length == 0
            log("BUG: Attempt to del var of interact with id #{opts.id} failed since no such interact known.")
        else
            i = elt.data('interact')
            if not i?
                log("BUG: interact with id #{opts.id} doesn't have corresponding data object del.", elt)
            else
                i.del_interact_var(opts.name)

################################
exports.SynchronizedDocument = SynchronizedDocument
exports.SynchronizedWorksheet = SynchronizedWorksheet<|MERGE_RESOLUTION|>--- conflicted
+++ resolved
@@ -1575,28 +1575,17 @@
 
                     when 'sage3d'
                         elt = $("<span class='salvus-3d-container'></span>")
-<<<<<<< HEAD
-=======
                         elt.data('uuid',val.uuid)
->>>>>>> 5581bc90
                         output.append(elt)
                         render_3d_scene
                             url     : target
                             element : elt
-<<<<<<< HEAD
-                            cb      : (err) =>
-                                if err
-                                    # TODO: red?
-                                    elt.append($("<div>").text("error rendering 3d scene -- #{err}"))
-=======
                             cb      : (err, obj) =>
                                 if err
                                     # TODO: red?
                                     elt.append($("<div>").text("error rendering 3d scene -- #{err}"))
                                 else
                                     elt.data('width', obj.opts.width / $(window).width())
-
->>>>>>> 5581bc90
 
                     when 'svg', 'png', 'gif', 'jpg'
                         img = $("<img src='#{target}' class='sagews-output-image'>")
@@ -2123,7 +2112,6 @@
                     text[i] = s.slice(0,37) + MARKERS.cell
 
     output_elements: () =>
-        window.s = @
         cm = @editor.codemirror
         v = []
         for line in [0...cm.lineCount()]

##################################################
# This is a template for the file static/index.js
# List .coffee files on each line.   This is built by
# salvus/salvus/gen_page.   Each coffeescript file
# is automatically compiled, and wrapped as a
# modules with its name, which can be require'd.
##################################################
flux.coffee
feature.coffee

buttonbar.coffee
misc_page.coffee
wizard.coffee
flux.coffee

salvus_client.coffee

top_navbar.coffee

alerts.coffee

3d.coffee
d3.coffee

console.coffee

account.coffee

# syncstring.coffee  # DEPRECATED

syncdoc.coffee
syncdb.coffee

tasks.coffee

archive.coffee

course.coffee

jupyter.coffee

editor.coffee


interact.coffee
r_misc.cjsx

dropbox.coffee
project.coffee
projects.cjsx

explore.coffee

exit_confirmation.coffee

help.coffee

history.coffee

activity.coffee

stripe.coffee

<<<<<<< HEAD
=======
r_misc.cjsx
>>>>>>> a4aad2bb
r_account.cjsx
r_help.cjsx

last.coffee<|MERGE_RESOLUTION|>--- conflicted
+++ resolved
@@ -61,10 +61,7 @@
 
 stripe.coffee
 
-<<<<<<< HEAD
-=======
 r_misc.cjsx
->>>>>>> a4aad2bb
 r_account.cjsx
 r_help.cjsx
 

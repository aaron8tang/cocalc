--- conflicted
+++ resolved
@@ -425,14 +425,10 @@
                     # is there anything at all in the task that will match our search criteria?
                     t = task.desc.toLowerCase()
                     for s in search
-<<<<<<< HEAD
-                        if t.indexOf(s) == -1 or not (t.charAt(t.indexOf(s) + s.length).match(/\s|[^A-Za-z0-9_\-]/) or t.substring(t.indexOf(s)).length == s.length)
-=======
                         # show the task if either:
                         #   (1) the search term s is not a hashtag and it's anywhere in the description, or
                         #   (2) the search term s is a hashtag, and that tag exactly matches something in the description (i.e., hashtag[termination])
                         if t.indexOf(s) == -1  # term is not in text at all, so definitely skip
->>>>>>> 8e6efbde
                             skip = true
                             continue
                         else if s[0] == '#'
@@ -498,12 +494,6 @@
 
         # remove any existing highlighting:
         @elt_task_list.find('.highlight-tag').removeClass("highlight-tag")
-<<<<<<< HEAD
-        if search.length > 0
-            # Go through the DOM tree of tasks and highlight all the search terms for
-            # tasks that aren't currently being edited.
-            @elt_task_list.find( ("."+tags.substring(1) for tags in search).join(',') ).addClass("highlight-tag")
-=======
         @elt_task_list.find('.salvus-task-desc').unhighlight()
 
         if search.length > 0
@@ -518,7 +508,6 @@
             # Highlight all the search terms for
             non_hashtag_search_terms = (t for t in search when t[0] != '#')
             e.highlight(non_hashtag_search_terms)
->>>>>>> 8e6efbde
 
         # show the "create a new task" link if no tasks.
         if count == 0
@@ -747,11 +736,7 @@
                 x0 = [0,0]
                 desc0 = ''
                 for x in v
-<<<<<<< HEAD
-                    desc0 += desc.slice(x0[1], x[0]) + "<span class='salvus-tasks-hash #{(desc.slice(x[0], x[1])).substring(1)}'>" + desc.slice(x[0], x[1]) + '</span>'
-=======
                     desc0 += desc.slice(x0[1], x[0]) + "<span class='salvus-tasks-hash #{(desc.slice(x[0], x[1])).substring(1).toLowerCase()}'>" + desc.slice(x[0], x[1]) + '</span>'
->>>>>>> 8e6efbde
                     x0 = x
                 desc = desc0 + desc.slice(x0[1])
 

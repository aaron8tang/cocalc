<!-- Modal dialogs for manipulating paths -->

<div id="project-delete-path-dialog" class="modal" data-backdrop="static" tabindex="-1" role="dialog" aria-hidden="true">
    <div class="modal-dialog">
        <div class="modal-content">
            <div class="modal-header">
                <button type="button" class="close btn-close">
                    <span style="font-size:20pt;">×</span>
                </button>
                <h4>Delete <span class="project-delete-path-dialog-filename">filename</span>?</h4>
            </div>
            <div class="modal-body">
                <form>
                    <div class="center">
                        <input type="text" style="width:80%" placeholder="Why?  (optional)" class="form-control">
                    </div>
                </form>
            </div>
            <div class="modal-footer">
                <button class="btn btn-close btn-default">Cancel</button>
                <button class="btn btn-danger btn-submit">Delete</button>
            </div>
        </div>
    </div>
</div>

<div id="project-move-path-dialog" class="modal" data-backdrop="static" tabindex="-1" role="dialog" aria-hidden="true">
    <div class="modal-dialog">
        <div class="modal-content">
            <div class="modal-header">
                <button type="button" class="close" aria-hidden="true">
                    <span style="font-size:20pt;">×</span>
                </button>
                <h4>Move <span contenteditable="true" class="project-move-path-dialog-filename">filename</span></h4>
            </div>
            <!-- TODO: clicking on path below could give a path browser... -->
            <h5 style="margin-left:2ex">New path or filename:</h5>
            <div class="center">
                <form>
                    <input type="text" style="width:80%" name="new-filename" value="" class="form-control">
                </form>
            </div>
            <div class="center">
                <form>
                    <input type="text" style="width:80%" name="why" placeholder="Why? (optional)" class="form-control">
                </form>
            </div>
            <div class="modal-footer">
                <button class="btn btn-close btn-default">Cancel</button>
                <button class="btn btn-warning btn-submit">Move</button>
            </div>
        </div>
    </div>
</div>



<div class="modal salvus-file-action-dialog" data-backdrop="static" tabindex="-1" role="dialog" aria-hidden="true">
    <div class="modal-dialog">
        <div class="modal-content">
            <div class="modal-header">
                <button type="button" class="close btn-close" aria-hidden="true">
                    <span style="font-size:20pt;">×</span>
                </button>
                <h3>
                    <span contenteditable="true" class="salvus-file-filename lighten"></span>
                    <span class="lighten pull-right" style="font-size: 11pt;color: #999;">(edit to rename)&nbsp;</span>
                </h3>
            </div>
            <div class="center" style="padding-bottom: 1em; padding-top: 1em;">
                <span class=" btn-group">
                    <a class="btn btn-warning btn-lg" href="#move-file"><i class="fa fa-arrows"> </i> Move </a>

                    <a class="btn btn-lg btn-success" href="#download-file"><i class="fa fa-cloud-download"> </i> Download</a>

                    <a class="btn btn-danger btn-lg" href="#delete-file"><i class="fa fa-trash-o"> </i> Trash</a>

                </span>
                <br><br>
                <span class=" btn-group">
                    <a class="btn btn-lg btn-primary" href="#copy-file"><i class="fa fa-copy"> </i> Copy</a>
                    <a class="btn btn-lg btn-primary" href="#copy-to-another-project"><i class="fa fa-send-o"> </i> To Another Project</a>
                </span>
            </div>
            <div class="modal-footer">
                <button class="btn btn-close btn-default btn-lg"> Close </button>
            </div>
        </div>
    </div>
</div>




<div class="modal project-invite-noncloud-users-dialog" data-backdrop="static" tabindex="-1" role="dialog" aria-hidden="true">
    <div class="modal-dialog">
        <div class="modal-content">
            <div class="modal-header">
                <button type="button" class="close btn-close" aria-hidden="true">
                    <span style="font-size:20pt;">×</span>
                </button>
                <h3><i class="fa fa-user"> </i>  Invite Collaborators via Email</h3>
            </div>
            <h5 style="margin-left:2ex" class="lighten">One or more email addresses</h5>
            <div class="center">
                <form>
                    <input type="text" style="width:80%; background-color: #f8f8f8;" name="new-filename" value="" class="form-control">
                </form>
            </div>
            <!--<div class="lighten" style="
           margin-left: 2em;
            margin-right: 2em;
        ">Users must have access to that given email account in order to collaborate on the project (also, invitations expire after 7 days).
            </div>-->
            <h5 style="margin-left:2ex">Message</h5>
            <div class="center">
                <form>
                    <textarea style="width:80%; background-color: #f8f8f8;" rows="8">            </textarea>
                </form>
            </div>
            <div class="modal-footer">
                <button class="btn btn-primary btn-submit btn-lg"><i class="fa fa-thumbs-up-o"> </i> Send Invitation</button>
            </div>
        </div>
    </div>
</div>



<div class="modal project-location-dialog" data-backdrop="static" tabindex="-1" role="dialog" aria-hidden="true">
    <div class="modal-dialog">
        <div class="modal-content">
            <div class="modal-header">
                <button type="button" class="close btn-close" aria-hidden="true">
                    <span style="font-size:20pt;">×</span>
                </button>
                <h3><i class="fa fa-building"> </i> Project Locations <a href="#refresh-status"><i class="fa fa-refresh"> </i></a></h3>
            </div>
            <div class="well">

                Your project is stored on
                several computers in different datacenters.
                It runs in <b>exactly one</b> of these locations, but you can
                move it by selecting another location below.
                <br><br>
                <span class="salvus-project-location-dialog-error hide"></span>
                <span class="salvus-project-replica-replicating hide">(Project is currently being replicated)</span>
                <hr>
                <div class="salvus-project-replicas">
                    <div class="salvus-project-replica row">
                        <div class="salvus-project-replica-host col-sm-2"><b>Host</b></div>
                        <div class="lighten salvus-project-replica-timeago col-sm-2"><b>Snapshot</b></div>
                        <div class="salvus-project-replica-datacenter col-sm-3"><b>Datacenter</b></div>
                        <div class="salvus-project-replica-status col-sm-4"><b>Status</b></div>
                    </div>
                </div>
            </div>
            <div class="modal-footer">
                <button class="btn btn-close btn-default btn-lg">Close</button>
            </div>
        </div>
    </div>
</div>


<div class="modal project-move-dialog" data-backdrop="static" tabindex="-1" role="dialog" aria-hidden="true">
    <div class="modal-dialog">
        <div class="modal-content">
            <div class="modal-header">
                <button type="button" class="close btn-close" aria-hidden="true">
                    <span style="font-size:20pt;">×</span>
                </button>
                <h3><i class="fa fa-building"> </i> Project Location</h3>
            </div>
            <div class="well">

                <br>
                <hr>
                <span class="lighten">Moving a project takes <b>several minutes</b>.
                    Your project is <b>not</b>
                    hosted on a networked filesystem, which would be too slow to
                    operate between datacenters; instead, there are two copies
                    of your project hosted in each datacenter as a ZFS filesystem,
                    distributed using
                    consistent hashing, and synchronized using ZFS replica streaming.
                    Moving your project
                    involves closing the project on its current host, then opening
                    a replica of it on another randomly chosen host (with newest
                    snapshot).
                    </span>
            </div>
            <div class="modal-footer">
                <button class="btn btn-close btn-default btn-lg">Cancel</button>
            </div>
        </div>
    </div>
</div>

<div class="modal project-copy-file-dialog" data-backdrop="static" tabindex="-1" role="dialog" aria-hidden="true">
    <div class="modal-dialog">
        <div class="modal-content">
            <div class="modal-header">
                <button type="button" class="close btn-close" aria-hidden="true">
                    <span style="font-size:20pt;">×</span>
                </button>
                <h3><i class="fa fa-copy"> </i> Copy File or Directory</h3>
            </div>
            <div class="well">
                Copy<br><br>
                <input type="text" style="width:100%" class="copy-file-src form-control" value="">
                to<br><br>
                <input type="text" style="width:100%" class="copy-file-dest form-control" value="">
                <br><hr>
                <span class="lighten">
                    <b>Note:</b> The copy is done using <pre class="salvus-rsync-command">rsync -rltgoDvxH --backup --backup-dir=.trash/ source dest</pre> so
                    destination files that would be overwritten are instead copied to the trash.
                </span>
            </div>
            <div class="modal-footer">
                <button class="btn btn-close btn-default btn-lg">Cancel</button>
                <button class="btn btn-submit btn-primary btn-lg">Copy File</button>
            </div>
        </div>
    </div>
</div>

<div class="modal salvus-project-copy-to-another-project-dialog"  data-backdrop="static"  tabindex="-1" role="dialog" aria-hidden="true">
    <div class="modal-dialog">
        <div class="modal-content">
            <div class="modal-header">
                <button type="button" class="close btn-close" aria-hidden="true">
                    <span style="font-size:20pt;">×</span>
                </button>
                <h3 class="salvus-project-copy-file hide"><i class="fa fa-copy"> </i> Copy File to Another Project</h3>
                <h3 class="salvus-project-copy-dir hide"><i class="fa fa-copy"> </i> Copy Directory to Another Project</h3>
            </div>
            <div class="well">
                Copy<br>
                <input type="text" style="width:100%" class="salvus-project-copy-src-path form-control" value="">
                to<br>
                <input type="text" style="width:100%" class="salvus-project-copy-target-path form-control" value="">
                <br>
                in the project<br>
                <select class="salvus-project-target-project-id form-control">
                </select>

                <br>
                <div class="checkbox">
                    <label>
                        <input type="checkbox" class="salvus-project-overwrite-newer">
                        Overwrite newer versions of files
                    </label>
                </div>
                <div class="checkbox">
                    <label class="salvus-project-copy-dir hide">
                        <input type="checkbox" class="salvus-project-delete-missing">
                        Delete extra files in target directory
                    </label>
                </div>
                <hr>
            </div>
            <div class="modal-footer">
                <button class="btn btn-lg btn-close">Cancel</button>
                <button class="btn btn-lg btn-submit btn-primary">Copy File</button>
            </div>
        </div>
    </div>
</div>

<div class="modal project-move-file-dialog" data-backdrop="static" tabindex="-1" role="dialog" aria-hidden="true">
    <div class="modal-dialog">
        <div class="modal-content">
            <div class="modal-header">
                <button type="button" class="close btn-close" aria-hidden="true">
                    <span style="font-size:20pt;">×</span>
                </button>
                <h3><i class="fa fa-arrows"> </i> Move File or Directory</h3>
            </div>
            <div class="well">
                Move<br><br>
                <input type="text" style="width:100%" class="move-file-src form-control" value="">
                to (give a directory or new name)<br><br>
                <input type="text" style="width:100%" class="move-file-dest form-control" value="">
                <br><hr>
            </div>
            <div class="modal-footer">
                <button class="btn btn-close btn-default btn-lg">Cancel</button>
                <button class="btn btn-submit btn-primary btn-lg">Move File</button>
            </div>
        </div>
    </div>
</div>


<!-- The actual project file browser, etc., interface -->

<div id="salvus-project-templates" class="hide">

    <div class="container-fluid salvus-project">


        <div class="row">
            <!-- Displays the current path -->
            <div class="hidden-xs project-file-top-current-path-container">
                <a href="#project-file-listing"><span class="project-file-top-current-path-display"></span></a>
            </div>
            <!--<a class="pull-right salvus-project-status-indicator-button pill">
                <i class="project-control-icon fa fa-wrench"> </i>
                <span class="salvus-project-status-indicator"></span>
            </a>-->

            <!-- Tabs: place where you click on them -->
            <ul class="nav nav-pills  project-pages">
                <!-- Settings specific to this project -->
                <!-- Browse through files in the project -->
                <!-- Project settings -->


                <!-- we use data-target instead of href=# to avoid the highly annoying link text that appears on hover at the bottom of the screen! -->
                <li class="super-menu project-pages-button">
                    <a data-target="project-file-listing" data-toggle="tooltip" data-placement="bottom" title="Browse files">
                        <i class="project-control-icon fa fa-folder-open-o"></i>
                        <span class="project-pages-button-label hidden-xs">Files</span>
                    </a>
                </li>

                <!-- File editor with links to recent files -->
                <li class="super-menu project-pages-button hide">
                    <a data-target="project-editor" data-toggle="tooltip" data-placement="bottom" title="Recent files">
                        <i class="project-control-icon fa fa-clock-o"></i>
                        <span class="project-pages-button-label hidden-xs">Recent</span>
                    </a>
                </li>

                <!-- Create a new file (or, etc.)-->
                <li class="super-menu project-pages-button">
                    <a data-target="project-new-file" data-toggle="tooltip" data-placement="bottom" title="Create new file, folder, worksheet or terminal">
                        <i class="project-control-icon fa fa-plus-circle"></i>
                        <span class="project-pages-button-label hidden-xs">New</span>
                    </a>
                </li>


                <!-- Project activities  -->
                <li class="super-menu project-pages-button">
                    <a data-target="project-activity" data-toggle="tooltip" data-placement="bottom" title="Log of project activity">
                        <i class="project-control-icon fa fa-list"></i>
                        <span class="project-pages-button-label hidden-xs">Log</span>
                    </a>
                </li>

                <!-- Search -->
                <li class="super-menu project-pages-button project-search-menu-item">
                    <a data-target="project-search" data-toggle="tooltip" data-placement="bottom" title="Search files in the project">
                        <i class="project-control-icon fa fa-search"></i>
                        <span class="project-pages-button-label hidden-xs">Find</span>
                    </a>
                </li>

                <li class="super-menu project-pages-button  project-settings-menu-item">
                    <a data-target="project-settings" data-toggle="tooltip" data-placement="bottom" title="Project settings and controls">
                        <i class="project-control-icon fa fa-wrench"></i>
                        <span class="project-pages-button-label hidden-xs">Settings</span>
                    </a>
                </li>

            </ul>
            <ul class="nav nav-pills file-pages">
            </ul>

            <!-- The actual screens that get revealed by each tab: -->

            <!-- List of all files in the project, which is browsable -->
            <div class="project-file-listing col-sm-12">
                <div class="row">

                    <div class="col-sm-3">
                        <div class="input-group salvus-project-search-for-file-input-container">
                            <input class="salvus-project-search-for-file-input search-query form-control" type="search" placeholder="Choose files...">
                            <span class="input-group-btn">
                                <button class="btn btn-default salvus-project-search-for-file-input-clear" type="button">
                                    <i class="fa fa-times-circle"></i>
                                </button>
                            </span>
                        </div>
                        <div class="hide lighten salvus-project-search-describe">Showing <b><i>only</i></b> files that contain '<span></span>'.</div>
                    </div>

                    <!-- The current path -->
                    <div class="col-sm-4">
                        <div class="project-file-listing-current_path"></div>
                    </div>

                    <div class="project-file-listing-buttons">
                        <!-- Snapshots link -->
                        <div class="project-snapshot pull-right" style="padding-top:4px; font-size:14pt; margin-right:1ex;">
                            <a href="#snapshot" data-toggle="tooltip" data-placement="bottom" title="Recover  past versions of your files." style="margin-left: 1ex;"><i class="fa fa-camera-retro"> </i> <span style="font-size:14px">&nbsp;Snapshots</span><div class="project-snapshot-last-timeago"><span></span></div></a>
                        </div>

                        <!-- Trash can link -->
                        <div class="project-trash-can pull-right" style="padding-top:4px; font-size:14pt">
                            <a href="#trash" data-toggle="tooltip" data-placement="bottom" title="Show the trash can."><i class="fa fa-trash-o"> </i></a>
                            <a href="#empty-trash" class="hide btn btn-sm btn-danger" data-toggle="tooltip" data-placement="left" title="Empty the trash."><i class="fa fa-trash-o"></i>&nbsp;</a>
                        </div>

                        <!-- Hide/show hidden files -->
                        <div class="project-hidden-files pull-right" style="padding-top:4px; font-size:14pt; margin-right:1ex;">
                            <a href="#hide-hidden" class="hide" data-toggle="tooltip" data-placement="bottom" title="Toggle whether or not to show hidden files."><i class="fa fa-eye"> </i></a>
                            <a href="#show-hidden" data-toggle="tooltip" data-placement="top" title="Toggle whether or not to show hidden files."><i class="fa fa-eye-slash"> </i> </a>
                        </div>

                        <!-- Sort by time or alphabetical -->
                        <div class="project-sort-files pull-right" style="padding-top:4px; font-size:14pt; margin-right:1ex;">
                            <a href="#sort-by-time" class="hide" data-toggle="tooltip" data-placement="bottom" title="Toggle whether files are sorted by time or filename."><i class="fa fa-sort-numeric-asc"> </i></a>
                            <a href="#dont-sort-by-time" data-toggle="tooltip" data-placement="top" title="Toggle whether files are sorted by time or filename."><i class="fa fa-sort-alpha-asc"> </i> </a>
                        </div>

                        <!-- Refresh listing of files -->
                        <div class="pull-right" style="padding-top:4px; font-size:14pt; margin-right:1ex; padding-left: 1em;">
                            <a href="#refresh-listing" data-toggle="tooltip" data-placement="top" title="Refresh listing of files."><i class="fa fa-refresh"> </i></a>
                        </div>
                    </div>

                    <!-- command line prompt -->
                    <div class="project-command-line pull-right col-sm-4">
                        <input class="project-command-line-input form-control" type="text" placeholder="Terminal command..." data-toggle="tooltip" data-placement="top" title="Run command line in the current directory.">
                        <div class="project-command-line-output">
                            <div class="project-command-line-spinner hide"></div>
                            <pre class="project-command-line-stdout  hide"></pre>
                            <pre class="project-command-line-stderr hide"></pre>
                        </div>
                    </div>

                </div>
                <!-- List of files -->
                <div class="row project-file-listing-container">
                    <div class="col-sm-12 project-file-listing-file-list"></div>
                    <div class="col-sm-12 project-file-listing-spinner hide"></div>
                    <div class="col-sm-12 project-file-listing-no-files hide">
                        <br><br>
                        <h3 style="margin-left:3em;">
                            <a href="#project-new-file" data-toggle="tooltip" data-placement="bottom" title="Create new file, folder, worksheet or terminal"><i class="project-control-icon fa fa-plus-circle"> </i> Create or Import a File, Worksheet, Terminal or Directory...</a>
                        </h3>
                    </div>
                </div>

            </div>

            <!-- Tasks associated with this project. -->
            <div class="project-tasks hide">

            </div>

            <!-- Open files in this project. -->
            <div class="project-editor hide">
                <!--<h1  class="hidden-xs project-editor-recent-files-header" style="margin-left:1em;">
                    Recent Files (<span class="project-editor-file-count">0</span>)
                </h1>
                -->

                <!-- the actual recent file UI gets inserted here dynamically! -->

            </div>

            <!-- Create a new file -->
            <div class="project-new-file col-sm-12 hide">
                <h1 class="project-pages-header">Create New in <span class="project-new-file-if-root">home directory of project</span>
                    <a href="#project-file-listing" style="word-wrap:break-word;"><span class="project-new-file-path"></span></a>
                </h1>
                <div class="row">
                    <div class="col-sm-12">
                        <div class="row">
                            <div class="col-sm-3">
                                <h4><i class="fa fa-plus"> </i>  Create a new file or directory</h4>
                            </div>
                            <div class="col-sm-8" style="padding-top: 4px;">
                                <h4>Name your file or paste in a web link</h4>
                                <input class="project-new-file-path-input form-control" type="text" placeholder="Name your new file, worksheet, terminal or directory..." style="width:100%">
                                <br>
                                <h4>Select the type</h4>
                                <span style="width:100%">
                                    <div class="row">
                                        <div class="col-sm-6">
                                            <a class="btn btn-default" style="margin-top:1ex" href="#new-worksheet" data-toggle="tooltip" data-placement="top" title="A new Sage worksheet"><i class="fa fa-file-code-o"> </i> Sage Worksheet</a>
                                            <a class="btn btn-default" style="margin-top:1ex" href="#new-ipython" data-toggle="tooltip" data-placement="top" title="An IPython notebook"><i class="fa fa-file-code-o"></i> IPython Notebook</a>
                                        </div>
                                        <div class="col-sm-6">
                                            <a class="btn btn-default" style="margin-top:1ex" href="#new-file" data-toggle="tooltip" data-placement="bottom" title="New file of any type"><i class="fa fa-file"></i> File</a>
                                            <a class="btn btn-default" style="margin-top:1ex" href="#new-folder" data-toggle="tooltip" data-placement="bottom" title="New folder"><i class="fa fa-folder-open-o"></i> Folder</a>
                                            <a class="btn btn-default" style="margin-top:1ex" href="#new-download" data-toggle="tooltip" data-placement="bottom" title="Copy file or directory from the web"><i class="fa fa-cloud"></i> From Internet <span class="salvus-network-blocked">(most sites blocked)</span></a>
                                        </div>
                                    </div>
<<<<<<< HEAD
                                    <div class="row-fluid">
                                        <div class="span12">
                                            <a class="btn "  style="margin-top:1ex"  href="#new-latex" data-toggle="tooltip" data-placement="top" title="Full LaTeX document"><i class="fa fa-file-excel-o"></i> LaTeX Document</a>
                                            <a class="btn "  style="margin-top:1ex"  href="#new-terminal" data-toggle="tooltip" data-placement="top" title="Command line terminal session"><i class="fa fa-terminal"></i> Terminal</a>
                                            <a class="btn"  style="margin-top:1ex"  href="#new-tasks" data-toggle="tooltip" data-placement="top" title="List of tasks to complete"><i class="fa fa-tasks"></i> Task List</a>
                                            <a class="btn"  style="margin-top:1ex"  href="#new-course" data-toggle="tooltip" data-placement="top" title="A course with many students"><i class="fa fa-graduation-cap"></i> Course</a>

                                        </div>
=======
                                    <div class="row">
                                        <div class="col-sm-6">
                                            <a class="btn btn-default" style="margin-top:1ex" href="#new-latex" data-toggle="tooltip" data-placement="top" title="Full LaTeX document"><i class="fa fa-file-excel-o"></i> LaTeX Document</a>
                                            <a class="btn btn-default" style="margin-top:1ex" href="#new-terminal" data-toggle="tooltip" data-placement="top" title="Command line terminal session"><i class="fa fa-terminal"></i> Terminal</a>
                                            <a class="btn btn-default" style="margin-top:1ex" href="#new-tasks" data-toggle="tooltip" data-placement="top" title="List of tasks to complete"><i class="fa fa-tasks"></i> Task List</a>

                                        </div>
                                        <div class="col-sm-6">
                                        </div>
>>>>>>> 135ab80c
                                    </div>
                                </span>
                            </div>
                        </div>
                        <hr>
                        <div class="row">
                            <div class="col-sm-3">
                                <h4><i class="fa fa-cloud-upload"> </i> Upload files from your computer </h4>
                            </div>
                            <div class="project-dropzone col-sm-8" style="margin-bottom: 2em; overflow-y:auto; background-color: #eeeeee;">
                            </div>
                        </div>
                        <!--<hr>
                        <div class="row">
                            <div class="col-sm-3">
                                <h4><i class="fa fa-exchange"> </i> From the web</h4>
                            </div>
                            <div class="col-sm-5">
                                <input class="project-import-from-web" type="text" placeholder="Paste a link to something on the web here..." style="width:100%">
                            </div>
                            <div class="col-sm-3">
                                <a class="btn" href="#import-from-web"><i class="fa fa-external-link"> </i> Copy to project</a>
                            </div>

                        </div>-->
                    </div>
                </div>
            </div>

            <!-- Page to see project activity log -->
            <div class="project-activity hide col-sm-12">  <!-- hidden by default -->
                <h1 class="project-pages-header">Project Log</h1>
                <div class="row">
                    <div class="well col-sm-12">
                        <div class="row form-group">
                            <div class="col-sm-3">
                                <div class="input-group">
                                    <input class="salvus-project-activity-search search-query form-control" type="search" placeholder="Search log...">
                                    <span class="input-group-btn">
                                        <button class="btn btn-default salvus-project-activity-search-clear" type="button">
                                            <i class="fa fa-times-circle"></i>
                                        </button>
                                    </span>
                                </div>
                            </div>
                            <div class="col-sm-9">
                                <textarea rows="1" placeholder="Enter a log message..." class="project-activity-well form-control project-activity-chat"></textarea>
                            </div>
                            <!--
                            <div class="col-sm-2  well  project-activity-well project-activity-current-users">
                            </div>
                            -->
                        </div>
                        <div class="row">
                            <div class="col-sm-12">
                                <div class="btn-group">
                                    <a class="btn project-activity-newer disabled btn-default"> <i class="fa fa-angle-double-left"> </i> Newer </a>
                                    <a class="btn project-activity-older btn-default"> Older <i class="fa fa-angle-double-right"> </i></a>
                                </div>
                                <span class="project-activity-type-buttons btn-group" style="white-space: normal">
                                    <button class="btn btn-warning project-activity-type-button" id="project-activity-type-file"><i class="fa fa-folder-open-o"></i> Files</button>
                                    <button class="btn btn-warning project-activity-type-button" id="project-activity-type-project"><i class="fa fa-tasks"></i> Project</button>
                                    <button class="btn btn-warning project-activity-type-button" id="project-activity-type-messages"><i class="fa fa-comment"></i> Messages</button>
                                </span>
                            </div>
                            <br><br>
                        </div>
                        <div class="row">
                            <div class="well project-activity-well project-activity-log">
                            </div>
                        </div>
                        <div class="row">
                            <div class="btn-group">
                                <a class="btn project-activity-newer disabled btn-default"> <i class="fa fa-angle-double-left"> </i> Newer </a>
                                <a class="btn project-activity-older btn-default"> Older <i class="fa fa-angle-double-right"> </i></a>
                            </div>
                        </div>
                    </div>
                </div>

            </div>


            <!-- Page to configure the settings for this project -->
            <div class="project-settings hide">  <!-- hidden by default -->
                <div class="col-sm-12">
                    <h1 class="project-pages-header">Project Settings and Controls</h1>
                    <span class="hide salvus-project-id-warning pull-right" title="When doing development of SMC inside an SMC project, the security of the raw http server and ipython server is via the project id; other users on the same VM that know the project id of your devel project both from the POV of SMC and of your local server, could get readonly access to your files (or read/write if you start an ipython server).">DANGER (hover with mouse)</span>
                </div>
                <div class="well col-sm-12">
                    <div class="row">
                        <div class="well project-heading-well col-sm-6">
                            <h4><i class="fa fa-gear"> </i>&nbsp;&nbsp;  Title and Description <span class="lighten"> (click to edit)</span></h4>
                            <!-- Title of the project (editable) -->
                            <h4>
                                <span class="project-public"><i class="fa fa-eye">&nbsp;&nbsp;&nbsp;&nbsp;</i></span>
                                <span class="project-private hide"><i class="fa fa-lock"></i>&nbsp;&nbsp;&nbsp;&nbsp;</span>
                                <span class="project-project_title" contenteditable="true"></span>
                            </h4>
                            <!-- Description of the project (editable) -->
                            <div class="project-project_description" contenteditable="true">
                            </div>
                        </div>

                        <div class="well project-settings-well col-sm-6">
                            <!-- The project id -->
                            <h4><i class="fa fa-gears"> </i>&nbsp;&nbsp; Status</h4>
                            <div class="project-settings-move row">
                                <div class="col-sm-4">
                                    <h5>Project id</h5>
                                </div>
                                <div class="col-sm-8">
                                    <pre class="project-id">loading…</pre>
                                </div>
                            </div>

                            <div class="project-settings-move row">
                                <!-- Current location of the project -->
                                <div class="col-sm-4">
                                    <h5>Location</h5>
                                </div>
                                <div class="col-sm-8">
                                    <!--<pre><a class="project-location project-move-button"></a></pre>-->
                                    <pre><span class="project-location project-move-button"></span></pre>
                                </div>
                            </div>

                            <div class="project-settings-move row">
                                <div class="col-sm-4">
                                    <h5>Project Server</h5>
                                </div>
                                <div class="col-sm-5">
                                    <pre><span class="salvus-project-status-indicator"></span></pre>
                                </div>
                                <div class="col-sm-3">
                                    <a href="#restart-project" class="btn  btn-warning" data-toggle="tooltip" data-placement="left" title="Restart this project server">
                                        <i class="fa fa-refresh"> </i> Restart Project Server
                                    </a>
                                </div>
                            </div>

                            <div class="project-settings-ssh row">
                                <div class="col-sm-12">
                                    <h5>SSH into your project <span class="lighten">(add a public key to <a href="#ssh">~/.ssh/authorized_keys</a>)</span></h5>
                                    <pre><span class="salvus-project-ssh"></span></pre>
                                </div>
                            </div>

                        </div>
                    </div>
                    <div class="row">
                        <div class="well project-settings-well project-collaborators-box col-sm-6">
                            <div class="row">
                                <div class="col-sm-4">
                                    <h4 class="pull-left"><i class="fa fa-user"> </i>&nbsp;&nbsp; Collaborators</h4>
                                    <br><br>
                                    <span class="lighten">Can view and <b>modify</b> this project</span>
                                </div>
                                <div class="col-sm-8">
                                    <div class="input-group">
                                        <input type="search" class="project-add-collaborator-input form-control" placeholder="Search by name or email...">
                                        <span class="input-group-btn">
                                            <button class="btn btn-default project-add-collaborator-button" type="button">
                                                <i class="fa fa-search project-collaborator-search-loaded"> </i>
                                                <i class="fa fa-spinner fa-spin project-collaborator-search-loading hide"> </i>
                                            </button>
                                        </span>
                                    </div>

                                    <select multiple="multiple" class="project-add-collaborator-select form-control hide"></select>


                                    <div class="project-add-noncloud-collaborator hide">
                                        <a href="#add-noncloud-collaborator" style="margin-bottom: 1ex; margin-top: 1ex;" class="btn btn-primary btn-lg">
                                            <i class="fa fa-user"> </i> No matches.  Send Invitation...
                                        </a>
                                    </div>
                                    <div class="project-add-collaborator hide">
                                        <a href="#add-collaborator" style="margin-bottom: 1ex; display: inline-block;" class="btn btn-primary btn-lg" data-toggle="tooltip" data-placement="right" title="Add all selected users as collaborators on this project.">
                                        <i class="fa fa-plus"> </i>Add Selected
                                        </a>
                                        <!-- NOT TRUE YET, so don't claim it!<br>
                                        <span class="lighten">(To confirm identity, search for the user's email address; they <i>must</i> have access to that email account in order to collaborate on the project.)</span>-->
                                    </div>
                                    <br>
                                    <!-- <a class="hide" href="#invite-friend">Didn't find who you were looking for?</a> -->
                                </div>
                            </div>
                            <div class="row">
                                <div class="project-collaborators-loading hide row">
                                    <div class="col-lg-offset-4 col-sm-8">
                                        Loading collaborators... <i class="fa fa-spinner fa fa-spin"> </i>
                                    </div>
                                </div>
                                <div class="project-collaborators project-connections  lighten">
                                </div>
                            </div>
                        </div>

                        <div class="well project-settings-well col-sm-6">
                            <h4><i class="fa fa-dashboard"> </i>&nbsp;&nbsp;  Quota</h4>
                            <span class="project-disk_usage">
                                <ul>
                                    <li class="salvus-zfs-quotas"> Disk usage:
                                        <b><span class="salvus-userused-projects">(loading...)</span></b> of <b><span class="salvus-userquota-projects"></span></b>
                                    </li>

                                    <li class="salvus-zfs-quotas"> <tt>/scratch</tt> disk usage:

                                        <b><span class="salvus-userused-scratch">(loading...)</span></b> of <b><span class="salvus-userquota-scratch"></span></b>
                                    </li>
                                    <li>
                                        CPU cores: <b><span class="salvus-project-settings-cores">(loading...)</span></b> (shared)
                                    </li>

                                    <li>
                                        RAM: <b><span class="salvus-project-settings-memory">(loading...)</span></b> (shared)
                                    </li>

                                    <li>
                                        Timeout: <b><span class="salvus-project-settings-mintime">(loading...)</span> hours</b> of inactivity
                                    </li>

                                    <li>
                                        CPU share: <b><span class="salvus-project-settings-cpu_shares">(loading...)</span></b>
                                    </li>

                                    <li>
                                        Network access: <b><span class="salvus-project-settings-network">(loading...)</span></b>
                                    </li>

                                </ul>
                                <span class="lighten"> Email <a target="_blank" href="mailto:wstein@uw.edu">wstein@uw.edu</a> if you need me to raise a quota (which is currently <b><i>free</i></b>).
                                    Include the project id
                                    <span class="project-id"></span> in your email.</span>
                            </span>



                            <!-- Download the whole project -->
                            <!--<a href="#download-project" class="btn  btn-success">
<i class="fa fa-cloud-download"> </i> Download Project
<span class="spinner hide"><i class="fa fa-spinner fa fa-spin"></i></span>
</a>-->
                        </div>
                    </div>
                    <div class="row">
                        <div class="well project-settings-well col-sm-6">
                            <h4><i class="fa fa-refresh"> </i>&nbsp;&nbsp;  Restart Server</h4>

                            <div class="row">
                                <div class="col-sm-8">
                                    Restart this Sage Worksheet server.  Existing worksheet sessions are unaffected; do this if you customize $HOME/bin/sage, so that restarted worksheets will use the new version of Sage.
                                </div>
                                <div class="col-sm-4">
                                    <a href="#restart-worksheet-server" class="btn btn-warning" data-toggle="tooltip" data-placement="top" title="Restart your Sage Worksheet server.">
                                        <i class="fa fa-refresh"> </i> Restart Sage Worksheet Server
                                    </a>
                                </div>
                            </div>
                            <br>
                            <div class="row">
                                <div class="col-sm-8">
                                    Restart this project server.  This will kill everything running in this project, update code, and restart things.
                                </div>
                                <div class="col-sm-4">
                                    <a href="#restart-project" class="btn  btn-warning" data-toggle="tooltip" data-placement="right" title="Restart this project server">
                                        <i class="fa fa-refresh"> </i> Restart Project Server
                                    </a>
                                </div>
                            </div>
                            <br>
                            <div class="row">
                                <div class="lighten col-sm-12">
                                    Still not working after restarting the project server?!  Immediately email me (William Stein) at <a target="_blank" href="mailto:wstein@uw.edu">wstein@uw.edu</a>.  I want to know if anything isn't working!  Include the project id
                                    <span class="project-id"></span> in your email.
                                </div>

                            </div>
                        </div>
                        <div class="well project-settings-well col-sm-6">
                            <h4><i class="fa fa-warning"> </i>&nbsp;&nbsp; Hide and Delete</h4>

                            <div class="row project-settings-hide">
                                <div class="col-sm-8">
                                    Hide this project, so it does not show up in your default project listing.
                                    This only impacts you, not your collaborators, and you can easily unhide it.
                                </div>
                                <div class="col-sm-4 pull-right">
                                    <a href="#hide-project" class="btn  btn-warning  pull-right"
                                        data-toggle="tooltip" data-placement="right" title="Hide this project.">
                                        <i class="fa fa-eye-slash"> </i> Hide Project
                                        <span class="spinner hide"><i class="fa fa-spinner fa fa-spin"></i></span>
                                    </a>
                                </div>
                                <br>
                            </div>
                            <div class="row project-settings-unhide hide">
                                <div class="col-sm-8">
                                    Unhide this project, so it shows up in your default project listing.
                                </div>
                                <div class="col-sm-4 pull-right">
                                    <a href="#unhide-project" class="btn btn-warning  pull-right"
                                        data-toggle="tooltip" data-placement="right" title="Unhide this project.">
                                        <i class="fa fa-eye"> </i> Unhide Project
                                        <span class="spinner hide"><i class="fa fa-spinner fa fa-spin"></i></span>
                                    </a>
                                </div>
                                <br>
                            </div>
                            <div class="project-settings-make-public hide row">
                                <div class="hide">
                                    <div class="col-sm-8">
                                        Make it so anyone can see the contents of this project. You choose who can modify it.
                                    </div>
                                    <div class="col-sm-4">
                                        <!-- Change public / private -->
                                        <a href="#make-public" class="btn btn-danger  pull-right" data-toggle="tooltip" data-placement="right" title="Make it so anyone can see the contents of this project. You choose who can modify it.">
                                            <i class="fa fa-eye"> </i> Make Public...
                                            <span class="spinner hide"><i class="fa fa-spinner fa fa-spin"></i></span>
                                        </a>
                                    </div>
                                </div>
                            </div>
                            <br>
                            <div class="hide project-settings-make-private row" style="margin-top:1ex">
                                <div class="hide">
                                    <div class="col-sm-8">
                                        Make it so you choose who can see and modify contents of this project
                                    </div>
                                    <div class="pull-right col-sm-4">
                                        <a href="#make-private" class="btn btn-danger  pull-right" data-toggle="tooltip" data-placement="right" title="Make it so you choose who can see and modify contents of this project.">
                                            <i class="fa fa-lock"> </i> Make Private...
                                            <span class="spinner hide"><i class="fa fa-spinner fa fa-spin"></i></span>
                                        </a>
                                    </div>
                                </div>
                            </div>

                            <div class="project-settings-delete hide row" style="margin-top:1ex">
                            <!-- Delete the project -->
                                <div class="col-sm-8">
                                    Delete this project for everyone. You can undo this.
                                </div>
                                <div class="pull-right col-sm-4">
                                    <a href="#delete-project" class="btn  btn-danger  pull-right" data-toggle="tooltip" data-placement="right" title="Delete this project.">
                                        <i class="fa fa-trash-o"> </i> Delete Project...
                                        <span class="spinner hide"><i class="fa fa-spinner fa fa-spin"></i></span>
                                    </a>
                                </div>
                            </div>
                            <div class="project-settings-undelete hide row" style="margin-top:1ex">
                                <!-- Undelete the project -->
                                <div class="col-sm-8">
                                    Undelete this project for everyone.
                                </div>
                                <div class="pull-right col-sm-4">
                                    <a href="#undelete-project" class="btn btn-danger pull-right" data-toggle="tooltip" data-placement="right" title="Undelete this project.">
                                        <i class="fa fa-trash-o"> </i> Undelete Project
                                        <span class="spinner hide"><i class="fa fa-spinner fa fa-spin"></i></span>
                                    </a>
                                </div>
                            </div>
                        </div>
                    </div>
                </div>
            </div>

            <!-- Search -->
            <div class="project-search col-sm-12 hide">
                <h1 class="project-pages-header">Find in Files</h1>
                <div class="project-search-spinner hide">
                </div>
                <div class="row well">
                    <div class="col-sm-8">
                        <div class="input-group">
                            <input class="project-search-form-input search-query form-control" type="search" placeholder="Search files in the current directory...">
                            <span class="input-group-btn">
                                <button class="btn btn-default project-search-form-input-clear" type="button">
                                    <i class="fa fa-times-circle"></i>
                                </button>
                            </span>
                        </div>

                        <div class="project-search-output-path-heading hide">
                            <span class="lighten"><a href="#project-file-listing">Navigate to a different folder</a> to search in it.</span>
                            <br><br>
                            <h4>
                                Results of searching in <span class="project-search-output-path"></span>
                                for "<span class="project-search-output-terms"></span>"
                            </h4>
                        </div>
                    </div>
                    <div class="col-sm-4">
                        <label style="font-size:16px; margin-bottom:1ex;">
                            <input type="checkbox" class="project-search-output-recursive">
                            Subdirectories
                        </label>
                        <br>
                        <label style="font-size:16px;">
                            <input type="checkbox" class="project-search-output-case-sensitive">
                            Case sensitive
                        </label>
                    </div>
                    <div class="col-sm-12">
                        <div class="project-search-output-further-results hide well">There were more results than displayed below.  Try making your search more specific.</div>

                        <div class="project-search-output hide"></div>

                        <!-- command is currently not visible due to positioning -->
                        <div class="project-search-output-command well hide"></div>
                    </div>
                </div>
            </div>

        </div>
    </div>

    <div class="row project-commit-single">
        <div class="col-sm-11">
            <div class="row">
                <div class="project-commit-single-message"></div>
            </div>
            <div class="row">
                <span class="project-commit-single-author"></span>
                &nbsp;&nbsp;<span class="project-commit-single-date lighten"></span>
            </div>
        </div>
        <div class="col-sm-1">
            <div class="project-commit-single-sha"></div>
        </div>
    </div>

    <div class="row project-branch-single">
        <div class="project-branch-single-name col-sm-6"></div>
        <div class="pull-right col-sm-6">
            <div class="btn-group">
                <a href="#checkout" class="btn btn-primary">Checkout</a>
                <!-- <a href="#compare" class="btn btn-info">Compare</a>-->
                <a href="#merge" class="btn btn-warning">Merge</a>
                <a href="#delete" class="btn btn-danger">Delete</a>
            </div>
        </div>
    </div>


    <div class="project-file-link-style project-file-link project-path-link row">
        <div class="col-sm-2" style="width: 8em;">
            <a href="#file-action" class="salvus-file-action btn btn-default btn-sm">
                <i class="fa fa-arrows"> </i> <i class="fa fa-cloud-download"></i>  <i class="fa fa-copy"></i>
                <i class="fa fa-trash-o"> </i>
            </a>
        </div>

        <div class="col-sm-1" style="word-wrap: break-word;">
            <a> <i class="fa project-file-icon fa-file" style="padding-right:1em"> </i></a>
        </div>
        <div class="col-sm-4" style="word-wrap: break-word;">
            <a href="#open-file" class="project-file-name"></a><span class="project-file-name-extension"></span>
        </div>

        <div class="col-sm-3">
            <span class="project-file-last-mod-date lighten">
            </span>
        </div>
        <div class="col-sm-2">
            <span class="project-file-size lighten">
            </span>
        </div>

    </div>

    <a class="project-home-icon">
        <i class="fa fa-home"> </i>
    </a>


    <span class="project-segment-sep lighten">
        &nbsp; / &nbsp;
    </span>


    <div class="project-search-result col-sm-12">
        <b><a style="cursor:pointer"></a></b>
        <span></span>
    </div>

    <div class="project-collab project-connection">
        <div style="white-space: nowrap;">
            <span class="project-collab-first-name"></span>
            <span class="project-collab-last-name"></span>
            (<span class="project-collab-mode"></span>)
            <i class="project-close-button lighten fa fa-times pull-right" style="font-size:24px"> </i>
        </div>
    </div>

    <div class="project-linked project-connection">
        <div style="white-space: nowrap;">
            <a style="color:white;cursor:pointer">
                <span class="project-linked-title"></span>
                <span class="project-linked-description"></span>
            </a>
            <i class="project-close-button lighten fa fa-times pull-right" style="font-size:24px"> </i>
        </div>
    </div>


</div>

<div class="hide project-activity-templates">

    <div class="project-activity-entry row">
        <div class="lighten col-sm-3">
            <span class="project-activity-name lighten"></span>
            (<span class="project-activity-date lighten small"></span>)
        </div>
        <div class="project-activity-value col-sm-9">
        </div>
    </div>

    <span class="project-activity-chat">
        <i class="fa fa-comment" style="padding-right:2em"> </i>
        <span class="project-activity-chat-mesg"></span>
    </span>

    <span class="project-activity-open_project">
        <i class="fa fa-tasks" style="padding-right:2em"> </i>
        Opened this project.
    </span>

    <span class="project-activity-other">
        <i class="fa fa-circle-blank" style="padding-right:2em"> </i>
        <span class="project-activity-value"></span>
    </span>

    <span class="project-activity-open">
        <i class="fa fa-folder-open-o" style="padding-right:2em"> </i>
        Opened
        <span class="project-activity-open-type"></span>
        <a class="project-activity-open-filename"></a>
    </span>

</div>


<!--
                            <div class="col-sm-6 well project-settings-well project-linked-projects-box">
                                <div class="row">
                                    <div class="col-sm-4">
                                        <h4 class="pull-left"><i class="fa fa-link"> </i> Linked Projects</h4>
                                        <br><br>
                                    </div>
                                    <div class="col-sm-8">
                                        <input class="project-add-linked-project-input search-query" type="search" placeholder="Search by title or description...">
                                        <div class="project-add-linked-projects-desc lighten"></div>
                                        <select multiple="multiple" class="project-add-linked-project-select hide"> </select>

                                        <div class="project-add-linked-project hide">
                                            <a href="#add-linked-project" style="margin-bottom: 1ex; display: inline-block;" class="btn btn-lg btn-primary" data-toggle="tooltip" data-placement="right" title="Link selected projects.">
                                            <i class="fa fa-plus"> </i>Add Selected
                                            </a>
                                        </div>
                                        <br>
                                    </div>
                                </div>
                                <div class="row">
                                    <div class="project-linked-projects-loading hide row">
                                        <div class="col-sm-8">
                                            Loading linked projects... <i class="fa fa-spinner fa fa-spin"> </i>
                                        </div>
                                    </div>
                                    <div class="project-linked-projects project-connections lighten">
                                    </div>
                                </div>

                            </div>

--><|MERGE_RESOLUTION|>--- conflicted
+++ resolved
@@ -490,26 +490,15 @@
                                             <a class="btn btn-default" style="margin-top:1ex" href="#new-download" data-toggle="tooltip" data-placement="bottom" title="Copy file or directory from the web"><i class="fa fa-cloud"></i> From Internet <span class="salvus-network-blocked">(most sites blocked)</span></a>
                                         </div>
                                     </div>
-<<<<<<< HEAD
-                                    <div class="row-fluid">
-                                        <div class="span12">
-                                            <a class="btn "  style="margin-top:1ex"  href="#new-latex" data-toggle="tooltip" data-placement="top" title="Full LaTeX document"><i class="fa fa-file-excel-o"></i> LaTeX Document</a>
-                                            <a class="btn "  style="margin-top:1ex"  href="#new-terminal" data-toggle="tooltip" data-placement="top" title="Command line terminal session"><i class="fa fa-terminal"></i> Terminal</a>
-                                            <a class="btn"  style="margin-top:1ex"  href="#new-tasks" data-toggle="tooltip" data-placement="top" title="List of tasks to complete"><i class="fa fa-tasks"></i> Task List</a>
-                                            <a class="btn"  style="margin-top:1ex"  href="#new-course" data-toggle="tooltip" data-placement="top" title="A course with many students"><i class="fa fa-graduation-cap"></i> Course</a>
-
-                                        </div>
-=======
                                     <div class="row">
                                         <div class="col-sm-6">
                                             <a class="btn btn-default" style="margin-top:1ex" href="#new-latex" data-toggle="tooltip" data-placement="top" title="Full LaTeX document"><i class="fa fa-file-excel-o"></i> LaTeX Document</a>
                                             <a class="btn btn-default" style="margin-top:1ex" href="#new-terminal" data-toggle="tooltip" data-placement="top" title="Command line terminal session"><i class="fa fa-terminal"></i> Terminal</a>
                                             <a class="btn btn-default" style="margin-top:1ex" href="#new-tasks" data-toggle="tooltip" data-placement="top" title="List of tasks to complete"><i class="fa fa-tasks"></i> Task List</a>
-
+                                            <a class="btn btn-default"  style="margin-top:1ex"  href="#new-course" data-toggle="tooltip" data-placement="top" title="A course with many students"><i class="fa fa-graduation-cap"></i> Course</a>
                                         </div>
                                         <div class="col-sm-6">
                                         </div>
->>>>>>> 135ab80c
                                     </div>
                                 </span>
                             </div>

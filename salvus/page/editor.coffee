##################################################
# Editor for files in a project
##################################################

# Show button labels if there are at most this many file tabs opened.
# This is in exports so that an elite user could customize this by doing, e.g.,
#    require('editor').SHOW_BUTTON_LABELS=0
exports.SHOW_BUTTON_LABELS = 4

MAX_LATEX_ERRORS   = 10
MAX_LATEX_WARNINGS = 50

async = require('async')

message = require('message')

{salvus_client} = require('salvus_client')
{EventEmitter}  = require('events')
{alert_message} = require('alerts')

feature = require("feature")
IS_MOBILE = feature.IS_MOBILE

misc = require('misc')
misc_page = require('misc_page')
# TODO: undo doing the import below -- just use misc.[stuff] is more readable.
{copy, trunc, from_json, to_json, keys, defaults, required, filename_extension, len, path_split, uuid} = require('misc')

syncdoc = require('syncdoc')

top_navbar =  $(".salvus-top_navbar")

codemirror_associations =
    c      : 'text/x-c'
    'c++'  : 'text/x-c++src'
    cql    : 'text/x-sql'
    cpp    : 'text/x-c++src'
    cc     : 'text/x-c++src'
    conf   : 'nginx'   # should really have a list of different types that end in .conf and autodetect based on heuristics, letting user change.
    csharp : 'text/x-csharp'
    'c#'   : 'text/x-csharp'
    coffee : 'coffeescript'
    css    : 'css'
    diff   : 'text/x-diff'
    dtd    : 'application/xml-dtd'
    e      : 'text/x-eiffel'
    ecl    : 'ecl'
    f      : 'text/x-fortran'    # https://github.com/mgaitan/CodeMirror/tree/be73b866e7381da6336b258f4aa75fb455623338/mode/fortran
    f90    : 'text/x-fortran'
    f95    : 'text/x-fortran'
    h      : 'text/x-c++hdr'
    hs     : 'text/x-haskell'
    lhs    : 'text/x-haskell'
    html   : 'htmlmixed'
    java   : 'text/x-java'
    jl     : 'text/x-julia'
    js     : 'javascript'
    lua    : 'lua'
    m      : 'text/x-octave'
    md     : 'gfm'
    ml     : 'text/x-ocaml'
    mysql  : 'text/x-sql'
    patch  : 'text/x-diff'
    gp     : 'text/pari'
    go     : 'text/x-go'
    pari   : 'text/pari'
    php    : 'php'
    py     : 'python'
    pyx    : 'python'
    pl     : 'text/x-perl'
    r      : 'r'
    rst    : 'rst'
    rb     : 'text/x-ruby'
    ru     : 'text/x-ruby'
    sage   : 'python'
    sagews : 'sagews'
    scala  : 'text/x-scala'
    sh     : 'shell'
    spyx   : 'python'
    sql    : 'text/x-sql'
    txt    : 'text'
    tex    : 'stex'
    toml   : 'text/x-toml'
    bib    : 'stex'
    bbl    : 'stex'
    xml    : 'xml'
    xsl    : 'xsl'
    yaml   : 'yaml'
    ''     : 'text'

file_associations = exports.file_associations = {}
for ext, mode of codemirror_associations
    file_associations[ext] =
        editor : 'codemirror'
        icon   : 'fa-file-code-o'
        opts   : {mode:mode}

file_associations['tex'] =
    editor : 'latex'
    icon   : 'fa-file-excel-o'
    opts   : {mode:'stex', indent_unit:4, tab_size:4}

file_associations['html'] =
    editor : 'codemirror'
    icon   : 'fa-file-code-o'
    opts   : {mode:'htmlmixed', indent_unit:4, tab_size:4}

file_associations['css'] =
    editor : 'codemirror'
    icon   : 'fa-file-code-o'
    opts   : {mode:'css', indent_unit:4, tab_size:4}

file_associations['sage-terminal'] =
    editor : 'terminal'
    icon   : 'fa-terminal'
    opts   : {}

file_associations['term'] =
    editor : 'terminal'
    icon   : 'fa-terminal'
    opts   : {}

file_associations['ipynb'] =
    editor : 'ipynb'
    icon   : 'fa-list-alt'
    opts   : {}

file_associations['sage-worksheet'] =
    editor : 'worksheet'
    icon   : 'fa-list-ul'
    opts   : {}

file_associations['sage-spreadsheet'] =
    editor : 'spreadsheet'
    opts   : {}

file_associations['sage-slideshow'] =
    editor : 'slideshow'
    opts   : {}

for ext in ['png', 'jpg', 'gif', 'svg']
    file_associations[ext] =
        editor : 'image'
        icon   : 'fa-file-image-o'
        opts   : {}

file_associations['pdf'] =
    editor : 'pdf'
    icon   : 'fa-file-pdf-o'
    opts   : {}

file_associations['tasks'] =
    editor : 'tasks'
    icon   : 'fa-tasks'
    opts   : {}

<<<<<<< HEAD
file_associations['course'] =
    editor : 'course'
    icon   : 'fa-graduation-cap'
=======
file_associations['sage-history'] =
    editor : 'history'
    icon   : 'fa-history'
>>>>>>> 135ab80c
    opts   : {}

# Multiplex'd worksheet mode

diffsync = require('diffsync')
MARKERS  = diffsync.MARKERS

sagews_decorator_modes = [
    ['coffeescript', 'coffeescript'],
    ['cython'      , 'python'],
    ['file'        , 'text'],
    ['fortran'     , 'text/x-fortran'],
    ['html'        , 'htmlmixed'],
    ['javascript'  , 'javascript'],
    ['latex'       , 'stex']
    ['lisp'        , 'ecl'],
    ['md'          , 'gfm'],
    ['gp'          , 'text/pari'],
    ['go'          , 'text/x-go']
    ['perl'        , 'text/x-perl'],
    ['python3'     , 'python'],
    ['python'      , 'python'],
    ['ruby'        , 'text/x-ruby'],   # !! more specific name must be first or get mismatch!
    ['r'           , 'r'],
    ['sage'        , 'python'],
    ['script'      , 'shell'],
    ['sh'          , 'shell'],
]

CodeMirror.defineMode "sagews", (config) ->
    options = []
    for x in sagews_decorator_modes
        options.push(open:"%" + x[0], close : MARKERS.cell, mode : CodeMirror.getMode(config, x[1]))
    return CodeMirror.multiplexingMode(CodeMirror.getMode(config, "python"), options...)

# Given a text file (defined by content), try to guess
# what the extension should be.
guess_file_extension_type = (content) ->
    content = $.trim(content)
    i = content.indexOf('\n')
    first_line = content.slice(0,i).toLowerCase()
    if first_line.slice(0,2) == '#!'
        # A script.  What kind?
        if first_line.indexOf('python') != -1
            return 'py'
        if first_line.indexOf('bash') != -1 or first_line.indexOf('sh') != -1
            return 'sh'
    if first_line.indexOf('html') != -1
        return 'html'
    if first_line.indexOf('/*') != -1 or first_line.indexOf('//') != -1   # kind of a stretch
        return 'c++'
    return undefined

SEP = "\uFE10"

_local_storage_prefix = (project_id, filename, key) ->
    s = project_id
    if filename?
        s += filename + SEP
    if key?
        s += key
    return s
#
# Set or get something about a project from local storage:
#
#    local_storage(project_id):  returns everything known about this project.
#    local_storage(project_id, filename):  get everything about given filename in project
#    local_storage(project_id, filename, key):  get value of key for given filename in project
#    local_storage(project_id, filename, key, value):   set value of key
#
# In all cases, returns undefined if localStorage is not supported in this browser.
#

local_storage_delete = exports.local_storage_delete = (project_id, filename, key) ->
    storage = window.localStorage
    if storage?
        prefix = _local_storage_prefix(project_id, filename, key)
        n = prefix.length
        for k, v of storage
            if k.slice(0,n) == prefix
                delete storage[k]

local_storage = exports.local_storage = (project_id, filename, key, value) ->
    storage = window.localStorage
    if storage?
        prefix = _local_storage_prefix(project_id, filename, key)
        n = prefix.length
        if filename?
            if key?
                if value?
                    storage[prefix] = misc.to_json(value)
                else
                    x = storage[prefix]
                    if not x?
                        return x
                    else
                        return misc.from_json(x)
            else
                # Everything about a given filename
                obj = {}
                for k, v of storage
                    if k.slice(0,n) == prefix
                        obj[k.split(SEP)[1]] = v
                return obj
        else
            # Everything about project
            obj = {}
            for k, v of storage
                if k.slice(0,n) == prefix
                    x = k.slice(n)
                    z = x.split(SEP)
                    filename = z[0]
                    key = z[1]
                    if not obj[filename]?
                        obj[filename] = {}
                    obj[filename][key] = v
            return obj

templates = $("#salvus-editor-templates")

class exports.Editor
    constructor: (opts) ->

        opts = defaults opts,
            project_page  : required
            initial_files : undefined # if given, attempt to open these files on creation
            counter       : undefined # if given, is a jQuery set of DOM objs to set to the number of open files

        @counter = opts.counter

        @project_page  = opts.project_page
        @project_path = opts.project_page.project.location?.path
        if not @project_path
            @project_path = '.'  # if location isn't defined yet -- and this is the only thing used anyways.
        @project_id = opts.project_page.project.project_id
        @element = templates.find(".salvus-editor").clone().show()


        @nav_tabs = @element.find(".nav-pills")

        @tabs = {}   # filename:{useful stuff}

        @init_openfile_search()
        @init_close_all_tabs_button()

        @element.find("a[href=#save-all]").click () =>
            @save()
            return false

        if opts.initial_files?
            for filename in opts.initial_files
                @open(filename)

        # TODO -- maybe neither of these get freed properly when project is closed.
        # Also -- it's a bit weird to call them even if project not currently visible.
        # Add resize trigger
        $(window).resize(@_window_resize_while_editing)

        $(document).on 'keyup', (ev) =>
            if (ev.metaKey or ev.ctrlKey) and ev.keyCode == 79
                @project_page.display_tab("project-file-listing")
                return false
            else if ev.ctrlKey or ev.metaKey or ev.altKey
                if ev.keyCode == 219
                    pgs = @project_page.container.find(".file-pages li > a > span")
                    idx = $(".super-menu.salvus-editor-filename-pill.active").index()
                    next = pgs[(idx - 1) %% pgs.length]
                    filename = next.innerHTML
                    @display_tab(path:filename)
                else if ev.keyCode == 221
                    pgs = @project_page.container.find(".file-pages li > a > span")
                    idx = $(".super-menu.salvus-editor-filename-pill.active").index()
                    next = pgs[(idx + 1) %% pgs.length]
                    filename = next.innerHTML
                    @display_tab(path:filename)
                return false


    hide_editor_content: () =>
        @_editor_content_visible = false
        @element.find(".salvus-editor-content").hide()

    show_editor_content: () =>
        @_editor_content_visible = true
        @element.find(".salvus-editor-content").show()
        # temporary / ugly
        for tab in @project_page.tabs
            tab.label.removeClass('active')

        @project_page.container.css('position', 'fixed')

    # Used for resizing editor windows.
    editor_top_position: () =>
        if salvus_client.in_fullscreen_mode()
            return 0
        else
            return @element.find(".salvus-editor-content").position().top

    refresh: () =>
        @_window_resize_while_editing()

    _window_resize_while_editing: () =>
        @resize_open_file_tabs()
        if not @active_tab? or not @_editor_content_visible
            return
        @active_tab.editor().show()

    # This really closes the "recent files" page.  The name is confusing
    # due to partial refactor of code (i.e., historical reasons).
    init_close_all_tabs_button: () =>
        @element.find("a[href=#close-all-tabs]").click () =>
            undo = @element.find("a[href=#undo-close-all-tabs]")
            if not undo.data('files')?
                undo.data('files', [])
            v = undo.data('files')
            for filename, tab of @tabs
                if tab.link.is(":visible")
                    @remove_from_recent(filename)
                    if filename not in v
                        v.push(filename)
            undo.show().click () =>
                undo.hide()
                for filename in undo.data('files')
                    @tabs[filename]?.link.show()
                return false
            setTimeout((() => undo.hide()), 60000)

            return false

    init_openfile_search: () =>
        search_box = @element.find(".salvus-editor-search-openfiles-input")
        include = 'active' #salvus-editor-openfile-included-in-search'
        exclude = 'salvus-editor-openfile-excluded-from-search'
        search_box.focus () =>
            search_box.select()

        update = (event) =>
            @active_tab?.editor().hide()

            if event?
                if (event.metaKey or event.ctrlKey) and event.keyCode == 79     # control-o
                    @project_page.display_tab("project-new-file")
                    return false

                if event.keyCode == 27  and @active_tab? # escape - open last viewed tab
                    @display_tab(path:@active_tab.filename)
                    return

            v = $.trim(search_box.val()).toLowerCase()
            if v == ""
                for filename, tab of @tabs
                    tab.link.removeClass(include)
                    tab.link.removeClass(exclude)
                match = (s) -> true
            else
                terms = v.split(' ')
                match = (s) ->
                    s = s.toLowerCase()
                    for t in terms
                        if s.indexOf(t) == -1
                            return false
                    return true

            first = true

            for link in @nav_tabs.children()
                tab = $(link).data('tab')
                filename = tab.filename
                if match(filename)
                    if first and event?.keyCode == 13 # enter -- select first match (if any)
                        @display_tab(path:filename)
                        first = false
                    if v != ""
                        tab.link.addClass(include); tab.link.removeClass(exclude)
                else
                    if v != ""
                        tab.link.addClass(exclude); tab.link.removeClass(include)

        @element.find(".salvus-editor-search-openfiles-input-clear").click () =>
            search_box.val('')
            update()
            search_box.select()
            return false

        search_box.keyup(update)

    update_counter: () =>
        if @counter?
            @counter.text(len(@tabs))

    open: (filename, cb) =>   # cb(err, actual_opened_filename)
        if not filename?
            cb?("BUG -- open(undefined) makes no sense")
            return

        if filename == ".sagemathcloud.log"
            cb?("You can only edit '.sagemathcloud.log' via the terminal.")
            return

        if filename_extension(filename).toLowerCase() == "sws"   # sagenb worksheet
            alert_message(type:"info",message:"Opening converted SageMathCloud worksheet file instead of '#{filename}...")
            @convert_sagenb_worksheet filename, (err, sagews_filename) =>
                if not err
                    @open(sagews_filename, cb)
                else
                    cb?("Error converting Sage Notebook sws file -- #{err}")
            return

        if filename_extension(filename).toLowerCase() == "docx"   # Microsoft Word Document
            alert_message(type:"info", message:"Opening converted plane text file instead of '#{filename}...")
            @convert_docx_file filename, (err, new_filename) =>
                if not err
                    @open(new_filename, cb)
                else
                    cb?("Error converting Microsoft Docx file -- #{err}")
            return

        if not @tabs[filename]?   # if it is defined, then nothing to do -- file already loaded
            @tabs[filename] = @create_tab(filename:filename)

        cb?(false, filename)

    convert_sagenb_worksheet: (filename, cb) =>
        salvus_client.exec
            project_id : @project_id
            command    : "sws2sagews.py"
            args       : [filename]
            cb         : (err, output) =>
                if err
                    cb("#{err}, #{misc.to_json(output)}")
                else
                    cb(false, filename.slice(0,filename.length-3) + 'sagews')

    convert_docx_file: (filename, cb) =>
        salvus_client.exec
            project_id : @project_id
            command    : "docx2txt.py"
            args       : [filename]
            cb         : (err, output) =>
                if err
                    cb("#{err}, #{misc.to_json(output)}")
                else
                    cb(false, filename.slice(0,filename.length-4) + 'txt')

    file_options: (filename, content) =>   # content may be undefined
        ext = filename_extension(filename)?.toLowerCase()
        if not ext? and content?   # no recognized extension, but have contents
            ext = guess_file_extension_type(content)
        x = file_associations[ext]
        if not x?
            x = file_associations['']
        return x

    # This is just one of thetabs in the recent files list, not at the very top
    create_tab: (opts) =>
        opts = defaults opts,
            filename     : required
            content      : undefined

        filename = opts.filename
        if @tabs[filename]?
            return @tabs[filename]

        content = opts.content
        opts0 = @file_options(filename, content)
        extra_opts = copy(opts0.opts)
        if opts.session_uuid?
            extra_opts.session_uuid = opts.session_uuid

        local_storage(@project_id, filename, "auto_open", true)

        link = templates.find(".salvus-editor-filename-pill").clone().show()
        link_filename = link.find(".salvus-editor-tab-filename")
        link_filename.text(trunc(filename,64))

        link.find(".salvus-editor-close-button-x").click () =>
            if ignore_clicks
                return false
            @remove_from_recent(filename)

        containing_path = misc.path_split(filename).head
        ignore_clicks = false
        link.find("a").mousedown (e) =>
            if ignore_clicks
                return false
            foreground = not(e.which==2 or e.ctrlKey)
            @display_tab
                path       : link_filename.text()
                foreground : not(e.which==2 or (e.ctrlKey or e.metaKey))
            if foreground
                @project_page.set_current_path(containing_path)
            return false

        create_editor_opts =
            editor_name : opts0.editor
            filename    : filename
            content     : content
            extra_opts  : extra_opts

        editor = undefined
        @tabs[filename] =
            link     : link
            filename : filename

            editor   : () =>
                if editor?
                    return editor
                else
                    editor = @create_editor(create_editor_opts)
                    @element.find(".salvus-editor-content").append(editor.element.hide())
                    @create_opened_file_tab(filename)
                    return editor

            hide_editor : () -> editor?.hide()

            editor_open : () -> editor?   # editor is defined if the editor is open.

            close_editor: () ->
                if editor?
                    editor.disconnect_from_session()
                    editor.remove()

                editor = undefined
                # We do *NOT* want to recreate the editor next time it is opened with the *same* options, or we
                # will end up overwriting it with stale contents.
                delete create_editor_opts.content


        link.data('tab', @tabs[filename])
        ###
        link.draggable
            zIndex      : 1000
            #containment : @element
            stop        : () =>
                ignore_clicks = true
                setTimeout( (() -> ignore_clicks=false), 100)
        ###

        @nav_tabs.append(link)

        @update_counter()
        return @tabs[filename]

    create_editor: (opts) =>
        {editor_name, filename, content, extra_opts} = defaults opts,
            editor_name : required
            filename    : required
            content     : undefined
            extra_opts  : required

        #console.log("create_editor", opts)

        if editor_name == 'codemirror'
            if filename.slice(filename.length-7) == '.sagews'
                typ = 'worksheet'  # TODO: only because we don't use Worksheet below anymore
            else
                typ = 'file'
        else
            typ = editor_name
        @project_page.project_activity({event:'open', filename:filename, type:typ})

        # Some of the editors below might get the content later and will call @file_options again then.
        switch editor_name
            # codemirror is the default... TODO: JSON, since I have that jsoneditor plugin.
            when 'codemirror', undefined
                editor = codemirror_session_editor(@, filename, extra_opts)
            when 'terminal'
                editor = new Terminal(@, filename, content, extra_opts)
            when 'worksheet'
                editor = new Worksheet(@, filename, content, extra_opts)
            when 'spreadsheet'
                editor = new Spreadsheet(@, filename, content, extra_opts)
            when 'slideshow'
                editor = new Slideshow(@, filename, content, extra_opts)
            when 'image'
                editor = new Image(@, filename, content, extra_opts)
            when 'latex'
                editor = new LatexEditor(@, filename, content, extra_opts)
            when 'history'
                editor = new HistoryEditor(@, filename, content, extra_opts)
            when 'pdf'
                editor = new PDF_PreviewEmbed(@, filename, content, extra_opts)
            when 'tasks'
                editor = new TaskList(@, filename, content, extra_opts)
            when 'course'
                editor = new Course(@, filename, content, extra_opts)
            when 'ipynb'
                editor = new IPythonNotebook(@, filename, content, extra_opts)
            else
                throw("Unknown editor type '#{editor_name}'")

        return editor

    create_opened_file_tab: (filename) =>
        link_bar = @project_page.container.find(".file-pages")

        link = templates.find(".salvus-editor-filename-pill").clone()
        link.tooltip(title:filename, placement:'bottom', delay:{show: 500, hide: 0})

        link.data('name', filename)

        link_filename = link.find(".salvus-editor-tab-filename")
        display_name = path_split(filename).tail
        link_filename.text(display_name)

        # Add an icon to the file tab based on the extension. Default icon is fa-file-o
        ext = filename_extension(filename)
        file_icon = if (file_associations[ext]? and file_associations[ext].icon?) then file_associations[ext].icon else 'fa-file-o'
        link_filename.prepend("<i class='fa #{file_icon}' style='font-size:10pt'> </i> ")

        open_file = (name) =>
            @project_page.set_current_path(misc.path_split(name).head)
            @project_page.display_tab("project-editor")
            @display_tab(path:name)

        close_tab = () =>
            if ignore_clicks
                return false

            if @active_tab? and @active_tab.filename == filename
                @active_tab = undefined

            if @project_page.current_tab.name == 'project-editor' and not @active_tab?
                next = link.next()
                # skip past div's inserted by tooltips
                while next.is("div")
                    next = next.next()
                name = next.data('name')  # need li selector because tooltip inserts itself after in DOM
                if name?
                    open_file(name)

            link.tooltip('destroy')
            link.hide()
            link.remove()

            if @project_page.current_tab.name == 'project-editor' and not @active_tab?
                # open last file if there is one
                next_link = link_bar.find("li").last()
                name = next_link.data('name')
                if name?
                    @resize_open_file_tabs()
                    open_file(name)
                else
                    # just show the file listing
                    @project_page.display_tab('project-file-listing')

            tab = @tabs[filename]
            if tab?
                if tab.open_file_pill?
                    delete tab.open_file_pill
                tab.editor()?.disconnect_from_session()
                tab.close_editor()

            @_currently_closing_files = true
            if @open_file_tabs().length < 1
                @resize_open_file_tabs()

            return false

        link.find(".salvus-editor-close-button-x").click(close_tab)

        ignore_clicks = false
        link.find("a").click (e) =>
            if ignore_clicks
                return false
            open_file(filename)
            return false

        link.find("a").mousedown (e) =>
            if ignore_clicks
                return false
            if e.which==2 or e.ctrlKey
                # middle (or control-) click on open tab: close the editor
                close_tab()
                return false


        #link.draggable
        #    zIndex      : 1000
        #    containment : "parent"
        #    stop        : () =>
        #        ignore_clicks = true
        #        setTimeout( (() -> ignore_clicks=false), 100)

        @tabs[filename].open_file_pill = link
        @tabs[filename].close_tab = close_tab

        link_bar.mouseleave () =>
            if @_currently_closing_files
                @_currently_closing_files = false
                @resize_open_file_tabs()

        link_bar.append(link)
        @resize_open_file_tabs()

    open_file_tabs: () =>
        x = []
        for a in @project_page.container.find(".file-pages").children()
            t = $(a)
            if t.hasClass("salvus-editor-filename-pill")
                x.push(t)
        return x

    close_all_open_files: () =>
        for filename, tab of @tabs
            tab.close_editor()

    hide: () =>
        for filename, tab of @tabs
            if tab?
                if tab.editor_open()
                    tab.editor().hide?()

    resize_open_file_tabs: () =>
        # First hide/show labels on the project navigation buttons (Files, New, Log..)
        if @open_file_tabs().length > require('editor').SHOW_BUTTON_LABELS
            @project_page.container.find(".project-pages-button-label").hide()
        else
            @project_page.container.find(".project-pages-button-label").show()

        # Make a list of the tabs after the search tab.
        x = @open_file_tabs()
        if x.length == 0
            return

        if misc_page.is_responsive_mode()
            # responsive mode
            @project_page.destroy_sortable_file_list()
            width = "49%"
        else
            @project_page.init_sortable_file_list()
            n = x.length
            width = Math.min(250, parseInt((x[0].parent().width() - 25) / n)) # floor to prevent rounding problems
            if width < 0
                width = 0

        for a in x
            a.width(width)

    make_open_file_pill_active: (link) =>
        @project_page.container.find(".file-pages").children().removeClass('active')
        link.addClass('active')

    # Close tab with given filename
    close: (filename) =>
        tab = @tabs[filename]
        if not tab? # nothing to do -- tab isn't opened anymore
            return

        # Disconnect from remote session (if relevant)
        if tab.editor_open()
            tab.editor().disconnect_from_session()
            tab.editor().remove()

        tab.link.remove()
        tab.close_tab?()
        delete @tabs[filename]
        @update_counter()

    remove_from_recent: (filename) =>
        # Do not show this file in "recent" next time.
        local_storage_delete(@project_id, filename, "auto_open")
        # Hide from the DOM.
        # This same tab object also stores the top tab and editor, so we don't just delete it.
        @tabs[filename]?.link.hide()

    # Reload content of this tab.  Warn user if this will result in changes.
    reload: (filename) =>
        tab = @tabs[filename]
        if not tab? # nothing to do
            return
        salvus_client.read_text_file_from_project
            project_id : @project_id
            timeout    : 5
            path       : filename
            cb         : (err, mesg) =>
                if err
                    alert_message(type:"error", message:"Communications issue loading new version of #{filename} -- #{err}")
                else if mesg.event == 'error'
                    alert_message(type:"error", message:"Error loading new version of #{filename} -- #{to_json(mesg.error)}")
                else
                    current_content = tab.editor().val()
                    new_content = mesg.content
                    if current_content != new_content
                        @warn_user filename, (proceed) =>
                            if proceed
                                tab.editor().val(new_content)

    # Warn user about unsaved changes (modal)
    warn_user: (filename, cb) =>
        cb(true)

    hide_recent_file_list: () =>
        $(".salvus-editor-recent-files").hide()
        $(".project-editor-recent-files-header").hide()

    # Make the tab appear in the tabs at the top, and if foreground=true, also make that tab active.
    display_tab: (opts) =>
        opts = defaults opts,
            path       : required
            foreground : true      # display in foreground as soon as possible
        filename = opts.path

        if not @tabs[filename]?
            return

        if opts.foreground
            @push_state('files/' + opts.path)
            @hide_recent_file_list()
            @show_editor_content()

        prev_active_tab = @active_tab
        for name, tab of @tabs
            if name == filename
                @active_tab = tab
                ed = tab.editor()

                if opts.foreground
                    ed.show()
                    setTimeout((() -> ed.show(); ed.focus()), 100)
                    #@element.find(".btn-group").children().removeClass('disabled')

                top_link = @active_tab.open_file_pill
                if top_link?
                    if opts.foreground
                        @make_open_file_pill_active(top_link)
                else
                    @create_opened_file_tab(filename)
                    if opts.foreground
                        @make_open_file_pill_active(@active_tab.open_file_pill)
            else
                tab.hide_editor()

        if prev_active_tab? and prev_active_tab.filename != @active_tab.filename and @tabs[prev_active_tab.filename]?   # ensure is still open!
            @nav_tabs.prepend(prev_active_tab.link)

        @project_page.init_sortable_file_list()

    add_tab_to_navbar: (filename) =>
        navbar = require('top_navbar').top_navbar
        tab = @tabs[filename]
        if not tab?
            return
        id = @project_id + filename
        if not navbar.pages[id]?
            navbar.add_page
                id     : id
                label  : misc.path_split(filename).tail
                onshow : () =>
                    navbar.switch_to_page(@project_id)
                    @display_tab(path:filename)
                    navbar.make_button_active(id)

    onshow: () =>  # should be called when the editor is shown.
        #if @active_tab?
        #    @display_tab(@active_tab.filename)
        if not IS_MOBILE
            @element.find(".salvus-editor-search-openfiles-input").focus()

    push_state: (url) =>
        if not url?
            url = @_last_history_state
        if not url?
            url = 'recent'
        @_last_history_state = url
        @project_page.push_state(url)

    # Save the file to disk/repo
    save: (filename, cb) =>       # cb(err)
        if not filename?  # if filename not given, save all *open* files
            tasks = []
            for filename, tab of @tabs
                if tab.editor_open()
                    f = (c) =>
                        @save(arguments.callee.filename, c)
                    f.filename = filename
                    tasks.push(f)
            async.parallel(tasks, cb)
            return

        tab = @tabs[filename]
        if not tab?
            cb?()
            return

        if not tab.editor().has_unsaved_changes()
            # nothing to save
            cb?()
            return

        tab.editor().save(cb)

    change_tab_filename: (old_filename, new_filename) =>
        tab = @tabs[old_filename]
        if not tab?
            # TODO -- fail silently or this?
            alert_message(type:"error", message:"change_tab_filename (bug): attempt to change #{old_filename} to #{new_filename}, but there is no tab #{old_filename}")
            return
        tab.filename = new_filename
        tab.link.find(".salvus-editor-tab-filename").text(new_filename)
        delete @tabs[old_filename]
        @tabs[new_filename] = tab


###############################################
# Abstract base class for editors
###############################################
# Derived classes must:
#    (1) implement the _get and _set methods
#    (2) show/hide/remove
#
# Events ensure that *all* users editor the same file see the same
# thing (synchronized).
#

class FileEditor extends EventEmitter
    constructor: (@editor, @filename, content, opts) ->
        @val(content)

    init_autosave: () =>
        if @_autosave_interval?
            # This function can safely be called again to *adjust* the
            # autosave interval, in case user changes the settings.
            clearInterval(@_autosave_interval)

        # Use the most recent autosave value.
        autosave = require('account').account_settings.settings.autosave
        if autosave
            save_if_changed = () =>
                if not @editor.tabs[@filename]?.editor_open()
                    # don't autosave anymore if the doc is closed -- since autosave references
                    # the editor, which would re-create it, causing the tab to reappear.  Not pretty.
                    clearInterval(@_autosave_interval)
                    return
                if @has_unsaved_changes()
                    if @click_save_button?
                        # nice gui feedback
                        @click_save_button()
                    else
                        @save()
            @_autosave_interval = setInterval(save_if_changed, autosave * 1000)

    val: (content) =>
        if not content?
            # If content not defined, returns current value.
            return @_get()
        else
            # If content is defined, sets value.
            @_set(content)

    # has_unsaved_changes() returns the state, where true means that
    # there are unsaved changed.  To set the state, do
    # has_unsaved_changes(true or false).
    has_unsaved_changes: (val) =>
        if not val?
            return @_has_unsaved_changes
        else
            if not @_has_unsaved_changes? or @_has_unsaved_changes != val
                if val
                    @save_button.removeClass('disabled')
                else
                    @save_button.addClass('disabled')
            @_has_unsaved_changes = val

    focus: () => # TODO in derived class

    _get: () =>
        throw("TODO: implement _get in derived class")

    _set: (content) =>
        throw("TODO: implement _set in derived class")

    restore_cursor_position: () =>
        # implement in a derived class if you need this

    disconnect_from_session: (cb) =>
        # implement in a derived class if you need this

    local_storage: (key, value) =>
        return local_storage(@editor.project_id, @filename, key, value)

    show: () =>
        @element.show()

    hide: () =>
        @element.hide()

    remove: () =>
        @element.remove()

    terminate_session: () =>
        # If some backend session on a remote machine is serving this session, terminate it.

    save: (cb) =>
        content = @val()
        if not content?
            # do not overwrite file in case editor isn't initialized
            alert_message(type:"error", message:"Editor of '#{filename}' not initialized, so nothing to save.")
            cb?()
            return

        salvus_client.write_text_file_to_project
            project_id : @editor.project_id
            timeout    : 10
            path       : @filename
            content    : content
            cb         : (err, mesg) =>
                # TODO -- on error, we *might* consider saving to localStorage...
                if err
                    alert_message(type:"error", message:"Communications issue saving #{filename} -- #{err}")
                    cb?(err)
                else if mesg.event == 'error'
                    alert_message(type:"error", message:"Error saving #{filename} -- #{to_json(mesg.error)}")
                    cb?(mesg.error)
                else
                    cb?()

###############################################
# Codemirror-based File Editor
###############################################
class CodeMirrorEditor extends FileEditor
    constructor: (@editor, @filename, content, opts) ->

        editor_settings = require('account').account_settings.settings.editor_settings

        opts = @opts = defaults opts,
            mode                      : required
            geometry                  : undefined  # (default=full screen);
            read_only                 : false
            delete_trailing_whitespace: editor_settings.strip_trailing_whitespace  # delete on save
            show_trailing_whitespace  : editor_settings.show_trailing_whitespace
            allow_javascript_eval     : true  # if false, the one use of eval isn't allowed.
            line_numbers              : editor_settings.line_numbers
            first_line_number         : editor_settings.first_line_number
            indent_unit               : editor_settings.indent_unit
            tab_size                  : editor_settings.tab_size
            smart_indent              : editor_settings.smart_indent
            electric_chars            : editor_settings.electric_chars
            undo_depth                : editor_settings.undo_depth
            match_brackets            : editor_settings.match_brackets
            auto_close_brackets       : editor_settings.auto_close_brackets
            line_wrapping             : editor_settings.line_wrapping
            spaces_instead_of_tabs    : editor_settings.spaces_instead_of_tabs
            style_active_line         : 15    # editor_settings.style_active_line  # (a number between 0 and 127)
            bindings                  : editor_settings.bindings  # 'standard', 'vim', or 'emacs'
            theme                     : editor_settings.theme
            track_revisions           : editor_settings.track_revisions

            # I'm making the times below very small for now.  If we have to adjust these to reduce load, due to lack
            # of capacity, then we will.  Or, due to lack of optimization (e.g., for big documents). These parameters
            # below would break editing a huge file right now, due to slowness of applying a patch to a codemirror editor.

            cursor_interval           : 1000   # minimum time (in ms) between sending cursor position info to hub -- used in sync version
            sync_interval             : 750    # minimum time (in ms) between synchronizing text with hub. -- used in sync version below

            completions_size          : 20    # for tab completions (when applicable, e.g., for sage sessions)

        #console.log("mode =", opts.mode)

        @project_id = @editor.project_id
        @element = templates.find(".salvus-editor-codemirror").clone()

        @element.data('editor', @)

        @init_save_button()
        @init_history_button()
        @init_edit_buttons()

        @init_close_button()
        filename = @filename
        if filename.length > 30
            filename = "…" + filename.slice(filename.length-30)

        # not really needed due to highlighted tab; annoying.
        #@element.find(".salvus-editor-codemirror-filename").text(filename)

        elt = @element.find(".salvus-editor-codemirror-input-box").find("textarea")
        elt.text(content)

        extraKeys =
            "Alt-Enter"    : (editor)   => @action_key(execute: true, advance:false, split:false)
            "Cmd-Enter"    : (editor)   => @action_key(execute: true, advance:false, split:false)
            "Ctrl-Enter"   : (editor)   => @action_key(execute: true, advance:true, split:true)
            "Ctrl-;"       : (editor)   => @action_key(split:true, execute:false, advance:false)
            "Cmd-;"        : (editor)   => @action_key(split:true, execute:false, advance:false)
            "Ctrl-\\"      : (editor)   => @action_key(execute:false, toggle_input:true)
            #"Cmd-x"  : (editor)   => @action_key(execute:false, toggle_input:true)
            "Shift-Ctrl-\\" : (editor)   => @action_key(execute:false, toggle_output:true)
            #"Shift-Cmd-y"  : (editor)   => @action_key(execute:false, toggle_output:true)

            "Ctrl-S"       : (editor)   => @click_save_button()
            "Cmd-S"        : (editor)   => @click_save_button()

            "Ctrl-L"       : (editor)   => @goto_line(editor)
            "Cmd-L"        : (editor)   => @goto_line(editor)

            "Ctrl-I"       : (editor)   => @toggle_split_view(editor)
            "Cmd-I"        : (editor)   => @toggle_split_view(editor)

            "Shift-Ctrl-." : (editor)   => @change_font_size(editor, +1)
            "Shift-Ctrl-," : (editor)   => @change_font_size(editor, -1)
            "Shift-Cmd-."  : (editor)   => @change_font_size(editor, +1)
            "Shift-Cmd-,"  : (editor)   => @change_font_size(editor, -1)

            "Shift-Tab"    : (editor)   => editor.unindent_selection()

            "Ctrl-Space"   : "indentAuto"
            "Ctrl-'"       : "indentAuto"

            "Tab"          : (editor)   => @press_tab_key(editor)
            "Shift-Ctrl-C" : (editor)   => @interrupt_key()

            #"Ctrl-Q"       : (cm) => cm.foldCode(cm.getCursor())


            #"F11"          : (editor)   => console.log('fs', editor.getOption("fullScreen")); editor.setOption("fullScreen", not editor.getOption("fullScreen"))

        # We will replace this by a general framework...
        if misc.filename_extension(filename) == "sagews"
            evaluate_key = require('account').account_settings.settings.evaluate_key.toLowerCase()
            if evaluate_key == "enter"
                evaluate_key = "Enter"
            else
                evaluate_key = "Shift-Enter"
            extraKeys[evaluate_key] = (editor)   => @action_key(execute: true, advance:true, split:false)

        make_editor = (node) =>
            options =
                firstLineNumber         : opts.first_line_number
                autofocus               : false
                mode                    : opts.mode
                lineNumbers             : opts.line_numbers
                showTrailingSpace       : opts.show_trailing_whitespace
                indentUnit              : opts.indent_unit
                tabSize                 : opts.tab_size
                smartIndent             : opts.smart_indent
                electricChars           : opts.electric_chars
                undoDepth               : opts.undo_depth
                matchBrackets           : opts.match_brackets
                autoCloseBrackets       : opts.auto_close_brackets
                lineWrapping            : opts.line_wrapping
                readOnly                : opts.read_only
                styleActiveLine         : opts.style_active_line
                indentWithTabs          : not opts.spaces_instead_of_tabs
                showCursorWhenSelecting : true
                extraKeys               : extraKeys
                cursorScrollMargin      : 40
                #foldGutter: true
                #gutters: ["CodeMirror-linenumbers", "CodeMirror-foldgutter"]

            if opts.bindings? and opts.bindings != "standard"
                options.keyMap = opts.bindings
                #cursorBlinkRate: 1000

            if opts.theme? and opts.theme != "standard"
                options.theme = opts.theme

            cm = CodeMirror.fromTextArea(node, options)
            cm.save = () => @click_save_button()

            # The Codemirror themes impose their own weird fonts, but most users want whatever
            # they've configured as "monospace" in their browser.  So we force that back:
            e = $(cm.getWrapperElement())
            e.attr('style', e.attr('style') + '; font-family:monospace !important')  # see http://stackoverflow.com/questions/2655925/apply-important-css-style-using-jquery

            return cm


        @codemirror = make_editor(elt[0])

        elt1 = @element.find(".salvus-editor-codemirror-input-box-1").find("textarea")

        @codemirror1 = make_editor(elt1[0])

        buf = @codemirror.linkedDoc({sharedHist: true})
        @codemirror1.swapDoc(buf)
        $(@codemirror1.getWrapperElement()).css('border-top':'2px solid #aaa')

        @codemirror.on 'focus', () =>
            @codemirror_with_last_focus = @codemirror

        @codemirror1.on 'focus', () =>
            @codemirror_with_last_focus = @codemirror1

        @_split_view = false

        @init_change_event()

    set_theme: (theme) =>
        # Change the editor theme after the editor has been created
        @codemirror.setOption('theme', theme)
        @codemirror1.setOption('theme', theme)
        @opts.theme = theme

    # add something visual to the UI to suggest that the file is read only
    set_readonly_ui: () =>
        @element.find("a[href=#save]").text('Readonly').addClass('disabled')

    set_cursor_center_focus: (pos, tries=5) =>
        if tries <= 0
            return
        cm = @codemirror_with_last_focus
        if not cm?
            cm = @codemirror
        if not cm?
            return
        cm.setCursor(pos)
        info = cm.getScrollInfo()
        try
            # This call can fail during editor initialization (as of codemirror 3.19, but not before).
            cm.scrollIntoView(pos, info.clientHeight/2)
        catch e
            setTimeout((() => @set_cursor_center_focus(pos, tries-1)), 250)
        cm.focus()

    disconnect_from_session: (cb) =>
        # implement in a derived class if you need this
        @syncdoc?.disconnect_from_session()
        cb?()

    action_key: (opts) =>
        # opts ignored by default; worksheets use them....
        @click_save_button()

    interrupt_key: () =>
        # does nothing for generic editor, but important, e.g., for the sage worksheet editor.

    press_tab_key: (editor) =>
        if editor.somethingSelected()
            CodeMirror.commands.defaultTab(editor)
        else
            @tab_nothing_selected(editor)

    tab_nothing_selected: (editor) =>
        if @opts.spaces_instead_of_tabs
            editor.tab_as_space()
        else
            CodeMirror.commands.defaultTab(editor)

    init_edit_buttons: () =>
        that = @
        for name in ['search', 'next', 'prev', 'replace', 'undo', 'redo', 'autoindent',
                     'shift-left', 'shift-right', 'split-view','increase-font', 'decrease-font', 'goto-line', 'print' ]
            e = @element.find("a[href=##{name}]")
            e.data('name', name).tooltip(delay:{ show: 500, hide: 100 }).click (event) ->
                that.click_edit_button($(@).data('name'))
                return false

        # TODO: implement printing for other file types
        if @filename.slice(@filename.length-7) != '.sagews'
            @element.find("a[href=#print]").hide()

    click_edit_button: (name) =>
        cm = @codemirror_with_last_focus
        if not cm?
            cm = @codemirror
        if not cm?
            return
        switch name
            when 'search'
                CodeMirror.commands.find(cm)
            when 'next'
                if cm._searchState?.query
                    CodeMirror.commands.findNext(cm)
                else
                    CodeMirror.commands.goPageDown(cm)
            when 'prev'
                if cm._searchState?.query
                    CodeMirror.commands.findPrev(cm)
                else
                    CodeMirror.commands.goPageUp(cm)
            when 'replace'
                CodeMirror.commands.replace(cm)
            when 'undo'
                cm.undo()
            when 'redo'
                cm.redo()
            when 'split-view'
                @toggle_split_view(cm)
            when 'autoindent'
                CodeMirror.commands.indentAuto(cm)
            when 'shift-left'
                cm.unindent_selection()
            when 'shift-right'
                @press_tab_key(cm)
            when 'increase-font'
                @change_font_size(cm, +1)
            when 'decrease-font'
                @change_font_size(cm, -1)
            when 'goto-line'
                @goto_line(cm)
            when 'print'
                @print()

    change_font_size: (cm, delta) =>
        elt = $(cm.getWrapperElement())
        size = elt.data('font-size')
        if not size?
            s = elt.css('font-size')
            size = parseInt(s.slice(0,s.length-2))
        new_size = size + delta
        if new_size > 1
            elt.css('font-size', new_size + 'px')
            elt.data('font-size', new_size)
        @show()

    toggle_split_view: (cm) =>
        @_split_view = not @_split_view
        @show()
        @focus()
        cm.focus()

    goto_line: (cm) =>
        focus = () =>
            @focus()
            cm.focus()
        dialog = templates.find(".salvus-goto-line-dialog").clone()
        dialog.modal('show')
        dialog.find(".btn-close").off('click').click () ->
            dialog.modal('hide')
            setTimeout(focus, 50)
            return false
        input = dialog.find(".salvus-goto-line-input")
        input.val(cm.getCursor().line+1)  # +1 since line is 0-based
        dialog.find(".salvus-goto-line-range").text("1-#{cm.lineCount()} or n%")
        dialog.find(".salvus-goto-line-input").focus().select()
        submit = () =>
            dialog.modal('hide')
            result = input.val().trim()
            if result.length >= 1 and result[result.length-1] == '%'
                line = Math.floor( cm.lineCount() * parseInt(result.slice(0,result.length-1)) / 100.0)
            else
                line = Math.min(parseInt(result)-1)
            if line >= cm.lineCount()
                line = cm.lineCount() - 1
            if line <= 0
                line = 0
            pos = {line:line, ch:0}
            cm.setCursor(pos)
            info = cm.getScrollInfo()
            cm.scrollIntoView(pos, info.clientHeight/2)
            setTimeout(focus, 50)
        dialog.find(".btn-submit").off('click').click(submit)
        input.keydown (evt) =>
            if evt.which == 13 # enter
                submit()
                return false
            if evt.which == 27 # escape
                setTimeout(focus, 50)
                dialog.modal('hide')
                return false


    print: () =>
        dialog = templates.find(".salvus-file-print-dialog").clone()
        p = misc.path_split(@filename)
        v = p.tail.split('.')
        if v.length <= 1
            ext = ''
            base = p.tail
        else
            ext = v[v.length-1]
            base = v.slice(0,v.length-1).join('.')

        if ext != 'sagews'
            alert_message(type:'info', message:'Only printing of Sage Worksheets is currently implemented.')
            return

        #console.log("p=",p)
        #console.log("base=",base)
        #console.log("ext=",ext)
        submit = () =>
            tmp = undefined
            pdf = undefined
            dialog.find(".salvus-file-printing-progress").show()
            dialog.find(".salvus-file-printing-link").hide()
            dialog.find(".btn-submit").icon_spin(start:true)
            async.series([
                (cb) =>
                    tmp_dir
                        ttl        : 60
                        path       : "/tmp"
                        project_id : @project_id
                        cb         : (err, _tmp) =>
                            if err
                                cb(err)
                            else
                                tmp = "/tmp/" + _tmp
                                pdf = tmp + '/' + base + '.pdf'
                                #console.log("tmp=",tmp)
                                #console.log("pdf=",pdf)
                                cb()
                (cb) =>
                    @save(cb)
                (cb) =>
                    salvus_client.exec
                        project_id  : @project_id
                        path        : p.head
                        command     : 'sagews2pdf.py'
                        args        : [p.tail, '--outfile',  pdf,
                                               '--title',    dialog.find(".salvus-file-print-title").text(),
                                               '--author',   dialog.find(".salvus-file-print-author").text(),
                                               '--date',     dialog.find(".salvus-file-print-date").text(),
                                               '--contents', dialog.find(".salvus-file-print-contents").is(":checked")]
                        timeout     : 60*5  # link will be valid for 5 minutes
                        err_on_exit : false
                        bash        : false
                        cb          : (err, output) =>
                            #console.log(output)
                            if err
                                cb(err)
                            else
                                if output.exit_code
                                    cb(output.stderr)
                                else
                                    cb()
                (cb) =>
                    salvus_client.read_file_from_project
                        project_id : @project_id
                        path       : pdf
                        cb         : (err, mesg) =>
                            if err
                                cb(err)
                            else
                                window.open(mesg.url,'_blank')
                                dialog.find(".salvus-file-printing-link").attr('href', mesg.url).text(pdf).show()
                                cb()
            ], (err) =>
                dialog.find(".btn-submit").icon_spin(false)
                dialog.find(".salvus-file-printing-progress").hide()
                if err
                    alert_message(type:"error", message:"problem printing '#{p.tail}' -- #{err}")
            )
            return false

        dialog.find(".salvus-file-print-filename").text(@filename)
        dialog.find(".salvus-file-print-title").text(base)
        dialog.find(".salvus-file-print-author").text(require('account').account_settings.fullname())
        dialog.find(".salvus-file-print-date").text((new Date()).toLocaleDateString())
        dialog.find(".btn-submit").click(submit)
        dialog.find(".btn-close").click(() -> dialog.modal('hide'); return false)
        if ext == "sagews"
            dialog.find(".salvus-file-options-sagews").show()
        dialog.modal('show')

    init_close_button: () =>
        @element.find("a[href=#close]").click () =>
            @editor.project_page.display_tab("project-file-listing")
            return false

    init_save_button: () =>
        @save_button = @element.find("a[href=#save]").tooltip().click(@click_save_button)
        @save_button.find(".spinner").hide()

    init_history_button: () =>
        if require('account').account_settings.settings.editor_settings.track_revisions and @filename.slice(@filename.length-13) != '.sage-history'
            @history_button = @element.find(".salvus-editor-history-button")
            @history_button.click(@click_history_button)
            @history_button.show()
            @history_button.css
                display: 'inline-block'  # this is needed due to subtleties of jQuery show().

    click_save_button: () =>
        if @_saving
            return
        @_saving = true
        before = @codemirror.getValue()
        @save_button.icon_spin(start:true, delay:3000)
        @editor.save @filename, (err) =>
            @save_button.icon_spin(false)
            @_saving = false
            if not err and @codemirror.getValue() == before
                @has_unsaved_changes(false)
        return false

    click_history_button: () =>
        p = misc.path_split(@filename)
        if p.head
            path = "#{p.head}/.#{p.tail}.sage-history"
        else
            path = ".#{p.tail}.sage-history"
        @editor.project_page.open_file
            path       : path
            foreground : true

    init_change_event: () =>
        @codemirror.on 'changes', () =>
            @has_unsaved_changes(true)

    _get: () =>
        return @codemirror.getValue()

    _set: (content) =>
        {from} = @codemirror.getViewport()
        @codemirror.setValue(content)
        @codemirror.scrollIntoView(from)
        # even better, if available
        @restore_cursor_position()

    restore_cursor_position: () =>
        pos = @local_storage("cursor")
        if pos?
            @set_cursor_center_focus(pos)

    _style_active_line: (rgb) =>
        v = (parseInt(x) for x in rgb.slice(4,rgb.length-1).split(','))
        amount = @opts.style_active_line
        for i in [0..2]
            if v[i] >= 128
                v[i] -= amount
            else
                v[i] += amount
        $("body").append("<style type=text/css>.CodeMirror-activeline{background:rgb(#{v[0]},#{v[1]},#{v[2]});}</style>")

    show: () =>
        if not (@element? and @codemirror?)
            return

        if @syncdoc?
            @syncdoc.sync()

        @element.show()
        window.codemirror = @codemirror

        if @opts.style_active_line
            @_style_active_line($(@codemirror.getWrapperElement()).css('background-color'))

        if @_split_view
            $(@codemirror1.getWrapperElement()).show()
        else
            $(@codemirror1.getWrapperElement()).hide()

        height = $(window).height()

        top = @editor.editor_top_position()
        elem_height = height - top - 5

        button_bar_height = @element.find(".salvus-editor-codemirror-button-container").height()
        font_height = @codemirror.defaultTextHeight()

        cm_height = Math.floor((elem_height - button_bar_height)/font_height) * font_height

        @element.css(top:top, left:0)
        @element.find(".salvus-editor-codemirror-chat-column").css(top:top+button_bar_height)

        @element.height(elem_height).show()
        @element.show()

        chat = @_chat_is_hidden? and not @_chat_is_hidden
        if chat
            width = @element.find(".salvus-editor-codemirror-chat-column").offset().left
        else
            width = $(window).width()

        if @opts.geometry? and @opts.geometry == 'left half'
            @empty_space = {start: width/2, end:width, top:top+button_bar_height}
            width = width/2

        if @_split_view
            v = [@codemirror, @codemirror1]
            ht = cm_height/2
        else
            v = [@codemirror]
            ht = cm_height

        for cm in v
            scroller = $(cm.getScrollerElement())
            scroller.css('height':ht)
            cm_wrapper = $(cm.getWrapperElement())
            cm_wrapper.css
                height : ht
                width  : width
            # we do this twice since very rarely the first one doesn't suffice. I think the
            # only drawback is that the browser has to do a little extra work.
            setTimeout((()=>cm.refresh()), 0)
            setTimeout((()=>cm.refresh()), 500)

        if chat
            chat_elt = @element.find(".salvus-editor-codemirror-chat")
            chat_elt.height(cm_height)

            chat_output = chat_elt.find(".salvus-editor-codemirror-chat-output")

            chat_input = chat_elt.find(".salvus-editor-codemirror-chat-input")
            chat_input_top = $(window).height()-chat_input.height() - 15
            chat_input.offset({top:chat_input_top})
            chat_output.height(chat_input_top - top - 41)

        @emit 'show', ht

    focus: () =>
        if not @codemirror?
            return
        @show()
        if not IS_MOBILE
            @codemirror.focus()
            if @_split_view
                @codemirror1.focus()

codemirror_session_editor = exports.codemirror_session_editor = (editor, filename, extra_opts) ->
    #console.log("codemirror_session_editor '#{filename}'")
    ext = filename_extension(filename)

    E = new CodeMirrorEditor(editor, filename, "", extra_opts)
    # Enhance the editor with synchronized session capabilities.
    opts =
        cursor_interval : E.opts.cursor_interval
        sync_interval   : E.opts.sync_interval

    switch ext
        when "sagews"
            # temporary.
            opts =
                cursor_interval : 2000
                sync_interval   : 250
            E.syncdoc = new (syncdoc.SynchronizedWorksheet)(E, opts)
            E.action_key = E.syncdoc.action
            E.interrupt_key = E.syncdoc.interrupt
            E.tab_nothing_selected = () => E.syncdoc.introspect()
        when "sage-history"
            # temporary
        else
            E.syncdoc = new (syncdoc.SynchronizedDocument)(E, opts)
    return E


###############################################
# LateX Editor
###############################################

# Make a (server-side) self-destructing temporary uuid-named directory in path.
tmp_dir = (opts) ->
    opts = defaults opts,
        project_id : required
        path       : required
        ttl        : 120            # self destruct in this many seconds
        cb         : required       # cb(err, directory_name)
    name = "." + uuid()   # hidden
    if "'" in opts.path
        opts.cb("there is a disturbing ' in the path: '#{opts.path}'")
        return
    remove_tmp_dir
        project_id : opts.project_id
        path       : opts.path
        tmp_dir    : name
        ttl        : opts.ttl
    salvus_client.exec
        project_id : opts.project_id
        path       : opts.path
        command    : "mkdir"
        args       : [name]
        cb         : (err, output) =>
            if err
                opts.cb("Problem creating temporary directory in '#{opts.path}'")
            else
                opts.cb(false, name)

remove_tmp_dir = (opts) ->
    opts = defaults opts,
        project_id : required
        path       : required
        tmp_dir    : required
        ttl        : 120            # run in this many seconds (even if client disconnects)
        cb         : undefined
    salvus_client.exec
        project_id : opts.project_id
        command    : "sleep #{opts.ttl} && rm -rf '#{opts.path}/#{opts.tmp_dir}'"
        timeout    : 10 + opts.ttl
        cb         : (err, output) =>
            cb?(err)


# Class that wraps "a remote latex doc with PDF preview":
class PDFLatexDocument
    constructor: (opts) ->
        opts = defaults opts,
            project_id : required
            filename   : required
            image_type : 'png'  # 'png' or 'jpg'

        @project_id = opts.project_id
        @filename   = opts.filename
        @image_type = opts.image_type

        @_pages     = {}
        @num_pages  = 0
        @latex_log  = ''
        s = path_split(@filename)
        @path = s.head
        if @path == ''
            @path = './'
        @filename_tex  = s.tail
        @base_filename = @filename_tex.slice(0, @filename_tex.length-4)
        @filename_pdf  =  @base_filename + '.pdf'

    page: (n) =>
        if not @_pages[n]?
            @_pages[n] = {}
        return @_pages[n]

    _exec: (opts) =>
        opts = defaults opts,
            path        : @path
            project_id  : @project_id
            command     : required
            args        : []
            timeout     : 30
            err_on_exit : false
            bash        : false
            cb          : required
        #console.log(opts.path)
        #console.log(opts.command + ' ' + opts.args.join(' '))
        salvus_client.exec(opts)

    inverse_search: (opts) =>
        opts = defaults opts,
            n          : required   # page number
            x          : required   # x coordinate in unscaled png image coords (as reported by click EventEmitter)...
            y          : required   # y coordinate in unscaled png image coords
            resolution : required   # resolution used in ghostscript
            cb         : required   # cb(err, {input:'file.tex', line:?})

        scale = opts.resolution / 72
        x = opts.x / scale
        y = opts.y / scale
        @_exec
            command : 'synctex'
            args    : ['edit', '-o', "#{opts.n}:#{x}:#{y}:#{@filename_pdf}"]
            path    : @path
            timeout : 7
            cb      : (err, output) =>
                if err
                    opts.cb(err); return
                if output.stderr
                    opts.cb(output.stderr); return
                s = output.stdout
                i = s.indexOf('\nInput:')
                input = s.slice(i+7, s.indexOf('\n',i+3))

                # normalize path to be relative to project home
                j = input.indexOf('/./')
                if j != -1
                    fname = input.slice(j+3)
                else
                    j = input.indexOf('/../')
                    if j != -1
                        fname = input.slice(j+1)
                    else
                        fname = input
                if @path != './'
                    input = @path + '/' + fname
                else
                    input = fname

                i = s.indexOf('Line')
                line = parseInt(s.slice(i+5, s.indexOf('\n',i+1)))
                opts.cb(false, {input:input, line:line-1})   # make line 0-based

    forward_search: (opts) =>
        opts = defaults opts,
            n  : required
            cb : required   # cb(err, {page:?, x:?, y:?})    x,y are in terms of 72dpi pdf units

        @_exec
            command : 'synctex'
            args    : ['view', '-i', "#{opts.n}:0:#{@filename_tex}", '-o', @filename_pdf]
            path    : @path
            cb      : (err, output) =>
                if err
                    opts.cb(err); return
                if output.stderr
                    opts.cb(output.stderr); return
                s = output.stdout
                i = s.indexOf('\nPage:')
                n = s.slice(i+6, s.indexOf('\n',i+3))
                i = s.indexOf('\nx:')
                x = parseInt(s.slice(i+3, s.indexOf('\n',i+3)))
                i = s.indexOf('\ny:')
                y = parseInt(s.slice(i+3, s.indexOf('\n',i+3)))
                opts.cb(false, {n:n, x:x, y:y})

    default_tex_command: () =>
        a = "pdflatex -synctex=1 -interact=nonstopmode "
        if @filename_tex.indexOf(' ') != -1
            a += "'#{@filename_tex}'"
        else
            a += @filename_tex
        return a

    # runs pdflatex; updates number of pages, latex log, parsed error log
    update_pdf: (opts={}) =>
        opts = defaults opts,
            status        : undefined  # status(start:'latex' or 'sage' or 'bibtex'), status(end:'latex', 'log':'output of thing running...')
            latex_command : undefined
            cb            : undefined
        @pdf_updated = true
        if not opts.latex_command?
            opts.latex_command = @default_tex_command()
        @_need_to_run = {}
        log = ''
        status = opts.status
        async.series([
            (cb) =>
                 status?(start:'latex')
                 @_run_latex opts.latex_command, (err, _log) =>
                     log += _log
                     status?(end:'latex', log:_log)
                     cb(err)
            (cb) =>
                 if @_need_to_run.sage
                     status?(start:'sage')
                     @_run_sage @_need_to_run.sage, (err, _log) =>
                         log += _log
                         status?(end:'sage', log:_log)
                         cb(err)
                 else
                     cb()
            (cb) =>
                 if @_need_to_run.bibtex
                     status?(start:'bibtex')
                     @_run_bibtex (err, _log) =>
                         status?(end:'bibtex', log:_log)
                         log += _log
                         cb(err)
                 else
                     cb()
            (cb) =>
                 if @_need_to_run.latex
                     status?(start:'latex')
                     @_run_latex opts.latex_command, (err, _log) =>
                          log += _log
                          status?(end:'latex', log:_log)
                          cb(err)
                 else
                     cb()
            (cb) =>
                 if @_need_to_run.latex
                     status?(start:'latex')
                     @_run_latex opts.latex_command, (err, _log) =>
                          log += _log
                          status?(end:'latex', log:_log)
                          cb(err)
                 else
                     cb()
        ], (err) =>
            opts.cb?(err, log))

    _run_latex: (command, cb) =>
        if not command?
            command = @default_tex_command()
        sagetex_file = @base_filename + '.sagetex.sage'
        sha_marker = 'sha1sums'
        @_exec
            command : command + "< /dev/null 2</dev/null; echo '#{sha_marker}'; sha1sum #{sagetex_file}"
            bash    : true
            timeout : 20
            err_on_exit : false
            cb      : (err, output) =>
                if err
                    cb?(err)
                else
                    i = output.stdout.lastIndexOf(sha_marker)
                    if i != -1
                        shas = output.stdout.slice(i+sha_marker.length+1)
                        output.stdout = output.stdout.slice(0,i)
                        for x in shas.split('\n')
                            v = x.split(/\s+/)
                            if v[1] == sagetex_file and v[0] != @_sagetex_file_sha
                                @_need_to_run.sage = sagetex_file
                                @_sagetex_file_sha = v[0]

                    log = output.stdout + '\n\n' + output.stderr

                    if log.indexOf('Rerun to get cross-references right') != -1
                        @_need_to_run.latex = true

                    run_sage_on = '\nRun Sage on'
                    i = log.indexOf(run_sage_on)
                    if i != -1
                        j = log.indexOf(', and then run LaTeX', i)
                        if j != -1
                            @_need_to_run.sage = log.slice(i + run_sage_on.length, j).trim()

                    i = log.indexOf("No file #{@base_filename}.bbl.")
                    if i != -1
                        @_need_to_run.bibtex = true

                    @last_latex_log = log
                    before = @num_pages
                    @_parse_latex_log_for_num_pages(log)

                    # Delete trailing removed pages from our local view of things; otherwise, they won't properly
                    # re-appear later if they look identical, etc.
                    if @num_pages < before
                        for n in [@num_pages ... before]
                            delete @_pages[n]

                    cb?(false, log)

    _run_sage: (target, cb) =>
        if not target?
            target = @base_filename + '.sagetex.sage'
        @_exec
            command : 'sage'
            args    : [target]
            timeout : 45
            cb      : (err, output) =>
                if err
                    cb?(err)
                else
                    log = output.stdout + '\n\n' + output.stderr
                    @_need_to_run.latex = true
                    cb?(false, log)

    _run_bibtex: (cb) =>
        @_exec
            command : 'bibtex'
            args    : [@base_filename]
            timeout : 10
            cb      : (err, output) =>
                if err
                    cb?(err)
                else
                    log = output.stdout + '\n\n' + output.stderr
                    @_need_to_run.latex = true
                    cb?(false, log)

    _parse_latex_log_for_num_pages: (log) =>
        i = log.indexOf("Output written")
        if i != -1
            i = log.indexOf("(", i)
            if i != -1
                j = log.indexOf(" pages", i)
                try
                    @num_pages = parseInt(log.slice(i+1,j))
                catch e
                    console.log("BUG parsing number of pages")

    # runs pdftotext; updates plain text of each page.
    # (not used right now, since we are using synctex instead...)
    update_text: (cb) =>
        @_exec
            command : "pdftotext"   # part of the "calibre" ubuntu package
            args    : [@filename_pdf, '-']
            cb      : (err, output) =>
                if not err
                    @_parse_text(output.stdout)
                cb?(err)

    trash_aux_files: (cb) =>
        EXT = ['aux', 'log', 'bbl', 'synctex.gz', 'sagetex.py', 'sagetex.sage', 'sagetex.scmd', 'sagetex.sout']
        @_exec
            command : "rm"
            args    : (@base_filename + "." + ext for ext in EXT)
            cb      : cb

    _parse_text: (text) =>
        # todo -- parse through the text file putting the pages in the correspondings @pages dict.
        # for now... for debugging.
        @_text = text
        n = 1
        for t in text.split('\x0c')  # split on form feed
            @page(n).text = t
            n += 1

    # Updates previews for a given range of pages.
    # This computes images on backend, and fills in the sha1 hashes of @pages.
    # If any sha1 hash changes from what was already there, it gets temporary
    # url for that file.
    # It assumes the pdf files is there already, and doesn't run pdflatex.
    update_images: (opts={}) =>
        opts = defaults opts,
            first_page : 1
            last_page  : undefined  # defaults to @num_pages, unless 0 in which case 99999
            cb         : undefined  # cb(err, [array of page numbers of pages that changed])
            resolution : 50         # number
            device     : '16m'      # one of '16', '16m', '256', '48', 'alpha', 'gray', 'mono'  (ignored if image_type='jpg')
            png_downscale : 2       # ignored if image type is jpg
            jpeg_quality  : 75      # jpg only -- scale of 1 to 100

        res = opts.resolution
        if @image_type == 'png'
            res /= opts.png_downscale

        if not opts.last_page?
            opts.last_page = @num_pages
            if opts.last_page == 0
                opts.last_page = 99999

        #console.log("opts.last_page = ", opts.last_page)

        if opts.first_page <= 0
            opts.first_page = 1

        if opts.last_page < opts.first_page
            # easy peasy
            opts.cb?(false,[])
            return

        tmp = undefined
        sha1_changed = []
        changed_pages = []
        pdf = undefined
        async.series([
            (cb) =>
                tmp_dir
                    project_id : @project_id
                    path       : "/tmp"
                    ttl        : 180
                    cb         : (err, _tmp) =>
                        tmp = "/tmp/#{_tmp}"
                        cb(err)
            (cb) =>
                pdf = "#{tmp}/#{@filename_pdf}"
                @_exec
                    command : 'cp'
                    args    : [@filename_pdf, pdf]
                    timeout : 15
                    err_on_exit : true
                    cb      : cb
            (cb) =>
                if @image_type == "png"
                    args = ["-r#{opts.resolution}",
                               '-dBATCH', '-dNOPAUSE',
                               "-sDEVICE=png#{opts.device}",
                               "-sOutputFile=#{tmp}/%d.png",
                               "-dFirstPage=#{opts.first_page}",
                               "-dLastPage=#{opts.last_page}",
                               "-dDownScaleFactor=#{opts.png_downscale}",
                               pdf]
                else if @image_type == "jpg"
                    args = ["-r#{opts.resolution}",
                               '-dBATCH', '-dNOPAUSE',
                               '-sDEVICE=jpeg',
                               "-sOutputFile=#{tmp}/%d.jpg",
                               "-dFirstPage=#{opts.first_page}",
                               "-dLastPage=#{opts.last_page}",
                               "-dJPEGQ=#{opts.jpeg_quality}",
                               pdf]
                else
                    cb("unknown image type #{@image_type}")
                    return

                #console.log('gs ' + args.join(" "))
                @_exec
                    command : 'gs'
                    args    : args
                    err_on_exit : true
                    timeout : 120
                    cb      : (err, output) ->
                        cb(err)

            # get the new sha1 hashes
            (cb) =>
                @_exec
                    command : "sha1sum *.png *.jpg"
                    bash    : true
                    path    : tmp
                    timeout : 15
                    cb      : (err, output) =>
                        if err
                            cb(err); return
                        for line in output.stdout.split('\n')
                            v = line.split(' ')
                            if v.length > 1
                                try
                                    filename = v[2]
                                    n = parseInt(filename.split('.')[0]) + opts.first_page - 1
                                    if @page(n).sha1 != v[0]
                                        sha1_changed.push( page_number:n, sha1:v[0], filename:filename )
                                catch e
                                    console.log("sha1sum: error parsing line=#{line}")
                        cb()

            # get the images whose sha1's changed
            (cb) =>
                #console.log("sha1_changed = ", sha1_changed)
                update = (obj, cb) =>
                    n = obj.page_number
                    salvus_client.read_file_from_project
                        project_id : @project_id
                        path       : "#{tmp}/#{obj.filename}"
                        timeout    : 5  # a single page shouldn't take long
                        cb         : (err, result) =>
                            if err
                                cb(err)
                            else if not result.url?
                                cb("no url in result for a page")
                            else
                                p = @page(n)
                                p.sha1 = obj.sha1
                                p.url = result.url
                                p.resolution = res
                                changed_pages.push(n)
                                cb()
                async.mapSeries(sha1_changed, update, cb)
        ], (err) =>
            opts.cb?(err, changed_pages)
        )

# FOR debugging only
exports.PDFLatexDocument = PDFLatexDocument

class PDF_Preview extends FileEditor
    constructor: (@editor, @filename, contents, opts) ->
        @pdflatex = new PDFLatexDocument(project_id:@editor.project_id, filename:@filename, image_type:"png")
        @opts = opts
        @_updating = false
        @element = templates.find(".salvus-editor-pdf-preview").clone()
        @spinner = @element.find(".salvus-editor-pdf-preview-spinner")
        s = path_split(@filename)
        @path = s.head
        if @path == ''
            @path = './'
        @file = s.tail
        @element.maxheight()
        @last_page = 0
        @output = @element.find(".salvus-editor-pdf-preview-page")
        @highlight = @element.find(".salvus-editor-pdf-preview-highlight").hide()
        @output.text("Loading preview...")
        @_first_output = true
        @_needs_update = true

    zoom: (opts) =>
        opts = defaults opts,
            delta : undefined
            width : undefined

        images = @output.find("img")
        if images.length == 0
            return # nothing to do

        if opts.delta?
            if not @zoom_width?
                @zoom_width = 160   # NOTE: hardcoded also in editor.css class .salvus-editor-pdf-preview-image
            max_width = @zoom_width
            max_width += opts.delta
        else if opts.width?
            max_width = opts.width

        if max_width?
            @zoom_width = max_width
            n = @current_page().number
            max_width = "#{max_width}%"
            images.css
                'max-width'   : max_width
                width         : max_width
            @scroll_into_view(n : n, highlight_line:false, y:$(window).height()/2)

        @recenter()

    recenter: () =>
        container_width = @output.find(":first-child:first").width()
        content_width = @output.find("img:first-child:first").width()
        @output.scrollLeft((content_width - container_width)/2)

    watch_scroll: () =>
        if @_f?
            clearInterval(@_f)
        timeout = undefined
        @output.on 'scroll', () =>
            @_needs_update = true
        f = () =>
            if @_needs_update and @element.is(':visible')
                @_needs_update = false
                @update cb:(err) =>
                    if err
                        @_needs_update = true
        @_f = setInterval(f, 1000)

    highlight_middle: (fade_time) =>
        if not fade_time?
            fade_time = 5000
        @highlight.show().offset(top:$(window).height()/2)
        @highlight.stop().animate(opacity:.3).fadeOut(fade_time)

    scroll_into_view: (opts) =>
        opts = defaults opts,
            n              : required   # page
            y              : 0          # y-coordinate on page
            highlight_line : true
        pg = @pdflatex.page(opts.n)
        if not pg?
            # the page has vanished in the meantime...
            return
        t = @output.offset().top
        @output.scrollTop(0)  # reset to 0 first so that pg.element.offset().top is correct below
        top = (pg.element.offset().top + opts.y) - $(window).height() / 2
        @output.scrollTop(top)
        if opts.highlight_line
            # highlight location of interest
            @highlight_middle()

    remove: () =>
        if @_f?
            clearInterval(@_f)
        @element.remove()

    focus: () =>
        @element.maxheight()
        @output.height(@element.height())
        @output.width(@element.width())

    current_page: () =>
        tp = @output.offset().top
        for _page in @output.children()
            page = $(_page)
            offset = page.offset()
            if offset.top > tp
                n = page.data('number')
                if n > 1
                    n -= 1
                return {number:n, offset:offset.top}
        if page?
            return {number:page.data('number')}
        else
            return {number:1}

    update: (opts={}) =>
        opts = defaults opts,
            window_size : 4
            cb          : undefined

        if @_updating
            opts.cb?("already updating")  # don't change string
            return

        #@spinner.show().spin(true)
        @_updating = true

        @output.maxheight()
        if @element.width()
            @output.width(@element.width())

        # Remove trailing pages from DOM.
        if @pdflatex.num_pages?
            # This is O(N), but behaves better given the async nature...
            for p in @output.children()
                page = $(p)
                if page.data('number') > @pdflatex.num_pages
                    page.remove()

        n = @current_page().number

        f = (opts, cb) =>
            opts.cb = (err, changed_pages) =>
                if err
                    cb(err)
                else if changed_pages.length == 0
                    cb()
                else
                    g = (n, cb) =>
                        @_update_page(n, cb)
                    async.map(changed_pages, g, cb)
            @pdflatex.update_images(opts)

        hq_window = opts.window_size
        if n == 1
            hq_window *= 2

        f {first_page : n, last_page  : n+1, resolution:@opts.resolution*3, device:'16m', png_downscale:3}, (err) =>
            if err
                #@spinner.spin(false).hide()
                @_updating = false
                opts.cb?(err)
            else if not @pdflatex.pdf_updated? or @pdflatex.pdf_updated
                @pdflatex.pdf_updated = false
                g = (obj, cb) =>
                    if obj[2]
                        f({first_page:obj[0], last_page:obj[1], resolution:'300', device:'16m', png_downscale:3}, cb)
                    else
                        f({first_page:obj[0], last_page:obj[1], resolution:'150', device:'gray', png_downscale:1}, cb)
                v = []
                v.push([n-hq_window, n-1, true])
                v.push([n+2, n+hq_window, true])

                k1 = Math.round((1 + n-hq_window-1)/2)
                v.push([1, k1])
                v.push([k1+1, n-hq_window-1])
                if @pdflatex.num_pages
                    k2 = Math.round((n+hq_window+1 + @pdflatex.num_pages)/2)
                    v.push([n+hq_window+1,k2])
                    v.push([k2,@pdflatex.num_pages])
                else
                    v.push([n+hq_window+1,999999])
                async.map v, g, (err) =>
                    #@spinner.spin(false).hide()
                    @_updating = false

                    # If first time, start watching for scroll movements to update.
                    if not @_f?
                        @watch_scroll()
                    opts.cb?()
            else
                @_updating = false
                opts.cb?()


    # update page n based on currently computed data.
    _update_page: (n, cb) =>
        p          = @pdflatex.page(n)
        url        = p.url
        resolution = p.resolution
        if not url?
            # delete page and all following it from DOM
            for m in [n .. @last_page]
                @output.remove(".salvus-editor-pdf-preview-page-#{m}")
            if @last_page >= n
                @last_page = n-1
        else
            # update page
            recenter = (@last_page == 0)
            that = @
            page = @output.find(".salvus-editor-pdf-preview-page-#{n}")
            if page.length == 0
                # create
                for m in [@last_page+1 .. n]
                    #page = $("<div style='text-align:center;' class='salvus-editor-pdf-preview-page-#{m}'><div class='salvus-editor-pdf-preview-text'></div><img alt='Page #{m}' class='salvus-editor-pdf-preview-image img-rounded'><br></div>")
                    page = $("<div style='text-align:center;' class='salvus-editor-pdf-preview-page-#{m}'><img alt='Page #{m}' class='salvus-editor-pdf-preview-image img-rounded'><br></div>")
                    page.data("number", m)

                    f = (e) ->
                        pg = $(e.delegateTarget)
                        n  = pg.data('number')
                        offset = $(e.target).offset()
                        x = e.pageX - offset.left
                        y = e.pageY - offset.top
                        img = pg.find("img")
                        nH = img[0].naturalHeight
                        nW = img[0].naturalWidth
                        y *= nH/img.height()
                        x *= nW/img.width()
                        that.emit 'shift-click', {n:n, x:x, y:y, resolution:img.data('resolution')}
                        return false

                    page.click (e) ->
                        if e.shiftKey or e.ctrlKey
                            f(e)
                        return false

                    page.dblclick(f)

                    if self._margin_left?
                        # A zoom was set via the zoom command -- maintain it.
                        page.find("img").css
                            'max-width'   : self._max_width
                            width         : self._max_width

                    if @_first_output
                        @output.empty()
                        @_first_output = false

                    # Insert page in the right place in the output.  Since page creation
                    # can happen in parallel/random order (esp because of deletes of trailing pages),
                    # we have to work at this a bit.
                    done = false
                    for p in @output.children()
                        pg = $(p)
                        if pg.data('number') > m
                            page.insertBefore(pg)
                            done = true
                            break
                    if not done
                        @output.append(page)

                    @pdflatex.page(m).element = page

                @last_page = n
            img =  page.find("img")
            #console.log("setting an img src to", url)
            img.attr('src', url).data('resolution', resolution)
            load_error = () ->
                img.off('error', load_error)
                setTimeout((()->img.attr('src',url)), 2000)
            img.on('error', load_error)

            if recenter
                img.one 'load', () =>
                    @recenter()

            if @zoom_width?
                max_width = @zoom_width
                max_width = "#{max_width}%"
                img.css
                    'max-width'   : max_width
                    width         : max_width

            #page.find(".salvus-editor-pdf-preview-text").text(p.text)
        cb()

    show: (geometry={}) =>
        geometry = defaults geometry,
            left   : undefined
            top    : undefined
            width  : $(window).width()
            height : undefined

        @element.show()

        f = () =>
            @element.width(geometry.width)
            @element.offset
                left : geometry.left
                top  : geometry.top

            if geometry.height?
                @element.height(geometry.height)
            else
                @element.maxheight()
                geometry.height = @element.height()

            @focus()
        # We wait a tick for the element to appear before positioning it, otherwise it
        # can randomly get messed up.
        setTimeout(f, 1)

    hide: () =>
        @element.hide()


class PDF_PreviewEmbed extends FileEditor
    constructor: (@editor, @filename, contents, @opts) ->
        @element = templates.find(".salvus-editor-pdf-preview-embed").clone()
        @element.find(".salvus-editor-pdf-title").text(@filename)

        @spinner = @element.find(".salvus-editor-pdf-preview-embed-spinner")

        s = path_split(@filename)
        @path = s.head
        if @path == ''
            @path = './'
        @file = s.tail

        @output = @element.find(".salvus-editor-pdf-preview-embed-page")

        @element.find("a[href=#refresh]").click () =>
            @update()
            return false

    focus: () =>

    update: (cb) =>
        height = @element.height()
        if height == 0
            # not visible.
            return
        width = @element.width()

        button = @element.find("a[href=#refresh]")
        button.icon_spin(true)

        @_last_width = width
        @_last_height = height

        output_height = height - ( @output.offset().top - @element.offset().top)
        @output.height(output_height)
        @output.width(width)

        @spinner.show().spin(true)
        salvus_client.read_file_from_project
            project_id : @editor.project_id
            path       : @filename
            timeout    : 20
            cb         : (err, result) =>
                button.icon_spin(false)
                @spinner.spin(false).hide()
                if err or not result.url?
                    alert_message(type:"error", message:"unable to get pdf -- #{err}")
                else
                    @output.html("<object data=\"#{result.url}\" type='application/pdf' width='#{width}' height='#{output_height-10}'><br><br>Your browser doesn't support embedded PDF's, but you can <a href='#{result.url}'>download #{@filename}</a></p></object>")

    show: (geometry={}) =>
        geometry = defaults geometry,
            left   : undefined
            top    : undefined
            width  : $(window).width()
            height : undefined

        @element.show()

        if geometry.height?
            @element.height(geometry.height)
        else
            @element.maxheight()
            geometry.height = @element.height()

        @element.width(geometry.width)

        @element.offset
            left : geometry.left
            top  : geometry.top

        if @_last_width != geometry.width or @_last_height != geometry.height
            @update()

        @focus()

    hide: () =>
        @element.hide()


class HistoryEditor extends FileEditor
    constructor: (@editor, @filename, content, opts) ->
        opts.mode = ''

        # create history editor
        @element = templates.find(".salvus-editor-history").clone()
        @history_editor = codemirror_session_editor(@editor, @filename, opts)
        fname = misc.path_split(@filename).tail
        @ext = misc.filename_extension(fname[1..-14])

        @element.find(".salvus-editor-history-history_editor").append(@history_editor.element)
        @history_editor.codemirror.setOption("readOnly", true)
        @history_editor.show()

        if @ext == "sagews"
            # not finished yet
            opts0 =
                allow_javascript_eval : false
                history_browser       : true
                read_only             : true
            @worksheet = new (syncdoc.SynchronizedWorksheet)(@history_editor, opts0)

        @slider = @element.find(".salvus-editor-history-slider")
        @forward_button = @element.find("a[href=#forward]")
        @back_button = @element.find("a[href=#back]")

        @init_history()

        @diffsync = new syncdoc.DiffSyncDoc
            cm          : @history_editor.codemirror
            readonly    : true

        @forward_button.click () =>
            if @forward_button.hasClass("disabled")
                return false
            @slider.slider("option", "value", @revision_num + 1)
            @goto_revision(@revision_num + 1)
            return false

        @back_button.click () =>
            if @back_button.hasClass("disabled")
                return false
            @slider.slider("option", "value", @revision_num - 1)
            @goto_revision(@revision_num - 1)
            return false

    init_history: () =>
        @element.find(".editor-btn-group").children().not(".btn-history").hide()
        @element.find(".salvus-editor-save-group").hide()
        @element.find(".salvus-editor-chat-title").hide()
        @element.find(".salvus-editor-history-controls").show()
        @slider.show()
        async.series([
            (cb) =>
                require('syncdoc').synchronized_string
                    project_id : @editor.project_id
                    filename   : @filename
                    cb         : (err, doc) =>
                        @file_history = doc
                        cb(err)
            (cb) =>
                @file_history.on 'sync', () =>
                    @render_history(false)
                @render_history(true)
        ])

    @revision_num = -1

    goto_revision: (num) ->
        @element.find(".salvus-editor-history-revision-number").text("Revision " + num)
        if num == 0
            @element.find(".salvus-editor-history-revision-time").text("")
        else
            @element.find(".salvus-editor-history-revision-time").text(new Date(JSON.parse(@log[@nlines-num+1]).time).toLocaleString())
        if @revision_num - num > 2
            text = @history_editor.codemirror.getValue()
            text_old = text
            for patch in @log[(@nlines-@revision_num+1)..(@nlines-num)]
                text = diffsync.dmp.patch_apply(JSON.parse(patch)['patch'],text)[0]
            @diffsync.patch_in_place(diffsync.dmp.patch_make(text_old, text))
        else if @revision_num > num
            for patch in @log[(@nlines-@revision_num+1)..(@nlines-num)]
                @diffsync.patch_in_place(JSON.parse(patch)['patch'])
        else if num - @revision_num > 2
            text = @history_editor.codemirror.getValue()
            text_old = text
            for patch in @log[(@nlines-num+1)..(@nlines-@revision_num)].reverse()
                text = diffsync.dmp.patch_apply(@invert_patch(JSON.parse(patch))['patch'],text)[0]
            @diffsync.patch_in_place(diffsync.dmp.patch_make(text_old, text))
        else
            for patch in @log[(@nlines-num+1)..(@nlines-@revision_num)].reverse()
                @diffsync.patch_in_place(@invert_patch(JSON.parse(patch))['patch'])
        @revision_num = num
        if @revision_num == 0
            @back_button.addClass("disabled")
        else
            @back_button.removeClass("disabled")
        if @revision_num == @nlines
            @forward_button.addClass("disabled")
        else
            @forward_button.removeClass("disabled")
        if @ext == 'sagews'
            @worksheet.process_sage_updates()

    invert_patch: (patch) =>
        # Beware of potential bugs in the following code -- I have only tried it, not proved it correct.
        # I conjecture that this correctly computes the "inverse" of a DMP patch, assuming the patch applies cleanly.  -- Jonathan Lee
        for i in [0..patch.patch.length-1]
            temp = patch.patch[i].length1
            patch.patch[i].length1 = patch.patch[i].length2
            patch.patch[i].length2 = temp
            for j in [0..patch.patch[i].diffs.length-1]
                patch.patch[i].diffs[j][0] = -patch.patch[i].diffs[j][0]
        patch.patch = patch.patch.reverse()
        return patch

    render_history: (first) =>
        @log = @file_history.live().split("\n")
        @nlines = @log.length - 1
        if first
            @element.find(".salvus-editor-history-revision-number").text("Revision " + @nlines)
            if @nlines == 0
                @element.find(".salvus-editor-history-revision-time").text("")
                @back_button.addClass("disabled")
            else
                @element.find(".salvus-editor-history-revision-time").text(new Date(JSON.parse(@log[1]).time).toLocaleString())
            @history_editor.codemirror.setValue(JSON.parse(@log[0]))
            @revision_num = @nlines
            if @ext != "" and require('editor').file_associations[@ext].opts.mode?
                @history_editor.codemirror.setOption("mode", require('editor').file_associations[@ext].opts.mode)
            @slider.slider
                animate : false
                min     : 0
                max     : @nlines
                step    : 1
                value   : @revision_num
                slide  : (event, ui) =>
                    @goto_revision(ui.value)
        else
            @slider.slider
                max : @nlines
            @forward_button.removeClass("disabled")
        if @ext == 'sagews'
            @worksheet.process_sage_updates()

    show: () =>
        @element?.show()
        @history_editor?.show()
        if @ext == 'sagews'
            @worksheet.process_sage_updates()


class LatexEditor extends FileEditor
    constructor: (@editor, @filename, content, opts) ->
        # The are three components:
        #     * latex_editor -- a CodeMirror editor
        #     * preview -- display the images (page forward/backward/resolution)
        #     * log -- log of latex command
        opts.mode = 'stex'
        opts.geometry = 'left half'

        @element = templates.find(".salvus-editor-latex").clone()

        @_pages = {}

        # initialize the latex_editor
        @latex_editor = codemirror_session_editor(@editor, filename, opts)
        @_pages['latex_editor'] = @latex_editor
        @element.find(".salvus-editor-latex-latex_editor").append(@latex_editor.element)
        @latex_editor.action_key = @action_key
        @element.find(".salvus-editor-latex-buttons").show()

        @latex_editor.on 'show', () =>
            @show_page()

        @latex_editor.syncdoc.on 'connect', () =>
            @preview.zoom_width = @load_conf().zoom_width
            @update_preview()

        v = path_split(@filename)
        @_path = v.head
        @_target = v.tail

        # initialize the previews
        n = @filename.length

        # The pdf preview.
        @preview = new PDF_Preview(@editor, @filename, undefined, {resolution:200})
        @element.find(".salvus-editor-latex-png-preview").append(@preview.element)
        @_pages['png-preview'] = @preview
        @preview.on 'shift-click', (opts) => @_inverse_search(opts)

        # Embedded pdf page (not really a "preview" -- it's the real thing).
        @preview_embed = new PDF_PreviewEmbed(@editor, @filename.slice(0,n-3)+"pdf", undefined, {})
        @element.find(".salvus-editor-latex-pdf-preview").append(@preview_embed.element)
        @preview_embed.element.find(".salvus-editor-pdf-title").hide()
        @preview_embed.element.find("a[href=#refresh]").hide()
        @_pages['pdf-preview'] = @preview_embed

        # Initalize the log
        @log = @element.find(".salvus-editor-latex-log")
        @log.find("a").tooltip(delay:{ show: 500, hide: 100 })
        @_pages['log'] = @log
        @log_input = @log.find("input")
        @log_input.keyup (e) =>
            if e.keyCode == 13
                latex_command = @log_input.val()
                @set_conf(latex_command: latex_command)
                @save()

        @errors = @element.find(".salvus-editor-latex-errors")
        @_pages['errors'] = @errors
        @_error_message_template = @element.find(".salvus-editor-latex-mesg-template")

        @_init_buttons()

        # This synchronizes the editor and png preview -- it's kind of disturbing.
        # If people request it, make it a non-default option...
        if false
            @preview.output.on 'scroll', @_passive_inverse_search
            cm0 = @latex_editor.codemirror
            cm1 = @latex_editor.codemirror1
            cm0.on 'cursorActivity', @_passive_forward_search
            cm1.on 'cursorActivity', @_passive_forward_search
            cm0.on 'change', @_pause_passive_search
            cm1.on 'change', @_pause_passive_search

    set_conf: (obj) =>
        conf = @load_conf()
        for k, v of obj
            conf[k] = v
        @save_conf(conf)

    load_conf: () =>
        doc = @latex_editor.codemirror.getValue()
        i = doc.indexOf("%sagemathcloud=")
        if i == -1
            return {}

        j = doc.indexOf('=',i)
        k = doc.indexOf('\n',i)
        if k == -1
            k = doc.length
        try
            conf = misc.from_json(doc.slice(j+1,k))
        catch
            conf = {}

        return conf

    save_conf: (conf) =>
        cm  = @latex_editor.codemirror
        doc = cm.getValue()
        i = doc.indexOf('%sagemathcloud=')
        line = '%sagemathcloud=' + misc.to_json(conf)
        if i != -1
            # find the line m where it is already
            for n in [0..cm.doc.lastLine()]
                z = cm.getLine(n)
                if z.indexOf('%sagemathcloud=') != -1
                    m = n
                    break
            cm.replaceRange(line+'\n', {line:m,ch:0}, {line:m+1,ch:0})
        else
            cm.replaceRange('\n'+line, {line:cm.doc.lastLine()+1,ch:0})
        @latex_editor.syncdoc.sync()

    _pause_passive_search: (cb) =>
        @_passive_forward_search_disabled = true
        @_passive_inverse_search_disabled = true
        f = () =>
            @_passive_inverse_search_disabled = false
            @_passive_forward_search_disabled = false

        setTimeout(f, 3000)


    _passive_inverse_search: (cb) =>
        if @_passive_inverse_search_disabled
            cb?(); return
        @_pause_passive_search()
        @inverse_search
            active : false
            cb     : (err) =>
                cb?()

    _passive_forward_search: (cb) =>
        if @_passive_forward_search_disabled
            cb?(); return
        @forward_search
            active : false
            cb     : (err) =>
                @_pause_passive_search()
                cb?()

    action_key: () =>
        @show_page('png-preview')
        @forward_search(active:true)

    remove: () =>
        @element.remove()
        @preview.remove()
        @preview_embed.remove()

    _init_buttons: () =>
        @element.find("a").tooltip(delay:{ show: 500, hide: 100 } )

        @element.find("a[href=#forward-search]").click () =>
            @show_page('png-preview')
            @forward_search(active:true)
            return false

        @element.find("a[href=#inverse-search]").click () =>
            @show_page('png-preview')
            @inverse_search(active:true)
            return false

        @element.find("a[href=#png-preview]").click () =>
            @show_page('png-preview')
            @preview.focus()
            @save()
            return false

        @element.find("a[href=#zoom-preview-out]").click () =>
            @preview.zoom(delta:-5)
            @set_conf(zoom_width:@preview.zoom_width)
            return false

        @element.find("a[href=#zoom-preview-in]").click () =>
            @preview.zoom(delta:5)
            @set_conf(zoom_width:@preview.zoom_width)
            return false

        @element.find("a[href=#zoom-preview-fullpage]").click () =>
            @preview.zoom(width:100)
            @set_conf(zoom_width:@preview.zoom_width)
            return false

        @element.find("a[href=#zoom-preview-width]").click () =>
            @preview.zoom(width:160)
            @set_conf(zoom_width:@preview.zoom_width)
            return false


        @element.find("a[href=#pdf-preview]").click () =>
            @show_page('pdf-preview')
            @preview_embed.focus()
            @preview_embed.update()
            return false

        @element.find("a[href=#log]").click () =>
            @show_page('log')
            @element.find(".salvus-editor-latex-log").find("textarea").maxheight()
            t = @log.find("textarea")
            t.scrollTop(t[0].scrollHeight)
            return false

        @element.find("a[href=#errors]").click () =>
            @show_page('errors')
            return false

        @number_of_errors = @element.find("a[href=#errors]").find(".salvus-latex-errors-counter")
        @number_of_warnings = @element.find("a[href=#errors]").find(".salvus-latex-warnings-counter")

        @element.find("a[href=#pdf-download]").click () =>
            @download_pdf()
            return false

        @element.find("a[href=#preview-resolution]").click () =>
            @set_resolution()
            return false

        @element.find("a[href=#latex-command-undo]").click () =>
            c = @preview.pdflatex.default_tex_command()
            @log_input.val(c)
            @set_conf(latex_command: c)
            return false

        trash_aux_button = @element.find("a[href=#latex-trash-aux]")
        trash_aux_button.click () =>
            trash_aux_button.icon_spin(true)
            @preview.pdflatex.trash_aux_files () =>
                trash_aux_button.icon_spin(false)
            return false

        run_sage = @element.find("a[href=#latex-sage]")
        run_sage.click () =>
            @log.find("textarea").text("Running Sage...")
            run_sage.icon_spin(true)
            @preview.pdflatex._run_sage undefined, (err, log) =>
                run_sage.icon_spin(false)
                @log.find("textarea").text(log)
            return false

        run_latex = @element.find("a[href=#latex-latex]")
        run_latex.click () =>
            @log.find("textarea").text("Running Latex...")
            run_latex.icon_spin(true)
            @preview.pdflatex._run_latex @load_conf().latex_command, (err, log) =>
                run_latex.icon_spin(false)
                @log.find("textarea").text(log)
            return false

        run_bibtex = @element.find("a[href=#latex-bibtex]")
        run_bibtex.click () =>
            @log.find("textarea").text("Running Bibtex...")
            run_bibtex.icon_spin(true)
            @preview.pdflatex._run_bibtex (err, log) =>
                run_bibtex.icon_spin(false)
                @log.find("textarea").text(log)
            return false


    set_resolution: (res) =>
        if not res?
            bootbox.prompt "Change preview resolution from #{@get_resolution()} dpi to...", (result) =>
                if result
                    @set_resolution(result)
        else
            try
                res = parseInt(res)
                if res < 150
                    res = 150
                else if res > 600
                    res = 600
                @preview.opts.resolution = res
                @preview.update()
            catch e
                alert_message(type:"error", message:"Invalid resolution #{res}")

    get_resolution: () =>
        return @preview.opts.resolution


    click_save_button: () =>
        @latex_editor.click_save_button()

    save: (cb) =>
        @latex_editor.save (err) =>
            cb?(err)
            if not err
                @update_preview () =>
                    if @_current_page == 'pdf-preview'
                        @preview_embed.update()


    update_preview: (cb) =>
        @run_latex
            command : @load_conf().latex_command
            cb      : () =>
                @preview.update
                    cb: (err) =>
                        cb?(err)

    _get: () =>
        return @latex_editor._get()

    _set: (content) =>
        @latex_editor._set(content)

    show: () =>
        @element?.show()
        @latex_editor?.show()
        if not @_show_before?
            @show_page('png-preview')
            @_show_before = true

    focus: () =>
        @latex_editor?.focus()

    has_unsaved_changes: (val) =>
        return @latex_editor?.has_unsaved_changes(val)

    show_page: (name) =>
        if not name?
            name = @_current_page
        @_current_page = name
        if not name?
            name = 'png-preview'

        pages = ['png-preview', 'pdf-preview', 'log', 'errors']
        for n in pages
            @element.find(".salvus-editor-latex-#{n}").hide()

        for n in pages
            page = @_pages[n]
            e = @element.find(".salvus-editor-latex-#{n}")
            button = @element.find("a[href=#" + n + "]")
            if n == name
                e.show()
                es = @latex_editor.empty_space
                g  = {left : es.start, top:es.top+3, width:es.end-es.start-3}
                if n not in ['log', 'errors']
                    page.show(g)
                else
                    page.offset({left:g.left, top:g.top}).width(g.width)
                    page.maxheight()
                    if n == 'log'
                        c = @load_conf().latex_command
                        if c
                            @log_input.val(c)
                    else if n == 'errors'
                        @render_error_page()
                button.addClass('btn-primary')
            else
                button.removeClass('btn-primary')

    run_latex: (opts={}) =>
        opts = defaults opts,
            command : undefined
            cb      : undefined
        button = @element.find("a[href=#log]")
        button.icon_spin(true)
        log_output = @log.find("textarea")
        log_output.text("")
        if not opts.command?
            opts.command = @preview.pdflatex.default_tex_command()
        @log_input.val(opts.command)

        build_status = button.find(".salvus-latex-build-status")
        status = (mesg) =>
            if mesg.start
                build_status.text(' - ' + mesg.start)
                log_output.text(log_output.text() + '\n\n-----------------------------------------------------\nRunning ' + mesg.start + '...\n\n\n\n')
            else
                if mesg.end == 'latex'
                    @render_error_page()
                build_status.text('')
                log_output.text(log_output.text() + '\n' + mesg.log + '\n')
            # Scroll to the bottom of the textarea
            log_output.scrollTop(log_output[0].scrollHeight)

        @preview.pdflatex.update_pdf
            status        : status
            latex_command : opts.command
            cb            : (err, log) =>
                button.icon_spin(false)
                opts.cb?()

    render_error_page: () =>
        log = @preview.pdflatex.last_latex_log
        if not log?
            return
        p = (new LatexParser(log)).parse()

        if p.errors.length
            @number_of_errors.text(p.errors.length)
            @element.find("a[href=#errors]").addClass("btn-danger")
        else
            @number_of_errors.text('')
            @element.find("a[href=#errors]").removeClass("btn-danger")

        k = p.warnings.length + p.typesetting.length
        if k
            @number_of_warnings.text("(#{k})")
        else
            @number_of_warnings.text('')

        if @_current_page != 'errors'
            return

        elt = @errors.find(".salvus-latex-errors")
        if p.errors.length == 0
            elt.html("None")
        else
            elt.html("")
            cnt = 0
            for mesg in p.errors
                cnt += 1
                if cnt > MAX_LATEX_ERRORS
                    elt.append($("<h4>(Not showing #{p.errors.length - cnt + 1} additional errors.)</h4>"))
                    break
                elt.append(@render_error_message(mesg))

        elt = @errors.find(".salvus-latex-warnings")
        if p.warnings.length == 0
            elt.html("None")
        else
            elt.html("")
            cnt = 0
            for mesg in p.warnings
                cnt += 1
                if cnt > MAX_LATEX_WARNINGS
                    elt.append($("<h4>(Not showing #{p.warnings.length - cnt + 1} additional warnings.)</h4>"))
                    break
                elt.append(@render_error_message(mesg))

        elt = @errors.find(".salvus-latex-typesetting")
        if p.typesetting.length == 0
            elt.html("None")
        else
            elt.html("")
            cnt = 0
            for mesg in p.typesetting
                cnt += 1
                if cnt > MAX_LATEX_WARNINGS
                    elt.append($("<h4>(Not showing #{p.typesetting.length - cnt + 1} additional typesetting issues.)</h4>"))
                    break
                elt.append(@render_error_message(mesg))

    _show_error_in_file: (mesg, cb) =>
        file = mesg.file
        if not file
            alert_message(type:"error", "No way to open unknown file.")
            cb?()
            return
        if not mesg.line
            if mesg.page
                @_inverse_search
                    n : mesg.page
                    active : false
                    x : 50
                    y : 50
                    resolution:200
                    cb: cb
            else
                alert_message(type:"error", "Unknown location in '#{file}'.")
                cb?()
                return
        else
            if @preview.pdflatex.filename_tex == file
                @latex_editor.set_cursor_center_focus({line:mesg.line-1, ch:0})
            else
                @editor.open file, (err, fname) =>
                    if not err
                        @editor.display_tab(path:fname)
                        # TODO: need to set position, right?
                        # also, as in _inverse_search -- maybe this should be opened *inside* the latex editor...
            cb?()

    _show_error_in_preview: (mesg) =>
        if @preview.pdflatex.filename_tex == mesg.file
            @_show_error_in_file mesg, () =>
                @show_page('png-preview')
                @forward_search(active:true)

    render_error_message: (mesg) =>

        if not mesg.line
            r = mesg.raw
            i = r.lastIndexOf('[')
            j = i+1
            while j < r.length and r[j] >= '0' and r[j] <= '9'
                j += 1
            mesg.page = r.slice(i+1,j)

        if mesg.file.slice(0,2) == './'
            mesg.file = mesg.file.slice(2)

        elt = @_error_message_template.clone().show()
        elt.find("a:first").click () =>
            @_show_error_in_file(mesg)
            return false
        elt.find("a:last").click () =>
            @_show_error_in_preview(mesg)
            return false

        elt.addClass("salvus-editor-latex-mesg-template-#{mesg.level}")
        if mesg.line
            elt.find(".salvus-latex-mesg-line").text("line #{mesg.line}").data('line', mesg.line)
        if mesg.page
            elt.find(".salvus-latex-mesg-page").text("page #{mesg.page}").data('page', mesg.page)
        if mesg.file
            elt.find(".salvus-latex-mesg-file").text(" of #{mesg.file}").data('file', mesg.file)
        if mesg.message
            elt.find(".salvus-latex-mesg-message").text(mesg.message)
        if mesg.content
            elt.find(".salvus-latex-mesg-content").show().text(mesg.content)
        return elt


    download_pdf: () =>
        button = @element.find("a[href=#pdf-download]")
        button.icon_spin(true)
        # TODO: THIS replicates code in project.coffee
        salvus_client.read_file_from_project
            project_id : @editor.project_id
            path       : @filename.slice(0,@filename.length-3)+"pdf"
            timeout    : 45
            cb         : (err, result) =>
                button.icon_spin(false)
                if err
                    alert_message(type:"error", message:"Error downloading PDF: #{err} -- #{misc.to_json(result)}")
                else
                    url = result.url + "&download"
                    iframe = $("<iframe>").addClass('hide').attr('src', url).appendTo($("body"))
                    setTimeout((() -> iframe.remove()), 1000)

    _inverse_search: (opts) =>
        active = opts.active  # whether user actively clicked, in which case we may open a new file -- otherwise don't open anything.
        delete opts.active
        cb = opts.cb
        opts.cb = (err, res) =>
            if err
                if active
                    alert_message(type:"error", message: "Inverse search error -- #{err}")
            else
                if res.input != @filename
                    if active
                        @editor.open res.input, (err, fname) =>
                            if not err
                                @editor.display_tab(path:fname)
                                # TODO: need to set position, right?
                else
                    @latex_editor.set_cursor_center_focus({line:res.line, ch:0})
            cb?()

        @preview.pdflatex.inverse_search(opts)

    inverse_search: (opts={}) =>
        opts = defaults opts,
            active : required
            cb     : undefined
        number = @preview.current_page().number
        elt    = @preview.pdflatex.page(number).element
        output = @preview.output
        nH     = elt.find("img")[0].naturalHeight
        y      = (output.height()/2 + output.offset().top - elt.offset().top) * nH / elt.height()
        @_inverse_search({n:number, x:0, y:y, resolution:@preview.pdflatex.page(number).resolution, cb:opts.cb})

    forward_search: (opts={}) =>
        opts = defaults opts,
            active : true
            cb     : undefined
        cm = @latex_editor.codemirror_with_last_focus
        if not cm?
            opts.cb?()
            return
        n = cm.getCursor().line + 1
        @preview.pdflatex.forward_search
            n  : n
            cb : (err, result) =>
                if err
                    if opts.active
                        alert_message(type:"error", message:err)
                else
                    y = result.y
                    pg = @preview.pdflatex.page(result.n)
                    res = pg.resolution
                    img = pg.element?.find("img")
                    if not img?
                        opts.cb?("Page #{result.n} not yet loaded.")
                        return
                    nH = img[0].naturalHeight
                    if not res?
                        y = 0
                    else
                        y *= res / 72 * img.height() / nH
                    @preview.scroll_into_view
                        n              : result.n
                        y              : y
                        highlight_line : true
                opts.cb?(err)

class Terminal extends FileEditor
    constructor: (@editor, @filename, content, opts) ->
        @element = $("<div>").hide()
        salvus_client.read_text_file_from_project
            project_id : @editor.project_id
            path       : @filename
            cb         : (err, result) =>
                if err
                    alert_message(type:"error", message: "Error connecting to console server.")
                else
                    # New session or connect to session
                    if result.content? and result.content.length < 36
                        # empty/corrupted -- messed up by bug in early version of SMC...
                        delete result.content
                    opts = @opts = defaults opts,
                        session_uuid : result.content
                        rows         : 24
                        cols         : 80

                    elt = @element.salvus_console
                        title   : "Terminal"
                        filename : filename
                        cols    : @opts.cols
                        rows    : @opts.rows
                        resizable: false
                        close   : () => @editor.project_page.display_tab("project-file-listing")
                        editor  : @editor
                    @console = elt.data("console")
                    @element = @console.element
                    @connect_to_server()

    connect_to_server: (cb) =>
        mesg =
            timeout    : 30  # just for making the connection; not the timeout of the session itself!
            type       : 'console'
            project_id : @editor.project_id
            cb : (err, session) =>
                if err
                    alert_message(type:'error', message:err)
                    cb?(err)
                else
                    if @element.is(":visible")
                        @show()
                    @console.set_session(session)
                    salvus_client.write_text_file_to_project
                        project_id : @editor.project_id
                        path       : @filename
                        content    : session.session_uuid
                        cb         : cb

        path = misc.path_split(@filename).head
        mesg.params  = {command:'bash', rows:@opts.rows, cols:@opts.cols, path:path}
        if @opts.session_uuid?
            mesg.session_uuid = @opts.session_uuid
            salvus_client.connect_to_session(mesg)
        else
            salvus_client.new_session(mesg)

        # TODO
        #@filename_tab.set_icon('console')


    _get: () =>  # TODO
        return 'history saving not yet implemented'

    _set: (content) =>  # TODO

    focus: () =>
        @console?.focus()

    terminate_session: () =>
        #@console?.terminate_session()
        @local_storage("auto_open", false)

    remove: () =>
        @element.salvus_console(false)
        @element.remove()

    show: () =>
        @element.show()
        if @console?
            e = $(@console.terminal.element)
            top = @editor.editor_top_position() + @element.find(".salvus-console-topbar").height()
            # We leave a gap at the bottom of the screen, because often the
            # cursor is at the bottom, but tooltips, etc., would cover that
            ht = $(window).height() - top - 6
            if feature.isMobile.iOS()
                ht = Math.floor(ht/2)
            e.height(ht)
            @element.css(left:0, top:@editor.editor_top_position(), position:'fixed')   # TODO: this is hack-ish; needs to be redone!
            @console.focus(true)

class Worksheet extends FileEditor
    constructor: (@editor, @filename, content, opts) ->
        opts = @opts = defaults opts,
            session_uuid : undefined

        @element = $("<div>Opening worksheet...</div>")  # TODO -- make much nicer


        if content?
            @_set(content)
        else
            salvus_client.read_text_file_from_project
                project_id : @editor.project_id
                timeout    : 40
                path       : filename
                cb         : (err, mesg) =>
                    if err
                        alert_message(type:"error", message:"Communications issue loading worksheet #{@filename} -- #{err}")
                    else if mesg.event == 'error'
                        alert_message(type:"error", message:"Error loading worksheet #{@filename} -- #{to_json(mesg.error)}")
                    else
                        @_set(mesg.content)

    connect_to_server: (session_uuid, cb) =>
        if @session?
            cb('already connected or attempting to connect')
            return
        @session = "init"
        async.series([
            (cb) =>
                # If the worksheet specifies a specific session_uuid,
                # try to connect to that one, in case it is still
                # running.
                if session_uuid?
                    salvus_client.connect_to_session
                        type         : 'sage'
                        timeout      : 60
                        project_id   : @editor.project_id
                        session_uuid : session_uuid
                        cb           : (err, _session) =>
                            if err or _session.event == 'error'
                                # NOPE -- try to make a new session (below)
                                cb()
                            else
                                # Bingo -- got it!
                                @session = _session
                                cb()
                else
                    # No session_uuid requested.
                    cb()
            (cb) =>
                if @session? and @session != "init"
                    # We successfully got a session above.
                    cb()
                else
                    # Create a completely new session on the given project.
                    salvus_client.new_session
                        timeout    : 60
                        type       : "sage"
                        project_id : @editor.project_id
                        cb : (err, _session) =>
                            if err
                                @element.text(err)  # TODO -- nicer
                                alert_message(type:'error', message:err)
                                @session = undefined
                            else
                                @session = _session
                            cb(err)
        ], cb)

    _get: () =>
        if @worksheet?
            obj = @worksheet.to_obj()
            # Make JSON nice, so more human readable *and* more diff friendly (for git).
            return JSON.stringify(obj, null, '\t')
        else
            return undefined

    _set: (content) =>
        content = $.trim(content)
        if content.length > 0
            {content, session_uuid} = from_json(content)
        else
            content = undefined
            session_uuid = undefined

        @connect_to_server session_uuid, (err) =>
            if err
                return
            @element.salvus_worksheet
                content     : content
                path        : @filename
                session     : @session
                project_id  : @editor.project_id
                cwd         : misc.path_split(@editor.project_path + '/' + @filename).head

            @worksheet = @element.data("worksheet")
            @worksheet.save(@filename)
            @worksheet.on 'save', (new_filename) =>
                if new_filename != @filename
                    @editor.change_tab_filename(@filename, new_filename)
                    @filename = new_filename

            @worksheet.on 'change', () =>
                @has_unsaved_changes(true)

    focus: () =>
        if not IS_MOBILE
            @worksheet?.focus()

    show: () =>
        if not @worksheet?
            return
        @element.show()
        win = $(window)
        @element.width(win.width())
        top = @editor.editor_top_position()
        @element.css(top:top)
        if top == 0
            @element.css('position':'fixed')
            @element.find(".salvus-worksheet-filename").hide()
            @element.find(".salvus-worksheet-controls").hide()
            @element.find(".salvus-cell-checkbox").hide()
            # TODO: redo these three by adding/removing a CSS class!
            input = @element.find(".salvus-cell-input")
            @_orig_css_input =
                'font-size' : input.css('font-size')
                'line-height' : input.css('line-height')
            input.css
                'font-size':'11pt'
                'line-height':'1.1em'
            output = @element.find(".salvus-cell-output")
            @_orig_css_input =
                'font-size' : output.css('font-size')
                'line-height' : output.css('line-height')
            output.css
                'font-size':'11pt'
                'line-height':'1.1em'
        else
            @element.find(".salvus-worksheet-filename").show()
            @element.find(".salvus-worksheet-controls").show()
            @element.find(".salvus-cell-checkbox").show()
            if @_orig_css_input?
                @element.find(".salvus-cell-input").css(@_orig_css_input)
                @element.find(".salvus-cell-output").css(@_orig_css_output)

        @element.height(win.height() - top)
        if top > 0
            bar_height = @element.find(".salvus-worksheet-controls").height()
            @element.find(".salvus-worksheet-worksheet").height(win.height() - top - bar_height)
        else
            @element.find(".salvus-worksheet-worksheet").height(win.height())

    disconnect_from_session : (cb) =>
        # We define it this way for now, since we don't have sync yet.
        @worksheet?.save()
        cb?()


class Image extends FileEditor
    constructor: (@editor, @filename, url, opts) ->
        opts = @opts = defaults opts,{}
        @element = templates.find(".salvus-editor-image").clone()
        @element.find(".salvus-editor-image-title").text(@filename)

        refresh = @element.find("a[href=#refresh]")
        refresh.click () =>
            refresh.icon_spin(true)
            @update (err) =>
                refresh.icon_spin(false)
            return false

        @element.find("a[href=#close]").click () =>
            @editor.project_page.display_tab("project-file-listing")
            return false

        if url?
            @element.find(".salvus-editor-image-container").find("span").hide()
            @element.find("img").attr('src', url)
        else
            @update()

    update: (cb) =>
        @element.find("a[href=#refresh]").icon_spin(start:true)
        salvus_client.read_file_from_project
            project_id : @editor.project_id
            timeout    : 30
            path       : @filename
            cb         : (err, mesg) =>
                @element.find("a[href=#refresh]").icon_spin(false)
                @element.find(".salvus-editor-image-container").find("span").hide()
                if err
                    alert_message(type:"error", message:"Communications issue loading #{@filename} -- #{err}")
                    cb?(err)
                else if mesg.event == 'error'
                    alert_message(type:"error", message:"Error getting #{@filename} -- #{to_json(mesg.error)}")
                    cb?(mesg.event)
                else
                    @element.find("img").attr('src', mesg.url)
                    cb?()

    show: () =>
        @element.show()
        @element.css(top:@editor.editor_top_position())
        @element.maxheight()


#**************************************************
# IPython Support
#**************************************************

ipython_notebook_server = (opts) ->
    opts = defaults opts,
        project_id : required
        path       : '.'   # directory from which the files are served -- default to home directory of project
        cb         : required   # cb(err, server)

    I = new IPythonNotebookServer(opts.project_id, opts.path)
    I.start_server (err, base) =>
        opts.cb(err, I)

class IPythonNotebookServer  # call ipython_notebook_server above
    constructor: (@project_id, @path) ->

    start_server: (cb) =>
        #console.log("start_server")
        salvus_client.exec
            project_id : @project_id
            path       : @path
            command    : "ipython-notebook"
            args       : ['start']
            bash       : false
            timeout    : 30
            err_on_exit: false
            cb         : (err, output) =>
                if err
                    cb?(err)
                else
                    try
                        info = misc.from_json(output.stdout)
                        if info.error?
                            cb?(info.error)
                        else
                            @url = info.base; @pid = info.pid; @port = info.port
                            get_with_retry
                                url : @url
                                cb  : (err, data) =>
                                    cb?(err)
                    catch e
                        cb?(true)

    stop_server: (cb) =>
        if not @pid?
            cb?(); return
        salvus_client.exec
            project_id : @project_id
            path       : @path
            command    : "ipython-notebook"
            args       : ['stop']
            bash       : false
            timeout    : 15
            cb         : (err, output) =>
                cb?(err)

# Download a remote URL, possibly retrying repeatedly with exponetial backoff
# on the timeout.
# If the downlaod URL contains bad_string (default: 'ECONNREFUSED'), also retry.
get_with_retry = (opts) ->
    opts = defaults opts,
        url           : required
        initial_timeout : 5000
        max_timeout     : 15000     # once delay hits this, give up
        factor        : 1.1     # for exponential backoff
        bad_string    : 'ECONNREFUSED'
        cb            : required  # cb(err, data)  # data = content of that url
    timeout = opts.initial_timeout
    delay   = 50
    f = () =>
        if timeout >= opts.max_timeout  # too many attempts
            opts.cb("unable to connect to remote server")
            return
        $.ajax(
            url     : opts.url
            timeout : timeout
            success : (data) ->
                if data.indexOf(opts.bad_string) != -1
                    timeout *= opts.factor
                    setTimeout(f, delay)
                else
                    opts.cb(false, data)
        ).fail(() ->
            timeout *= opts.factor
            delay   *= opts.factor
            setTimeout(f, delay)
        )

    f()


# Embedded editor for editing IPython notebooks.  Enhanced with sync and integrated into the
# overall cloud look.
class IPythonNotebook extends FileEditor
    constructor: (@editor, @filename, url, opts) ->
        opts = @opts = defaults opts,
            sync_interval : 500
            cursor_interval : 2000
        @element = templates.find(".salvus-ipython-notebook").clone()

        @_start_time = misc.walltime()
        if window.salvus_base_url != ""
            # TODO: having a base_url doesn't imply necessarily that we're in a dangerous devel mode...
            # (this is just a warning).
            # The solutiion for this issue will be to set a password whenever ipython listens on localhost.
            @element.find(".salvus-ipython-notebook-danger").show()
            setTimeout( ( () => @element.find(".salvus-ipython-notebook-danger").hide() ), 3000)

        @status_element = @element.find(".salvus-ipython-notebook-status-messages")
        @init_buttons()
        s = path_split(@filename)
        @path = s.head
        @file = s.tail

        if @path
            @syncdoc_filename = @path + '/.' + @file + ".syncdoc"
        else
            @syncdoc_filename = '.' + @file + ".syncdoc"

        # This is where we put the page itself
        @notebook = @element.find(".salvus-ipython-notebook-notebook")
        @con = @element.find(".salvus-ipython-notebook-connecting")
        @setup () =>
            # TODO: We have to do this stupid thing because in IPython's notebook.js they don't systematically use
            # set_dirty, sometimes instead just directly seting the flag.  So there's no simple way to know exactly
            # when the notebook is dirty. (TODO: fix all this via upstream patches.)
            # Also, note there are cases where IPython doesn't set the dirty flag
            # even though the output has changed.   For example, if you type "123" in a cell, run, then
            # comment out the line and shift-enter again, the empty output doesn't get sync'd out until you do
            # something else.  If any output appears then the dirty happens.  I guess this is a bug that should be fixed in ipython.
            @_autosync_interval = setInterval(@autosync, @opts.sync_interval)
            @_cursor_interval = setInterval(@broadcast_cursor_pos, @opts.cursor_interval)

    status: (text) =>
        if not text?
            text = ""
        else if false
            text += " (started at #{Math.round(misc.walltime(@_start_time))}s)"
        @status_element.html(text)

    setup: (cb) =>
        if @_setting_up
            cb?("already setting up")
            return  # already setting up
        @_setting_up = true
        @con.show().icon_spin(start:true)
        delete @_cursors   # Delete all the cached cursors in the DOM
        delete @nb
        delete @frame

        async.series([
            (cb) =>
                @status("Checking whether ipynb file has changed...")
                salvus_client.exec
                    project_id : @editor.project_id
                    path       : @path
                    command    : "stat"
                    args       : ['--printf', '%Y ', @file, @syncdoc_filename]
                    timeout    : 15
                    err_on_exit: false
                    cb         : (err, output) =>
                        if err
                            cb(err)
                        else if output.stderr.indexOf('such file or directory') != -1
                            # nothing to do -- the syncdoc file doesn't even exist.
                            cb()
                        else
                            v = output.stdout.split(' ')
                            if parseInt(v[0]) >= parseInt(v[1]) + 10
                                @_use_disk_file = true
                            cb()
            (cb) =>
                @status("Ensuring synchronization file exists")
                @editor.project_page.ensure_file_exists
                    path : @syncdoc_filename
                    cb   : cb
            (cb) =>
                @initialize(cb)
            (cb) =>
                @_init_doc(cb)
                @init_autosave()
        ], (err) =>
            @con.show().icon_spin(false).hide()
            @_setting_up = false
            if err
                @save_button.addClass("disabled")
                @status("Failed to start -- #{err}")
                cb?("Unable to start IPython server -- #{err}")
            else
                cb?()
        )

    _init_doc: (cb) =>
        #console.log("_init_doc: connecting to sync session")
        @status("Connecting to synchronized editing session...")
        if @doc?
            # already initialized
            @doc.sync () =>
                @set_live_from_syncdoc()
                @iframe.animate(opacity:1)
                cb?()
            return
        @doc = syncdoc.synchronized_string
            project_id : @editor.project_id
            filename   : @syncdoc_filename
            sync_interval : @opts.sync_interval
            cb         : (err) =>
                #console.log("_init_doc returned: err=#{err}")
                @status()
                if err
                    cb?("Unable to connect to synchronized document server -- #{err}")
                else
                    if @_use_disk_file
                        @doc.live('')
                    @_config_doc()
                    cb?()

    _config_doc: () =>
        #console.log("_config_doc")
        # todo -- should check if .ipynb file is newer... ?
        @status("Displaying IPython Notebook")
        if @doc.live() == ''
            @doc.live(@to_doc())
        else
            @set_live_from_syncdoc()
        #console.log("DONE SETTING!")
        @iframe.animate(opacity:1)

        @doc._presync = () =>
            if not @nb? or @_reloading
                # no point -- reinitializing the notebook frame right now...
                return
            @doc.live(@to_doc())

        apply_edits = @doc.dsync_client._apply_edits_to_live

        apply_edits2 = (patch, cb) =>
            #console.log("_apply_edits_to_live ")#-- #{JSON.stringify(patch)}")
            before =  @to_doc()
            if not before?
                cb?("reloading")
                return
            @doc.dsync_client.live = before
            apply_edits(patch)
            if @doc.dsync_client.live != before
                @from_doc(@doc.dsync_client.live)
                #console.log("edits should now be applied!")#, @doc.dsync_client.live)
            cb?()

        @doc.dsync_client._apply_edits_to_live = apply_edits2

        @doc.on "reconnect", () =>
            if not @doc.dsync_client?
                # this could be an older connect emit that didn't get handled -- ignore.
                return
            apply_edits = @doc.dsync_client._apply_edits_to_live
            @doc.dsync_client._apply_edits_to_live = apply_edits2
            # Update the live document with the edits that we missed when offline
            @status("Reconnecting and updating live document...")
            @from_doc(@doc.dsync_client.live)
            @status()

        # TODO: we should just create a class that derives from SynchronizedString at this point.
        @doc.draw_other_cursor = (pos, color, name) =>
            if not @_cursors?
                @_cursors = {}
            id = color + name
            cursor_data = @_cursors[id]
            if not cursor_data?
                if not @frame?.$?
                    # do nothing in case initialization is incomplete
                    return
                cursor = templates.find(".salvus-editor-codemirror-cursor").clone().show()
                # craziness -- now move it into the iframe!
                cursor = @frame.$("<div>").html(cursor.html())
                cursor.css(position: 'absolute', width:'15em')
                inside = cursor.find(".salvus-editor-codemirror-cursor-inside")
                inside.css
                    'background-color': color
                    position : 'absolute'
                    top : '-1.3em'
                    left: '.5ex'
                    height : '1.15em'
                    width  : '.1ex'
                    'border-left': '2px solid black'
                    border  : '1px solid #aaa'
                    opacity :'.7'

                label = cursor.find(".salvus-editor-codemirror-cursor-label")
                label.css
                    color:'color'
                    position:'absolute'
                    top:'-2.3em'
                    left:'1.5ex'
                    'font-size':'8pt'
                    'font-family':'serif'
                    'z-index':10000
                label.text(name)
                cursor_data = {cursor: cursor, pos:pos}
                @_cursors[id] = cursor_data
            else
                cursor_data.pos = pos

            # first fade the label out
            cursor_data.cursor.find(".salvus-editor-codemirror-cursor-label").stop().show().animate(opacity:1).fadeOut(duration:16000)
            # Then fade the cursor out (a non-active cursor is a waste of space).
            cursor_data.cursor.stop().show().animate(opacity:1).fadeOut(duration:60000)
            @nb?.get_cell(pos.index)?.code_mirror.addWidget(
                      {line:pos.line,ch:pos.ch}, cursor_data.cursor[0], false)
        @status()


    broadcast_cursor_pos: () =>
        if not @nb?
            # no point -- reloading or loading
            return
        index = @nb.get_selected_index()
        cell  = @nb.get_cell(index)
        if not cell?
            return
        pos   = cell.code_mirror.getCursor()
        s = misc.to_json(pos)
        if s != @_last_cursor_pos
            @_last_cursor_pos = s
            @doc.broadcast_cursor_pos(index:index, line:pos.line, ch:pos.ch)

    remove: () =>
        if @_sync_check_interval?
            clearInterval(@_sync_check_interval)
        if @_cursor_interval?
            clearInterval(@_cursor_interval)
        if @_autosync_interval?
            clearInterval(@_autosync_interval)
        if @_reconnect_interval?
            clearInterval(@_reconnect_interval)
        @element.remove()
        @doc?.disconnect_from_session()
        @_dead = true

    initialize: (cb) =>
        async.series([
            (cb) =>
                @status("Connecting to the IPython Notebook server")
                ipython_notebook_server
                    project_id : @editor.project_id
                    cb         : (err, server) =>
                        @server = server
                        cb(err)
            (cb) =>
                @_init_iframe(cb)
        ], cb)

    # Initialize the embedded iframe and wait until the notebook object in it is initialized.
    # If this returns (calls cb) without an error, then the @nb attribute must be defined.
    _init_iframe: (cb) =>
        @status("Rendering IPython notebook")
        get_with_retry
            url : @server.url
            cb  : (err) =>
                if err
                    @status()
                    #console.log("exit _init_iframe 2")
                    cb(err); return
                @iframe_uuid = misc.uuid()

                @status("Loading IPython notebook...")

                @iframe = $("<iframe name=#{@iframe_uuid} id=#{@iframe_uuid}>").css('opacity','.01').attr('src', "#{@server.url}notebooks/#{@filename}")
                @notebook.html('').append(@iframe)
                @show()

                # Monkey patch the IPython html so clicking on the IPython logo pops up a new tab with the dashboard,
                # instead of messing up our embedded view.
                attempts = 0
                delay = 200
                start_time = misc.walltime()
                # What f does below is purely inside the browser DOM -- not the network, so doing it frequently is not a serious
                # problem for the server.
                f = () =>
                    #console.log("(attempt #{attempts}, time #{misc.walltime(start_time)}): @frame.ipython=#{@frame?.IPython?}, notebook = #{@frame?.IPython?.notebook?}, kernel= #{@frame?.IPython?.notebook?.kernel?}")
                    if @_dead?
                        cb("dead"); return
                    attempts += 1
                    if delay <= 750  # exponential backoff up to 300ms.
                        delay *= 1.2
                    if attempts >= 80
                        # give up after this much time.
                        msg = "Failed to load IPython notebook"
                        @status(msg)
                        #console.log("exit _init_iframe 3")
                        cb(msg)
                        return
                    @frame = window.frames[@iframe_uuid]
                    if not @frame? or not @frame?.$? or not @frame.IPython? or not @frame.IPython.notebook? or not @frame.IPython.notebook.kernel?
                        setTimeout(f, delay)
                    else
                        a = @frame.$("#ipython_notebook").find("a")
                        if a.length == 0
                            setTimeout(f, delay)
                        else
                            @ipython = @frame.IPython
                            if not @ipython.notebook?
                                msg = "BUG -- Something went wrong -- notebook object not defined in IPython frame"
                                @status(msg)
                                #console.log("exit _init_iframe 4")
                                cb(msg)
                                return
                            @nb = @ipython.notebook

                            a.click () =>
                                @info()
                                return false

                            # Replace the IPython Notebook logo, which is for some weird reason an ugly png, with proper HTML; this ensures the size
                            # and color match everything else.
                            a.html('<span style="font-size: 18pt;"><span style="color:black">IP</span>[<span style="color:black">y</span>]: Notebook</span>')

                            # proper file rename with sync not supported yet (but will be -- TODO; needs to work with sync system)
                            @frame.$("#notebook_name").unbind('click').css("line-height",'0em')

                            # Get rid of file menu, which weirdly and wrongly for sync replicates everything.
                            for cmd in ['new', 'open', 'copy', 'rename']
                                @frame.$("#" + cmd + "_notebook").remove()
                            @frame.$("#kill_and_exit").remove()
                            @frame.$("#menus").find("li:first").find(".divider").remove()

                            @frame.$('<style type=text/css></style>').html(".container{width:98%; margin-left: 0;}").appendTo(@frame.$("body"))
                            @nb._save_checkpoint = @nb.save_checkpoint
                            @nb.save_checkpoint = @save

                            # Ipython doesn't consider a load (e.g., snapshot restore) "dirty" (for obvious reasons!)
                            @nb._load_notebook_success = @nb.load_notebook_success
                            @nb.load_notebook_success = (data,status,xhr) =>
                                @nb._load_notebook_success(data,status,xhr)
                                @sync()

                            # Periodically reconnect the IPython websocket.  This is LAME to have to do, but if I don't do this,
                            # then the thing hangs and reconnecting then doesn't work (the user has to do a full frame refresh).
                            # TODO: understand this and fix it properly.  This is entirely related to the complicated proxy server
                            # stuff in SMC, not sync!
                            websocket_reconnect = () =>
                                @nb?.kernel?.start_channels()
                            @_reconnect_interval = setInterval(websocket_reconnect, 15000)

                            @status()
                            cb()

                setTimeout(f, delay)

    # although highly unlikely, this could happen if something else steals our port before we can restart...
    check_for_moved_server: () =>
        if @nb?.kernel?  # only try if nb is already loaded
            if not @nb.kernel.shell_channel   # if backend is gone/replaced, then this would get set to null
                ipython_notebook_server
                    project_id : @editor.project_id
                    path       : @path
                    cb         : (err, server) =>
                        if err
                            # nothing to be done.
                            return
                        if server.url != @server.url
                            # server moved!?
                            @server = server
                            @reload() # -- only thing we can do, really

    autosync: () =>
        @check_for_moved_server()  # only bother if document being changed.
        if @frame?.IPython?.notebook?.dirty and not @_reloading
            #console.log("causing sync")
            @save_button.removeClass('disabled')
            @sync()
            @nb.dirty = false

    sync: () =>
        @save_button.icon_spin(start:true,delay:1000)
        @doc.sync () =>
            @save_button.icon_spin(false)

    has_unsaved_changes: () =>
        return not @save_button.hasClass('disabled')

    save: (cb) =>
        if not @nb?
            cb?(); return
        @save_button.icon_spin(start:true, delay:1000)
        @nb._save_checkpoint?()
        @doc.save () =>
            @save_button.icon_spin(false)
            @save_button.addClass('disabled')
            cb?()

    set_live_from_syncdoc: () =>
        if not @doc?.dsync_client?  # could be re-initializing
            return
        current = @to_doc()
        if not current?
            return
        if @doc.dsync_client.live != current
            @from_doc(@doc.dsync_client.live)

    info: () =>
        t = "<h3>The IPython Notebook</h3>"
        t += "<h4>Enhanced with SageMathCloud Sync</h4>"
        t += "You are editing this document using the IPython Notebook enhanced with realtime synchronization."
        t += "<h4>Sage mode by pasting this into a cell</h4>"
        t += "<pre>%load_ext sage</pre>"
        #t += "<h4>Connect to this IPython kernel in a terminal</h4>"
        #t += "<pre>ipython console --existing #{@kernel_id}</pre>"
        t += "<h4>Pure IPython notebooks</h4>"
        t += "You can also directly use an <a target='_blank' href='#{@server.url}'>unmodified version of the IPython Notebook server</a> (this link works for all project collaborators).  "
        t += "<br><br>To start your own unmodified IPython Notebook server that is securely accessible to collaborators, type in a terminal <br><br><pre>ipython-notebook run</pre>"
        t += "<h4>Known Issues</h4>"
        t += "If two people edit the same <i>cell</i> simultaneously, the cursor will jump to the start of the cell."
        bootbox.alert(t)
        return false

    reload: () =>
        if @_reloading
            return
        @_reloading = true
        @_cursors = {}
        @reload_button.find("i").addClass('fa-spin')
        @initialize (err) =>
            @_init_doc () =>
                @_reloading = false
                @status('')
                @reload_button.find("i").removeClass('fa-spin')

    init_buttons: () =>
        @element.find("a").tooltip()
        @save_button = @element.find("a[href=#save]").click () =>
            @save()
            return false

        @reload_button = @element.find("a[href=#reload]").click () =>
            @reload()
            return false

        #@element.find("a[href=#json]").click () =>
        #    console.log(@to_obj())

        @element.find("a[href=#info]").click () =>
            @info()
            return false

        @element.find("a[href=#close]").click () =>
            @editor.project_page.display_tab("project-file-listing")
            return false

        @element.find("a[href=#execute]").click () =>
            @nb?.execute_selected_cell()
            return false
        @element.find("a[href=#interrupt]").click () =>
            @nb?.kernel.interrupt()
            return false
        @element.find("a[href=#tab]").click () =>
            @nb?.get_cell(@nb?.get_selected_index()).completer.startCompletion()
            return false

    # WARNING: Do not call this before @nb is defined!
    to_obj: () =>
        #console.log("to_obj: start"); t = misc.mswalltime()
        if not @nb?
            # can't get obj
            return undefined
        obj = @nb.toJSON()
        obj.metadata.name  = @nb.notebook_name
        obj.nbformat       = @nb.nbformat
        obj.nbformat_minor = @nb.nbformat_minor
        #console.log("to_obj: done", misc.mswalltime(t))
        return obj

    from_obj: (obj) =>
        #console.log("from_obj: start"); t = misc.mswalltime()
        if not @nb?
            return
        i = @nb.get_selected_index()
        st = @nb.element.scrollTop()
        @nb.fromJSON(obj)
        @nb.dirty = false
        @nb.select(i)
        @nb.element.scrollTop(st)
        #console.log("from_obj: done", misc.mswalltime(t))

    # Notebook Doc Format: line 0 is meta information in JSON; one line with the JSON of each cell for reset of file
    to_doc: () =>
        #console.log("to_doc: start"); t = misc.mswalltime()
        obj = @to_obj()
        if not obj?
            return
        doc = misc.to_json({notebook_name:obj.metadata.name})
        for cell in obj.worksheets[0].cells
            doc += '\n' + misc.to_json(cell)
        #console.log("to_doc: done", misc.mswalltime(t))
        return doc

    ###
    # simplistic version of modifying the notebook in place.  VERY slow when new cell added.
    from_doc0: (doc) =>
        #console.log("from_doc: start"); t = misc.mswalltime()
        nb = @nb
        v = doc.split('\n')
        nb.metadata.name  = v[0].notebook_name
        cells = []
        for line in v.slice(1)
            try
                c = misc.from_json(line)
                cells.push(c)
            catch e
                console.log("error de-jsoning '#{line}'", e)
        obj = @to_obj()
        obj.worksheets[0].cells = cells
        @from_obj(obj)
        console.log("from_doc: done", misc.mswalltime(t))
    ###

    delete_cell: (index) =>
        @nb?.delete_cell(index)

    insert_cell: (index, cell_data) =>
        if not @nb?
            return
        new_cell = @nb.insert_cell_at_index(cell_data.cell_type, index)
        new_cell.fromJSON(cell_data)

    set_cell: (index, cell_data) =>
        #console.log("set_cell: start"); t = misc.mswalltime()
        if not @nb?
            return

        cell = @nb.get_cell(index)

        if cell? and cell_data.cell_type == cell.cell_type
            #console.log("setting in place")

            if cell.output_area?
                # for some reason fromJSON doesn't clear the output (it should, imho), and the clear_output method
                # on the output_area doesn't work as expected.
                wrapper = cell.output_area.wrapper
                wrapper.empty()
                cell.output_area = new @ipython.OutputArea(wrapper, true)

            cell.fromJSON(cell_data)

            ###  for debugging that we properly update a cell in place -- if this is wrong,
            #    all hell breaks loose, and sync loops ensue.
            a = misc.to_json(cell_data)
            b = misc.to_json(cell.toJSON())
            if a != b
                console.log("didn't work:")
                console.log(a)
                console.log(b)
                @nb.delete_cell(index)
                new_cell = @nb.insert_cell_at_index(cell_data.cell_type, index)
                new_cell.fromJSON(cell_data)
            ###

        else
            #console.log("replacing")
            @nb.delete_cell(index)
            new_cell = @nb.insert_cell_at_index(cell_data.cell_type, index)
            new_cell.fromJSON(cell_data)
        #console.log("set_cell: done", misc.mswalltime(t))

    ###
    # simplistic version of setting from doc; *very* slow on cell insert.
    from_doc0: (doc) =>
        console.log("goal='#{doc}'")
        console.log("live='#{@to_doc()}'")

        console.log("from_doc: start"); t = misc.mswalltime()
        goal = doc.split('\n')
        live = @to_doc().split('\n')

        @nb.metadata.name  = goal[0].notebook_name

        for i in [1...Math.max(goal.length, live.length)]
            index = i-1
            if i >= goal.length
                console.log("deleting cell #{index}")
                @nb.delete_cell(index)
            else if goal[i] != live[i]
                console.log("replacing cell #{index}")
                try
                    cell_data = JSON.parse(goal[i])
                    @set_cell(index, cell_data)
                catch e
                    console.log("error de-jsoning '#{goal[i]}'", e)

        console.log("from_doc: done", misc.mswalltime(t))
    ###

    from_doc: (doc) =>
        #console.log("goal='#{doc}'")
        #console.log("live='#{@to_doc()}'")
        #console.log("from_doc: start"); tm = misc.mswalltime()
        if not @nb?
            # The live notebook is not currently initialized -- there's nothing to be done for now.
            # This can happen if reconnect (to hub) happens at the same time that user is reloading
            # the ipython notebook frame itself.   The doc will get set properly at the end of the
            # reload anyways, so no need to set it here.
            return

        goal = doc.split('\n')
        live = @to_doc()?.split('\n')
        if not live?
            # reloading...
            return
        @nb.metadata.name  = goal[0].notebook_name

        v0    = live.slice(1)
        v1    = goal.slice(1)
        string_mapping = new misc.StringCharMapping()
        v0_string  = string_mapping.to_string(v0)
        v1_string  = string_mapping.to_string(v1)
        diff = diffsync.dmp.diff_main(v0_string, v1_string)

        index = 0
        i = 0

        parse = (s) ->
            try
                return JSON.parse(s)
            catch e
                console.log("UNABLE to parse '#{s}' -- not changing this cell.")

        #console.log("diff=#{misc.to_json(diff)}")
        i = 0
        while i < diff.length
            chunk = diff[i]
            op    = chunk[0]  # -1 = delete, 0 = leave unchanged, 1 = insert
            val   = chunk[1]
            if op == 0
                # skip over  cells
                index += val.length
            else if op == -1
                # delete  cells:
                # A common special case arises when one is editing a single cell, which gets represented
                # here as deleting then inserting.  Replacing is far more efficient than delete and add,
                # due to the overhead of creating codemirror instances (presumably).  (Also, there is a
                # chance to maintain the cursor later.)
                if i < diff.length - 1 and diff[i+1][0] == 1 and diff[i+1][1].length == val.length
                    #console.log("replace")
                    for x in diff[i+1][1]
                        obj = parse(string_mapping._to_string[x])
                        if obj?
                            @set_cell(index, obj)
                        index += 1
                    i += 1 # skip over next chunk
                else
                    #console.log("delete")
                    for j in [0...val.length]
                        @delete_cell(index)
            else if op == 1
                # insert new cells
                #console.log("insert")
                for x in val
                    obj = parse(string_mapping._to_string[x])
                    if obj?
                        @insert_cell(index, obj)
                    index += 1
            else
                console.log("BUG -- invalid diff!", diff)
            i += 1

        #console.log("from_doc: done", misc.mswalltime(tm))
        #if @to_doc() != doc
        #    console.log("FAIL!")
        #    console.log("goal='#{doc}'")
        #    console.log("live='#{@to_doc()}'")
        #    @from_doc0(doc)

    focus: () =>
        # TODO
        # console.log("ipython notebook focus: todo")

    show: () =>
        @element.show()
        top = @editor.editor_top_position()
        @element.css(top:top)
        if top == 0
            @element.css('position':'fixed')
        w = $(window).width()
        @iframe?.attr('width',w).maxheight()



class FileEditorWrapper extends FileEditor
    constructor: (@editor, @filename) ->
        @init_wrapped()
        @init_autosave()

    init_wrapped: () =>
        # Define @element and @wrapped in derived class
        throw "must define in derived class"

    save: () =>
        @wrapped.save?()

    has_unsaved_changes: (val) =>
        return @wrapped.has_unsaved_changes?(val)

    _get: () =>
        # TODO
        return 'history saving not yet implemented'

    _set: (content) =>
        # TODO

    focus: () =>

    terminate_session: () =>

    remove: () =>
        @element.remove()
        @wrapped.destroy?()

    show: () =>
        @element.show()
        if not IS_MOBILE
            @element.css(top:@editor.editor_top_position(), position:'fixed')
        else
            # TODO: this is a terrible HACK for position the top of the editor.
            @element.closest(".salvus-editor-content").css(position:'relative', top:'0')
            @element.css(position:'relative', top:'0')
        @wrapped.show?()

    hide: () =>
        @element.hide()
        @wrapped.hide?()

###
# Task list
###

tasks = require('tasks')

class TaskList extends FileEditorWrapper
    init_wrapped: () ->
        @element = tasks.task_list(@editor.project_id, @filename)
        @wrapped = @element.data('task_list')


###
# A Course one is managing (or taking?)
###
course = require('course')

class Course extends FileEditorWrapper
    init_wrapped: () ->
        @element = course.course(@editor.project_id, @filename)
        @wrapped = @element.data('course')



#**************************************************
# other...
#**************************************************


class Spreadsheet extends FileEditor
    constructor: (@editor, @filename, content, opts) ->
        opts = @opts = defaults opts,{}
        @element = $("<div>Salvus spreadsheet not implemented yet.</div>")

class Slideshow extends FileEditor
    constructor: (@editor, @filename, content, opts) ->
        opts = @opts = defaults opts,{}
        @element = $("<div>Salvus slideshow not implemented yet.</div>")<|MERGE_RESOLUTION|>--- conflicted
+++ resolved
@@ -154,15 +154,15 @@
     icon   : 'fa-tasks'
     opts   : {}
 
-<<<<<<< HEAD
 file_associations['course'] =
     editor : 'course'
     icon   : 'fa-graduation-cap'
-=======
+    opts   : {}
+ 
+
 file_associations['sage-history'] =
     editor : 'history'
     icon   : 'fa-history'
->>>>>>> 135ab80c
     opts   : {}
 
 # Multiplex'd worksheet mode

--- conflicted
+++ resolved
@@ -72,10 +72,7 @@
             return
         input0 = input + '\necho $HOME `pwd`'
         @setState(state:'run')
-<<<<<<< HEAD
-        path = @props.current_path
-=======
->>>>>>> 31770782
+
         @_id = (@_id ? 0) + 1
         id = @_id
         salvus_client.exec

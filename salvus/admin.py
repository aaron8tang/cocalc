#!/usr/bin/env python
###############################################################################
#
# SageMathCloud: A collaborative web-based interface to Sage, IPython, LaTeX and the Terminal.
#
#    Copyright (C) 2014, William Stein
#
#    This program is free software: you can redistribute it and/or modify
#    it under the terms of the GNU General Public License as published by
#    the Free Software Foundation, either version 3 of the License, or
#    (at your option) any later version.
#
#    This program is distributed in the hope that it will be useful,
#    but WITHOUT ANY WARRANTY; without even the implied warranty of
#    MERCHANTABILITY or FITNESS FOR A PARTICULAR PURPOSE.  See the
#    GNU General Public License for more details.
#
#    You should have received a copy of the GNU General Public License
#    along with this program.  If not, see <http://www.gnu.org/licenses/>.
#
###############################################################################



"""
Administration and Launch control of salvus components
"""

####################
# Standard imports
####################
import json, logging, os, shutil, signal, socket, stat, subprocess, sys, tempfile, time

from string import Template

import misc

############################################################
# Paths where data and configuration are stored
############################################################
SITENAME = 'cloud.sagemath.com'
DATA   = 'data'
CONF   = 'conf'
AGENT  = os.path.join(os.environ['HOME'], '.ssh', 'agent')
PWD    = os.path.abspath('.')
PIDS   = os.path.join(DATA, 'pids')   # preferred location for pid files
LOGS   = os.path.join(DATA, 'logs')   # preferred location for pid files
BIN    = os.path.join(DATA, 'local', 'bin')
PYTHON = os.path.join(BIN, 'python')
SECRETS = os.path.join(DATA,'secrets')


# Read in socket of ssh-agent, if there is an AGENT file.
# NOTE: I'm using this right now on my laptop, but it's not yet
# deployed on cloud.sagemath *yet*.  When done, it will mean the
# ssh key used by the hub is password protected, which
# will be much more secure: someone who steals ~/.ssh gets nothing,
# though still if somebody logs in as the salvus user on one of
# these nodes, they can ssh to other nodes, though they can't
# change passwords, etc.   Also, this means having the ssh private
# key on the compute vm's is no longer a security risk, since it
# is protected by a (very long, very random) passphrase.
if os.path.exists(AGENT):
    for X in open(AGENT).readlines():
        if 'SSH_AUTH_SOCK' in X:
            # The AGENT file is as output by ssh-agent.
            os.environ['SSH_AUTH_SOCK'] = X.split(';')[0][len('SSH_AUTH_SOCK='):]

# TODO: factor out all $HOME/salvus/salvus style stuff in code below and use BASE.
BASE = 'salvus/salvus/'

LOG_INTERVAL = 6

GIT_REPO=''   # TODO

whoami = os.environ['USER']

# Default ports
HAPROXY_PORT = 8000
NGINX_PORT   = 8080

HUB_PORT       = 5000
HUB_PROXY_PORT = 5001

SYNCSTRING_PORT = 6001

# These are used by the firewall.
CASSANDRA_CLIENT_PORT = 9160
CASSANDRA_NATIVE_PORT = 9042
CASSANDRA_INTERNODE_PORTS = [7000, 7001]
CASSANDRA_PORTS = CASSANDRA_INTERNODE_PORTS + [CASSANDRA_CLIENT_PORT, CASSANDRA_NATIVE_PORT]



####################
# Sending an email (useful for monitoring script)
# See http://www.nixtutor.com/linux/send-mail-through-gmail-with-python/
####################

def email(msg= '', subject='ADMIN -- cloud.sagemath.com', toaddrs='wstein@sagemath.com', fromaddr='salvusmath@gmail.com'):
    log.info("sending email to %s", toaddrs)
    username = 'salvusmath'
    password = open(os.path.join(os.environ['HOME'],'salvus/salvus/data/secrets/salvusmath_email_password')
                    ).read().strip()
    import smtplib
    from email.mime.text import MIMEText
    msg = MIMEText(msg)
    msg['Subject'] = subject
    msg['From'] = fromaddr
    msg['To'] = toaddrs
    server = smtplib.SMTP('smtp.gmail.com:587')
    server.starttls()
    server.login(username,password)
    server.sendmail(fromaddr, toaddrs, msg.as_string())
    server.quit()

def zfs_size(s):
    """
    Convert a zfs size string to gigabytes (float)
    """
    if len(s) == 0:
        return 0.0
    u = s[-1]; q = float(s[:-1])
    if u == 'M':
        q /= 1000
    elif u == 'T':
        q *= 1000
    elif u == 'K':
        q /= 1000000
    return q

####################
# Running a subprocess
####################
MAXTIME_S=300

def run(args, maxtime=MAXTIME_S, verbose=True, stderr=True):
    """
    Run the command line specified by args (using subprocess.Popen)
    and return the stdout and stderr, killing the subprocess if it
    takes more than maxtime seconds to run.

    If stderr is false, don't include in the returned output.

    If args is a list of lists, run all the commands separately in the
    list.

    if ignore_errors is true, completely ignores any error codes!
    """
    if args and isinstance(args[0], list):
        return '\n'.join([str(run(a, maxtime=maxtime, verbose=verbose)) for a in args])

    args = [str(x) for x in args]

    if maxtime:
        def timeout(*a):
            raise KeyboardInterrupt("running '%s' took more than %s seconds, so killed"%(' '.join(args), maxtime))
        signal.signal(signal.SIGALRM, timeout)
        signal.alarm(maxtime)
    if verbose:
        log.info("running '%s'", ' '.join(args))
    try:
        a = subprocess.Popen(args,
                             stdin  = subprocess.PIPE,
                             stdout = subprocess.PIPE,
                             stderr = subprocess.PIPE)
        if stderr:
            out = a.stderr.read()
        else:
            out = ''
        out += a.stdout.read()
        if verbose:
            log.info("output '%s'", out[:256])
        return out
    finally:
        if maxtime:
            signal.signal(signal.SIGALRM, signal.SIG_IGN)  # cancel the alarm

# A convenience object "sh":
#      sh['list', 'of', ..., 'arguments'] to run a shell command

class SH(object):
    def __init__(self, maxtime=MAXTIME_S):
        self.maxtime = maxtime
    def __getitem__(self, args):
        return run([args] if isinstance(args, str) else list(args), maxtime=self.maxtime)
sh = SH()

def process_status(pid, run):
    """
    Return the status of a process, obtained using the ps command.
    The run option is used to run the command (so it could run on
    a remote machine).  The result is a dictionary; it is empty if
    the given process is not running.
    """
    fields = ['%cpu', '%mem', 'etime', 'pid', 'start', 'cputime', 'rss', 'vsize']
    v = run(['ps', '-p', str(int(pid)), '-o', ' '.join(fields)], verbose=False).splitlines()
    if len(v) <= 1: return {}
    return dict(zip(fields, v[-1].split()))


def dns(host, timeout=10):
    """
    Return list of ip addresses of a given host.  Errors out after timeout seconds.
    """
    a = os.popen3("host -t A -W %s %s | awk '{print $4}'"%(timeout,host))
    err = a[2].read().strip()
    if err:
        raise RuntimeError(err)
    out = a[1].read()
    if 'found' in out:
        raise RuntimeError("unknown domain '%s'"%host)
    else:
        return out.split()

########################################
# Standard Python Logging
########################################
logging.basicConfig()
log = logging.getLogger('')
#log.setLevel(logging.DEBUG)   # WARNING, INFO, etc.
log.setLevel(logging.WARNING)   # WARNING, INFO, etc.
#log.setLevel(logging.INFO)   # WARNING, INFO, etc.

def restrict(path):
    #log.info("ensuring that '%s' has restrictive permissions", path)
    if os.stat(path)[stat.ST_MODE] != 0o40700:
        os.chmod(path, 0o40700)

def init_data_directory():
    #log.info("ensuring that '%s' exist", DATA)

    for path in [DATA, PIDS, LOGS]:
        if not os.path.exists(path):
            os.makedirs(path)
        restrict(path)

    #log.info("ensuring that PATH starts with programs in DATA directory")
    os.environ['PATH'] = os.path.join(DATA, 'local/bin/') + ':' + os.environ['PATH']

init_data_directory()

########################################
# Misc operating system interaction
########################################
def system(args):
    """
    Run the command line specified by args (using os.system) and
    return the stdout and stderr, killing the subprocess if it takes
    more than maxtime seconds to run.  If args is a list of lists, run
    all the commands separately in the list, returning *sum* of error
    codes output by os.system.
    """
    if args and isinstance(args[0], list):
        return sum([system(a) for a in args])

    c = ' '.join([str(x) for x in args])
    log.info("running '%s' via system", c)
    return os.system(c)

def abspath(path='.'):
    return os.path.abspath(path)

def kill(pid, signal=15):
    """Send signal to the process with pid."""
    if pid is not None:
        return run(['kill', '-%s'%signal, pid])

def copyfile(src, target):
    return shutil.copyfile(src, target)

def readfile(filename):
    """Read the named file and return its contents."""
    if not os.path.exists(filename):
        raise IOError, "no such file or directory: '%s'"%filename
    try:
        return open(filename).read()
    except IOError:
        pass

def writefile(filename, content):
    open(filename,'w').write(content)

def makedirs(path):
    if not os.path.exists(path):
        os.makedirs(path)

def unlink(filename):
    os.unlink(filename)

def path_exists(path):
    return os.path.exists(path)

def is_running(pid):
    try:
        os.kill(pid, 0)
        return True
    except OSError:
        return False

########################################
# Component: named collection of Process objects
########################################

class Component(object):
    def __init__(self, id, processes):
        self._processes = processes
        self._id = id

    def __repr__(self):
        return "Component %s with %s processes"%(self._id, len(self._processes))

    def __getitem__(self, i):
        return self._processes[i]

    def _procs_with_id(self, ids):
        return [p for p in self._processes if ids is None or p.id() in ids]

    def start(self, ids=None):
        return [p.start() for p in self._procs_with_id(ids)]

    def stop(self, ids=None):
        return [p.stop() for p in self._procs_with_id(ids)]

    def reload(self, ids=None):
        return [p.reload() for p in self._procs_with_id(ids)]

    def restart(self, ids=None):
        return [p.restart() for p in self._procs_with_id(ids)]

    def status(self, ids=None):
        return [p.status() for p in self._procs_with_id(ids)]


########################################
# Process: a daemon process
########################################

class Process(object):
    def __init__(self, id, name, port,
                 pidfile, logfile=None, monitor_database=None,
                 start_cmd=None, stop_cmd=None, reload_cmd=None,
                 start_using_system = False,
                 service=None,
                 term_signal=15):
        self._name = name
        self._port = port
        self._id = str(id)
        assert len(self._id.split()) == 1
        self._pidfile = pidfile
        self._start_cmd = start_cmd
        self._start_using_system = start_using_system
        self._stop_cmd = stop_cmd
        self._reload_cmd = reload_cmd
        self._pids = {}
        self._logfile = logfile
        self._monitor_database = monitor_database
        self._monitor_pidfile = os.path.splitext(pidfile)[0] + '-log.pid'
        self._term_signal = term_signal

    def id(self):
        return self._id

    def log_tail(self):
        if self._logfile is None:
            raise NotImplementedError("the logfile is not known")
        system(['tail', '-f', self._logfile])

    def _parse_pidfile(self, contents):
        return int(contents)

    def _read_pid(self, file):
        try:
            return self._pids[file]
        except KeyError:
            try:
                self._pids[file] = self._parse_pidfile(readfile(file).strip())
            except: # no file
                self._pids[file] = None
        return self._pids[file]

    def pid(self):
        return self._read_pid(self._pidfile)

    def is_running(self):
        return len(self.status()) > 0

    def _start_monitor(self):
        # TODO: temporarily disabled -- they do no real good anyways.
        return
        if self._monitor_database and self._logfile:
            run([PYTHON, 'monitor.py', '--logfile', self._logfile,
                 '--pidfile', self._monitor_pidfile, '--interval', LOG_INTERVAL,
                 '--database_nodes', self._monitor_database,
                 '--target_pidfile', self._pidfile,
                 '--target_name', self._name,
                 '--target_address', socket.gethostname(),
                 '--target_port', self._port])

    def monitor_pid(self):
        return self._read_pid(self._monitor_pidfile)

    def _stop_monitor(self):
        # NOTE: This function should never need to be called; the
        # monitor stops automatically when the process it is
        # monitoring stops and it has succeeded in recording this fact
        # in the database.
        if self._monitor_database and self._logfile and path_exists(self._monitor_pidfile):
            try:
                kill(self.monitor_pid())
                unlink(self._monitor_pidfile)
            except Exception, msg:
                print msg

    def _pre_start(self):
        pass # overload to add extra config steps before start

    def start(self):
        if self.is_running(): return
        self._pids = {}
        self._pre_start()
        if self._start_cmd is not None:
            if self._start_using_system:
                print system(self._start_cmd)
            else:
                print run(self._start_cmd)
        print self._start_monitor()

    def stop(self, force=False):
        pid = self.pid()
        if pid is None and not force: return
        if self._stop_cmd is not None:
            print run(self._stop_cmd)
        else:
            kill(pid, self._term_signal)
        try:
            if os.path.exists(self._pidfile): unlink(self._pidfile)
        except Exception, msg:
            print msg

        if pid:
            while True:
                s = process_status(pid, run)
                if not s:
                    break
                print "waiting for %s to terminate"%pid
                time.sleep(0.5)

            self._pids = {}

    def reload(self):
        self._stop_monitor()
        self._pids = {}
        if self._reload_cmd is not None:
            return run(self._reload_cmd)
        else:
            return 'reload not defined'

    def status(self):
        pid = self.pid()
        if not pid: return {}
        s = process_status(pid, run)
        if not s:
            self._stop_monitor()
            self._pids = {}
            if path_exists(self._pidfile):
                unlink(self._pidfile)
        return s

    def restart(self):
        self.stop()
        self.start()


####################
# Nginx
####################
class Nginx(Process):
    def __init__(self, id=0, port=NGINX_PORT, monitor_database=None, base_url=""):
        self._base_url = base_url
        self._port = port
        self._log = 'nginx-%s.log'%id
        self._pid = 'nginx-%s.pid'%id
        self._nginx_conf = 'nginx-%s.conf'%id
        nginx_cmd = ['nginx', '-c', '../' + self._nginx_conf]
        Process.__init__(self, id, name='nginx', port=self._port,
                         monitor_database = monitor_database,
                         logfile   = os.path.join(LOGS, self._log),
                         pidfile    = os.path.join(PIDS, self._pid),
                         start_cmd  = nginx_cmd,
                         stop_cmd   = nginx_cmd + ['-s', 'stop'],
                         reload_cmd = nginx_cmd + ['-s', 'reload'])

    def _pre_start(self):
        # Create and write conf file
        conf = Template(open(os.path.join(CONF, 'nginx.conf')).read())
        conf = conf.substitute(logfile=self._log, pidfile=self._pid,
                               http_port=self._port, base_url=self._base_url,
                               ifbase='#' if not self._base_url else '',
                               ifnobase='' if not self._base_url else '#')
        writefile(filename=os.path.join(DATA, self._nginx_conf), content=conf)

        # Write base_url javascript file, so clients have access to it
        s = "salvus_base_url='%s'; /* autogenerated on nginx startup by admin.py */"%self._base_url
        open(os.path.join(PWD, 'static/salvus_base_url.js'), 'w').write(s)

    def __repr__(self):
        return "Nginx process %s"%self._id

####################
# HAproxy
####################
class Haproxy(Process):
    def __init__(self, id=0,
                 sitename=SITENAME,   # name of site, e.g., 'cloud.sagemath.com' if site is https://cloud.sagemath.com; used only if insecure_redirect is set
                 accept_proxy_port=HAPROXY_PORT,  # port that stunnel sends decrypted traffic to
                 insecure_redirect_port=None,    # if set to a port number (say 80), then all traffic to that port is immediately redirected to the secure site
                 insecure_testing_port=None, # if set to a port, then gives direct insecure access to full site
                 nginx_servers=None,   # list of ip addresses
                 hub_servers=None, # list of ip addresses
                 proxy_servers=None, # list of ip addresses
                 monitor_database=None,
                 conf_file='conf/haproxy.conf',
                 base_url=''):

        pidfile = os.path.join(PIDS, 'haproxy-%s.pid'%id)

        # WARNING: this is now ignored since I don't want to patch haproxy; instead logging goes to syslog...
        logfile = os.path.join(LOGS, 'haproxy-%s.log'%id)

        # randomize the order of the servers to get better distribution between them by all the different
        # haproxies that are running on the edge machines. (Users may hit any of them.)
        import random

        if nginx_servers:
            random.shuffle(nginx_servers)
            t = Template('server nginx$n $ip:$port maxconn $maxconn check ')
            nginx_servers = '    ' + ('\n    '.join([t.substitute(n=n, ip=x['ip'], port=x.get('port', NGINX_PORT), maxconn=x.get('maxconn',10000)) for
                                                     n, x in enumerate(nginx_servers)]))

        if hub_servers:
            random.shuffle(hub_servers)
            t = Template('server hub$n $ip:$port cookie server:$ip:$port check inter 4000 maxconn $maxconn')
            hub_servers = '    ' + ('\n    '.join([t.substitute(n=n, ip=x['ip'], port=x.get('port', HUB_PORT), maxconn=x.get('maxconn',10000)) for
                                                     n, x in enumerate(hub_servers)]))

        if proxy_servers:
            random.shuffle(proxy_servers)
            t = Template('server proxy$n $ip:$port cookie server:$ip:$cookie_port check inter 4000 maxconn $maxconn')
            # WARNING: note that cookie_port -- that is the port in the cookie's value, is set to be 1 less, i.e., it is
            # the corresponding hub port.  This could cause bugs/confusion if that convention were changed!!!!!!  ***
            # We do this so we can use the same cookie for both the hub and proxy servers, for efficiency.
            proxy_servers = '    ' + ('\n    '.join([t.substitute(n           = n,
                                                                  ip          = x['ip'],
                                                                  port        = x.get('proxy_port', HUB_PROXY_PORT),
                                                                  cookie_port = str(int(x.get('proxy_port', HUB_PROXY_PORT))-1),
                                                                  maxconn     = x.get('maxconn',10000)) for
                                                     n, x in enumerate(proxy_servers)]))

        if insecure_redirect_port:
            insecure_redirect = Template(
"""
frontend unsecured *:$port
    redirect location https://$sitename
""").substitute(port=insecure_redirect_port, sitename=sitename)
        else:
            insecure_redirect=''

        conf = Template(open(conf_file).read()).substitute(
            accept_proxy_port     = accept_proxy_port,
            insecure_testing_bind = 'bind *:%s'%insecure_testing_port if insecure_testing_port else '',
            nginx_servers         = nginx_servers,
            hub_servers           = hub_servers,
            proxy_servers         = proxy_servers,
            insecure_redirect     = insecure_redirect,
            base_url              = base_url
            )

        haproxy_conf = 'haproxy-%s.conf'%id
        target_conf = os.path.join(DATA, haproxy_conf)
        writefile(filename=target_conf, content=conf)
        Process.__init__(self, id, name='haproxy', port=accept_proxy_port,
                         pidfile = pidfile,
                         logfile = logfile, monitor_database = monitor_database,
                         start_using_system = True,
                         start_cmd = ['HAPROXY_LOGFILE='+logfile, os.path.join(BIN, 'haproxy'), '-D', '-f', target_conf, '-p', pidfile])

    def _parse_pidfile(self, contents):
        return int(contents.splitlines()[0])



####################
# Hub
####################
class Hub(Process):
    def __init__(self,
                 id               = 0,
                 host             = '',
                 port             = HUB_PORT,
                 proxy_port       = HUB_PROXY_PORT,
                 monitor_database = None,
                 keyspace         = 'salvus',
                 debug            = False,
                 logfile          = None,
                 pidfile          = None,
                 base_url         = None,
                 local            = False):
        self._port = port
        if pidfile is None:
            pidfile = os.path.join(PIDS, 'hub-%s.pid'%id)
        if logfile is None:
            logfile = os.path.join(LOGS, 'hub-%s.log'%id)
        extra = []
        if debug:
            extra.append('-g')
        if base_url:
            extra.append('--base_url')
            extra.append(base_url)
        if local:
            extra.append('--local')
        Process.__init__(self, id, name='hub', port=port,
                         pidfile = pidfile,
                         logfile = logfile, monitor_database=monitor_database,
                         start_cmd = [os.path.join(PWD, 'hub'), 'start',
                                      '--id', id,
                                      '--port', port,
                                      '--proxy_port', proxy_port,
                                      '--keyspace', keyspace,
                                      '--host', host,
                                      '--database_nodes', monitor_database,
                                      '--pidfile', pidfile,
                                      '--logfile', logfile] + extra,
                         stop_cmd   = [os.path.join(PWD, 'hub'), 'stop', '--id', id],
                         reload_cmd = [os.path.join(PWD, 'hub'), 'restart', '--id', id])

    def __repr__(self):
        return "Hub server %s on port %s"%(self.id(), self._port)



########################################
# Rethinkdb database daemon
########################################

class Rethinkdb(Process):
    def __init__(self, path = None, id=None, http_port=9000, monitor_database=None, **kwds):
        """
        id -- arbitrary identifier
        path -- path to where the rethinkdb files are stored.
        """
        path = os.path.join(DATA, 'rethinkdb-%s'%id) if path is None else path
        makedirs(path)
        logs_path = os.path.join(path, 'logs'); makedirs(logs_path)
        pidfile = os.path.abspath(os.path.join(PIDS, 'rethinkdb-%s.pid'%id))

        log_link_path = os.path.join(os.environ['HOME'], 'logs')
        makedirs(log_link_path)
        log_link = os.path.join(log_link_path, 'rethinkdb.log')
        if not os.path.exists(log_link):
            os.symlink(os.path.abspath(os.path.join(path, 'log_file')), log_link)

        Process.__init__(self, id=id, name='rethinkdb', port=9160,
                         logfile = '%s/system.log'%logs_path,
                         pidfile = pidfile,
                         start_cmd = ['rethinkdb', '--directory', path, '--http-port', http_port,
                                      '--pid-file', pidfile, '--daemon'],
                         monitor_database=monitor_database)

########################################
# Compute server daemon
########################################

class Compute(Process):
    def __init__(self, path = '/projects/conf', port=0, id=None, **kwds):
        """
        id -- arbitrary identifier
        path -- path to where the rethinkdb files are stored.
        """
        logs_path = os.path.join(path, 'logs'); makedirs(logs_path)
        pidfile = os.path.abspath(os.path.join(path, 'compute.pid'))
        logfile =os.path.abspath(os.path.join(path, 'compute.log'))
        log_link_path = os.path.join(os.environ['HOME'], 'logs')
        makedirs(log_link_path)
        log_link = os.path.join(log_link_path, 'compute.log')
        if not os.path.exists(log_link):
            os.symlink(logfile, log_link)

        Process.__init__(self, id=id,
                         name='compute',
                         port=port,
                         logfile = logfile,
                         pidfile = pidfile,
                         stop_cmd = ['compute', 'stop'],
                         start_cmd = ['compute', 'start',
                                      '--port', port,
                                      '--pidfile', pidfile,
                                      '--logfile', logfile])

##############################################
# A Virtual Machine running at UW
##############################################
class Vm(Process):
    def __init__(self, ip_address, hostname=None, vcpus=2, ram=4, vnc=0, disk='', base='salvus', id=0, monitor_database=None, name='virtual_machine', fstab=''):
        """
        INPUT:

            - ip_address -- ip_address machine gets on the VPN
            - hostname -- hostname to set on the machine itself (if
              not given, sets to something based on the ip address)
            - vcpus -- number of cpus
            - ram -- number of gigabytes of ram (an integer)
            - vnc -- port of vnc console (default: 0 for no vnc)
            - disk -- string 'name1:size1,name2:size2,...' with size in gigabytes
            - base -- string (default: 'salvus'); name of base vm image
            - id -- optional, defaulta:0 (basically ignored)
            - monitor_database -- default: None
            - name -- default: "virtual_machine"
        """
        self._ip_address = ip_address
        self._hostname   = hostname
        self._vcpus      = vcpus
        self._ram        = ram
        self._vnc        = vnc
        self._base       = base
        self._disk       = disk
        self._fstab      = fstab.strip()
        pidfile = os.path.join(PIDS, 'vm-%s.pid'%ip_address)
        logfile = os.path.join(LOGS, 'vm-%s.log'%ip_address)

        start_cmd = [PYTHON, 'vm.py', '-d', '--ip_address', ip_address,
                     '--pidfile', pidfile, '--logfile', logfile,
                     '--vcpus', vcpus, '--ram', ram,
                     '--vnc', vnc,
                     '--base', base] + \
                     (['--fstab', fstab] if self._fstab else []) + \
                     (['--disk', disk] if self._disk else []) + \
                     (['--hostname', self._hostname] if self._hostname else [])

        stop_cmd = [PYTHON, 'vm.py', '--stop', '--logfile', logfile, '--ip_address', ip_address] + (['--hostname', self._hostname] if self._hostname else [])

        Process.__init__(self, id=id, name=name, port=0,
                         pidfile = pidfile, logfile = logfile,
                         start_cmd = start_cmd,
                         stop_cmd = stop_cmd,
                         monitor_database=monitor_database,
                         term_signal = 2   # must use 2 (=SIGINT) instead of 15 or 9 for proper cleanup!
                         )

    def stop(self):
        Process.stop(self, force=True)

##############################################
# A Virtual Machine instance running on Google Compute Engine
##############################################
class Vmgce(Process):
    def __init__(self, ip_address='', hostname='', instance_type='n1-standard-1', base='', disk='', zone='', id=0, monitor_database=None, name='gce_virtual_machine'):
        """
        INPUT:

            - ip_address -- ip_address machine gets on the VPN
            - hostname -- hostname to set on the machine itself
            - instance_type -- see https://cloud.google.com/products/compute-engine/#pricing
            - disk -- string 'name1:size1,name2:size2,...' with size in gigabytes
            - base -- string (default: use newest); name of base snapshot
            - id -- optional, defaulta:0 (basically ignored)
            - monitor_database -- default: None
            - name -- default: "gce_virtual_machine"
        """
        if not ip_address:
            raise RuntimeError("you must specify the ip_address")
        if not hostname:
            raise RuntimeError("you must specify the hostname")
        self._ip_address = ip_address
        self._hostname = hostname
        self._instance_type = instance_type
        self._base = base
        self._disk = disk
        self._zone = zone
        pidfile = os.path.join(PIDS, 'vm_gce-%s.pid'%ip_address)
        logfile = os.path.join(LOGS, 'vm_gce-%s.log'%ip_address)

        start_cmd = ([PYTHON, 'vm_gce.py',
                     '--daemon', '--pidfile', pidfile, '--logfile', logfile] +
                     (['--zone', zone] if zone else []) +
                     ['start',
                     '--ip_address', ip_address,
                     '--type', instance_type] +
                     (['--base', base] if base else []) +
                     (['--disk', disk] if disk else []) + [self._hostname])

        stop_cmd = [PYTHON, 'vm_gce.py'] + (['--zone', zone] if zone else []) + ['stop', self._hostname]

        Process.__init__(self, id=id, name=name, port=0,
                         pidfile = pidfile, logfile = logfile,
                         start_cmd = start_cmd,
                         stop_cmd = stop_cmd,
                         monitor_database=monitor_database,
                         term_signal = 2   # must use 2 (=SIGINT) instead of 15 or 9 for proper cleanup!
                         )

    def stop(self):
        Process.stop(self, force=True)

#################################
# Classical Sage Notebook Server
#################################

class Sagenb(Process):
    def __init__(self, address, path, port, pool_size=16, monitor_database=None, debug=True, id=0):
        self._address = address  # to listen on
        self._path = path
        self._port = port
        pidfile = os.path.join(PIDS, 'sagenb-%s.pid'%port)
        logfile = os.path.join(LOGS, 'sagenb-%s.log'%port)
        Process.__init__(self, id, name='sage', port=port,
                         pidfile = pidfile,
                         logfile = logfile,
                         monitor_database = monitor_database,
                         start_cmd  = [PYTHON, 'sagenb_server.py', '--daemon',
                                       '--path', path,
                                       '--port', port,
                                       '--address', address,
                                       '--pool_size', pool_size,
                                       '--pidfile', pidfile,
                                       '--logfile', logfile]
                         )



########################################
# tinc VPN management
########################################

def ping(hostname, count=3, timeout=2):
    """
    Try to ping hostname count times, timing out if we do not
    finishing after timeout seconds.

    Return False if the ping fails.  If the ping succeeds, return
    (min, average, max) ping times in milliseconds.
    """
    p = subprocess.Popen(['ping', '-t', str(timeout), '-c', str(count), hostname],
                            stdin=subprocess.PIPE, stdout = subprocess.PIPE,
                            stderr=subprocess.PIPE)
    if p.wait() == 0:
        r = p.stdout.read()
        i = r.rfind('=')
        v = [float(t) for t in r[i+1:].strip().split()[0].split('/')]
        return v[0], v[1], v[2]
    else:
        return False # fail

def tinc_conf(ip_address):
    """
    Configure tinc on this machine, so it can be part of the VPN.

       -- ip_address -- address this machine gets on the vpn
    """
    SALVUS = os.path.realpath(__file__)
    os.chdir(os.path.split(SALVUS)[0])

    # make sure the directories are there
    TARGET = 'data/local/etc/tinc'
    if os.path.exists(TARGET):
        print "deleting '%s'"%TARGET
        shutil.rmtree(TARGET)

    for path in [TARGET,  'data/local/var/run']:  # .../run used for pidfile
        if not os.path.exists(path):
            os.makedirs(path)

    # create symbolic link to hosts directory in salvus git repo
    os.symlink(os.path.join('../../../../conf/tinc_hosts'),
               os.path.join(TARGET, 'hosts'))

    # determine what our external ip address is
    external_ip = misc.local_ip_address(dest='8.8.8.8')

    # determine our hostname
    hostname = socket.gethostname()

    # Create the tinc-up script
    tinc_up = os.path.join(TARGET, 'tinc-up')
    open(tinc_up,'w').write(
"""#!/bin/sh
ifconfig $INTERFACE %s netmask 255.0.0.0
"""%ip_address)
    os.chmod(tinc_up, stat.S_IRWXU)

    # Create tinc.conf
    tinc_conf = open(os.path.join(TARGET, 'tinc.conf'),'w')
    tinc_conf.write('Name = %s\n'%hostname)
    for h in os.listdir(os.path.join(TARGET, 'hosts')):
        if "Address" in open(os.path.join(TARGET, 'hosts', h)).read():
            tinc_conf.write('ConnectTo = %s\n'%h)
    # on OS X, we need this, but otherwise we don't:
    if os.uname()[0] == "Darwin":
        tinc_conf.write('Device = /dev/tap0\n')
    tinc_conf.close()

    host_file = os.path.join(TARGET, 'hosts', hostname)
    open(host_file,'w').write(
"""Address = %s
Subnet = %s/32"""%(external_ip, ip_address))

    # generate keys
    print sh['data/local/sbin/tincd', '-K']

    # add file to git and checkin, then push to official repo
    gitaddr = "git@github.com:williamstein/salvus.git"
    print sh['git', 'pull', gitaddr]
    print sh['git', 'add', os.path.join('conf/tinc_hosts', hostname)]
    print sh['git', 'commit', '-a', '-m', 'tinc config for %s'%hostname]
    print sh['git', 'push', gitaddr]

    print "To join the vpn on startup,"
    print "add this line to /etc/rc.local:\n"
    print "  nice --19 /home/salvus/salvus/salvus/data/local/sbin/tincd"
    print "You *must* also pull the git repo on"
    print "at least one of the ConnectTo machines to connect."


########################################
# Grouped collection of hosts
# See the files conf/hosts* for examples.
# The format is
#   [group1]
#   hostname1
#   hostname2
#   [group2]
#   hostname3
#   hostname1  # repeats allowed, comments allowed
########################################

def parse_groupfile(filename):
    groups = {None:[]}
    group = None
    group_opts = []
    ordered_group_names = []
    namespace = {}
    namespace['os'] = os
    for r in open(filename).xreadlines():
        line = r.split('#')[0].strip()  # ignore comments and leading/trailing whitespace
        if line: # ignore blank lines
            if line.startswith('import ') or '=' in line:
                # import modules for use in assignments below
                print "exec ", line
                exec line in namespace
                continue

            i = line.find(' ')
            if i == -1:
                opts = {}
                name = line
            else:
                name = line[:i]
                opts = eval(line[i+1:], namespace)
            if name.startswith('['):  # host group
                group = name.strip(' []')
                group_opts = opts
                groups[group] = []
                ordered_group_names.append(group)
            else:
                opts.update(group_opts)
                groups[group].append((name, opts))
    for k in sorted(namespace.keys()):
        if not k.startswith('_') and k not in ['os']:
            print "%-20s = %s"%(k, namespace[k])
    return groups, ordered_group_names

def parse_hosts_file(filename):
    ip = {}  # ip = dictionary mapping from hostname to a list of ip addresses
    hn = {}  # hn = canonical hostnames for each ip address
    for r in open(filename).readlines():
        line = r.split('#')[0].strip()  # ignore comments and leading/trailing whitespace
        v = line.split()
        if len(v) == 0: continue
        if len(v) <= 1:
            raise ValueError("parsing hosts file -- invalid line '%s'"%r)
        address = v[0]
        hostnames = v[1:]
        hn[address] = hostnames[-1]
        for h in hostnames:
            if len(h) < 1 or len(h) > 63 or not (h.replace('-','').isalnum()):
                raise RuntimeError("invalid hostname: must be at most 63 characters from a-z, 0-9, or -")
            if h in ip:
                ip[h].append(address)
            else:
                ip[h] = [address]
    # make ip address lists canonical
    ip = dict([(host, list(sorted(set(addresses)))) for host, addresses in ip.iteritems()])
    return ip, hn

class Hosts(object):
    """
    Defines a set of hosts on a network and provides convenient tools
    for running commands on them using ssh.
    """
    def __init__(self, hosts_file, username=whoami, passwd=True, password=None):
        """
        - passwd -- if False, don't ask for a password; in this case nothing must require sudo to
          run, and all logins must work using ssh with keys
        """
        self._ssh = {}
        self._username = username
        self._password = password
        self._passwd = passwd
        self._ip_addresses, self._canonical_hostnames = parse_hosts_file(hosts_file)

    def __getitem__(self, hostname):
        """
        Return list of dinstinct ip_address matching the given hostname.  If the hostname
        is an ip address defined in the hosts file, return [hostname].
        """
        v = hostname.split()
        if len(v) > 1:
            return list(sorted(set(sum([self[q] for q in v], []))))
        if hostname in self._canonical_hostnames.keys():   # it is already a known ip address
            return [hostname]
        if hostname == 'all': # return all ip addresses
            return list(sorted(self._canonical_hostnames.keys()))
        if hostname in self._ip_addresses:
            return self._ip_addresses[hostname]
        raise ValueError("unknown ip hostname or address '%s'"%hostname)

    def hostname(self, ip):
        return self._canonical_hostnames[ip]

    def is_valid_hostname(self, hostname):
        return hostname in self._canonical_hostnames   # ok, since is dictionary mapping hostnames to canonical ones

    def password(self, retry=False):
        if not self._passwd:
            log.info("Explicitly skipping asking for password, due to passwd=False option.")
            return self._password
        if self._password is None or retry:
            import getpass
            self._password = getpass.getpass("%s's password: "%self._username)
        return self._password

    def ssh(self, hostname, timeout=10, keepalive=None, use_cache=True, username=None):
        if username is None:
            username = self._username
        key = (hostname, username)
        if use_cache and key in self._ssh:
            return self._ssh[key]
        import paramiko
        ssh = paramiko.SSHClient()
        ssh.set_missing_host_key_policy(paramiko.AutoAddPolicy())
        ssh.connect(hostname=hostname, username=username, password=self._password, timeout=timeout)
        if keepalive:
            ssh.get_transport().set_keepalive(keepalive)
        self._ssh[key] = ssh
        return ssh

    def _do_map(self, callable, address, **kwds):
        log.info('%s (%s):', address, self.hostname(address))
        x = callable(address, **kwds)
        log.info(x)
        return x

    def map(self, callable, hostname, parallel=True, **kwds):
        # needed before parallel
        self.password()
        def f(address, **kwds):
            return ((address, self.hostname(address)), self._do_map(callable, address, **kwds))
        if parallel:
            return misc.thread_map(f, [((address,), kwds) for address in self[hostname]])
        else:
            return [f(address, **kwds) for address in self[hostname]]

    def ping(self, hostname='all', timeout=3, count=3, parallel=True):
        """
        Return list of pairs ((ip, hostname), ping_time) of those that succeed at pinging
        and a list of pairs ((ip, hostname), False) for those that do not.
        """
        v = self.map(ping, hostname, timeout=timeout, count=count, parallel=parallel)
        return [x for x in v if x[1] is not False], [x for x in v if x[1] is False]

    def ip_addresses(self, hostname):
        return [socket.gethostbyname(h) for h in self[hostname]]

    def exec_command(self, hostname, command, sudo=False, timeout=90, wait=True, parallel=True, username=None, verbose=True):
        def f(hostname):
            try:
                return self._exec_command(command, hostname, sudo=sudo, timeout=timeout, wait=wait, username=username, verbose=verbose)
            except Exception, msg:
                return {'stdout':'', 'stderr':'Error connecting -- %s: %s'%(hostname, msg)}
        return dict(self.map(f, hostname=hostname, parallel=parallel))

    def __call__(self, *args, **kwds):
        """
        >>> self(hostname, command)
        """
        result = self.exec_command(*args, **kwds)
        if kwds.get('verbose',True):
            for h,v in result.iteritems():
                print '%s :'%(h,),
                print v.get('stdout',''),
                print v.get('stderr',''),
                print
        return result

    def _exec_command(self, command, hostname, sudo, timeout, wait, username=None, verbose=True):
        if not self._passwd:
            # never use sudo if self._passwd is false...
            sudo = False
        start = time.time()
        ssh = self.ssh(hostname, username=username, timeout=timeout)
        try:
            chan = ssh.get_transport().open_session()
        except:
            # try again in case if remote machine got rebooted or something...
            chan = self.ssh(hostname, username=username, timeout=timeout, use_cache=False).get_transport().open_session()
        stdin = chan.makefile('wb')
        stdout = chan.makefile('rb')
        stderr = chan.makefile_stderr('rb')
        cmd = ('sudo -S bash -c "%s"' % command.replace('"', '\\"')) if sudo  else command
        log.info("hostname=%s, command='%s'", hostname, cmd)
        chan.exec_command(cmd)
        if sudo and not stdin.channel.closed:
            try:
                print "sending sudo password..."
                stdin.write('%s\n' % self.password()); stdin.flush()
            except:
                pass                 # could have closed in the meantime if password cached
        if not wait:
            return {'stdout':None, 'stderr':None, 'exit_status':None, 'note':"wait=False: '%s'"%cmd}
        while not stdout.channel.closed:
            time.sleep(0.05)
            if time.time() - start >= timeout:
                raise RuntimeError("on %s@%s command '%s' timed out"%(self._username, hostname, command))
        return {'stdout':stdout.read(), 'stderr':stderr.read(), 'exit_status':chan.recv_exit_status()}


    def public_ssh_keys(self, hostname, timeout=5):
        return '\n'.join([x['stdout'] for x in self.exec_command(hostname, 'cat .ssh/id_rsa.pub', timeout=timeout).values()])

    def git_pull(self, hostname, repo=GIT_REPO, timeout=60):
        return self(hostname, 'cd salvus && git pull %s'%repo, timeout=timeout)

    def build(self, hostname, pkg_name, timeout=250):
        return self(hostname, 'cd $HOME/salvus/salvus && . ./salvus-env && ./build.py --build_%s'%pkg_name, timeout=timeout)

    def python_c(self, hostname, cmd, timeout=60, sudo=False, wait=True):
        command = 'cd \"$HOME/salvus/salvus\" && . ./salvus-env && python -c "%s"'%cmd
        log.info("python_c: %s", command)
        return self(hostname, command, sudo=sudo, timeout=timeout, wait=wait)

    def apt_upgrade(self, hostname):
        # some nodes (e.g., sage nodes) have a firewall that disables upgrading via apt,
        # so we temporarily disable it.
        try:
            return self(hostname,'ufw --force disable && apt-get update && apt-get -y upgrade', sudo=True, timeout=120)
            # very important to re-enable the firewall, no matter what!
        finally:
            self(hostname,'ufw --force enable', sudo=True, timeout=120)


    def apt_install(self, hostname, pkg):
        # EXAMPLE:   hosts.apt_install('cassandra', 'openjdk-7-jre')
        try:
            return self(hostname, 'ufw --force disable && apt-get -y --force-yes install %s'%pkg, sudo=True, timeout=120)
        finally:
            self(hostname,'ufw --force enable', sudo=True, timeout=120)


    def reboot(self, hostname):
        return self(hostname, 'reboot -h now', sudo=True, timeout=5)

    def ufw(self, hostname, commands):
        if self[hostname] == ['127.0.0.1']:
            print "Not enabling firewall on 127.0.0.1"
            return
        cmd = ' && '.join(['/home/salvus/salvus/salvus/scripts/ufw_clear'] + ['ufw disable'] +
                          ['ufw default allow incoming'] + ['ufw default allow outgoing'] + ['ufw --force reset']
                          + ['ufw ' + c for c in commands] +
                             (['ufw --force enable'] if commands else []))
        return self(hostname, cmd, sudo=True, timeout=10, wait=False)

    def nodetool(self, args='', hostname='cassandra', wait=False, timeout=120, parallel=False):
        for k, v in self(hostname, 'salvus/salvus/data/local/cassandra/bin/nodetool %s'%args, timeout=timeout, wait=wait, parallel=parallel).iteritems():
            print k
            print v.get('stdout','')

    def nodetool_repair(self):
        # timeout is long since each repair can take quite a while; also, we wait, since we're supposed to do one at a time.
        self.nodetool('repair', wait=True, timeout=36*60*60)

    def nodetool_snapshot(self):
        # we are supposed to do snapshots all at once.
        self.nodetool('snapshot', wait=False, timeout=120, parallel=True)


    #########################################################
    # SFTP support
    #########################################################
    def put(self, hostname, local_filename, remote_filename=None, timeout=5):
        if remote_filename is None:
            remote_filename = local_filename
        for hostname in self[hostname]:
            sftp = self.ssh(hostname, timeout=timeout).open_sftp()
            log.info('put: %s --> %s:%s', local_filename, hostname, remote_filename)
            sftp.put(local_filename, remote_filename)

    def putdir(self, hostname, local_path, remote_containing_path='.', timeout=5):
        # recursively copy over the local_path directory tree so that it is contained
        # in remote_containing_path on the target
        for hostname in self[hostname]:
            sftp = self.ssh(hostname, timeout=timeout).open_sftp()
            self._mkdir(sftp, remote_containing_path)
            for dirpath, dirnames, filenames in os.walk(local_path):
                print dirpath, dirnames, filenames
                self._mkdir(sftp, os.path.join(remote_containing_path, dirpath))
                for name in filenames:
                    local = os.path.join(dirpath, name)
                    remote = os.path.join(remote_containing_path, dirpath, name)
                    log.info('put: %s --> %s:%s', local, hostname, remote)
                    sftp.put(local, remote)

    def get(self, hostname, remote_filename, local_filename=None, timeout=5):
        if local_filename is None:
            local_filename = remote_filename
        ssh = self.ssh(hostname, timeout=timeout)
        sftp = ssh.open_sftp()
        sftp.get(remote_filename, local_filename)
        # If I want to implement recursive get of directory: http://stackoverflow.com/questions/6674862/recursive-directory-download-with-paramiko

    def rmdir(self, hostname, path, timeout=10):
        # this is a very dangerous function!
        self(hostname, 'rm -rf "%s"'%path, timeout=timeout)

    def _mkdir(self, sftp, path, mode=0o40700):
        try:
            sftp.mkdir(path, mode)
        except IOError:
            from stat import S_ISDIR
            if not S_ISDIR(sftp.stat(path).st_mode):
                raise IOError("remote '%s' (on %s) exists and is not a path"%(path, hostname))


    def mkdir(self, hostname, path, timeout=10, mode=0o40700):  # default mode is restrictive=user only, on general principle.
        for hostname in self[hostname]:
            ssh = self.ssh(hostname, timeout=timeout)
            sftp = ssh.open_sftp()
            self._mkdir(sftp, path, mode)

    def unlink(self, hostname, filename, timeout=10):
        for hostname in self[hostname]:
            ssh = self.ssh(hostname, timeout=timeout)
            sftp = ssh.open_sftp()
            try:
                sftp.remove(filename)
            except:
                pass # file doesn't exist

class Monitor(object):
    def __init__(self, hosts, services):
        self._hosts    = hosts
        self._services = services  # used for self-healing

    def compute(self):
        ans = []
        c = 'nproc && uptime && free -g && ps -C node -o args=|grep "local_hub.js run" |wc -l && cd salvus/salvus; . salvus-env'
        for k, v in self._hosts('compute', c, wait=True, parallel=True, timeout=120).iteritems():
            d = {'host':k[0], 'service':'compute'}
            stdout = v.get('stdout','')
            m = stdout.splitlines()
            if v.get('exit_status',1) != 0 or len(m) < 7:
                d['status'] = 'down'
            else:
                d['status'] = 'up'
                d['nproc']  = int(m[0])
                z = m[1].replace(',','').split()
                d['load1']  = float(z[-3]) / d['nproc']
                d['load5']  = float(z[-2]) / d['nproc']
                d['load15'] = float(z[-1]) / d['nproc']
                z = m[3].split()
                d['ram_used_GB'] = int(z[2])
                d['ram_free_GB'] = int(z[3])
                d['nprojects'] = int(m[6])
            ans.append(d)
        w = [(-d.get('load15',0), d) for d in ans]
        w.sort()
        return [y for x,y in w]

    def database(self):
        ans = []
        c = 'pidof rethinkdb'
        for k, v in self._hosts('database', c, wait=True, parallel=True, timeout=120).iteritems():
            d = {'host':k[0], 'service':'database'}
            if v.get('exit_status',1) != 0 :
                d['status'] = 'down'
            else:
                d['status'] = 'up'
            ans.append(d)
        return ans

    def hub(self):
        ans = []
        cmd = 'export TERM=vt100; cd salvus/salvus&& . salvus-env && check_hub && check_hub_block |tail -1'
        for k, v in self._hosts('hub', cmd, wait=True, parallel=True, timeout=60).iteritems():
            d = {'host':k[0], 'service':'hub'}
            if v['exit_status'] != 0 or v['stderr']:
                d['status'] = 'down'
                continue
            for x in v['stdout'].splitlines()[:3]:
                i = x.find(' ')
                if i != -1:
                    d[x[:i]] = x[i:].strip()
            if 'sign_in_timeouts' in d:
                d['sign_in_timeouts'] = int(d['sign_in_timeouts'])
            d['status'] = 'up'
            if d['etime'] == 'ELAPSED':
                d['status'] = 'down'
            if d['sign_in_timeouts'] > 0:
                d['status'] = 'down'  # demands attention!
            try:
<<<<<<< HEAD
               d['block'] = int(v['stdout'].splitlines()[3].split()[-1].rstrip('ms'))
=======
                d['block'] = int(v['stdout'].splitlines()[-1].split()[-1].rstrip('ms'))
>>>>>>> 27469df8
            except: pass
            ans.append(d)
        def f(x,y):
            if x['status'] == 'down':
                return -1
            if y['status'] == 'down':
                return 1
            if 'loadavg' in x and 'loadavg' in y:
                return -cmp(float(x['loadavg'].split()[0]), float(y['loadavg'].split()[0]))
            return -1
        ans.sort(f)
        return ans

    def load(self):
        """
        Return normalized load on *everything*, sorted by highest current load first.
        """
        ans = []
        for k, v in self._hosts('all', 'nproc && uptime', parallel=True, wait=True, timeout=80).iteritems():
            d = {'host':k[0]}
            m = v.get('stdout','').splitlines()
            if v.get('exit_status',1) != 0 or len(m) < 2:
                d['status'] = 'down'
            else:
                d['status'] = 'up'
                d['nproc'] = int(m[0])
                z = m[1].replace(',','').split()
                d['load1'] = float(z[-3])/d['nproc']
                d['load5'] = float(z[-2])/d['nproc']
                d['load15'] = float(z[-1])/d['nproc']
                ans.append(d)
        w = [(-d['load15'], d) for d in ans]
        w.sort()
        return [y for x,y in w]

    def pingall(self, hosts='all', on=None):
        v = []
        for x in hosts.split():
            try:
                v += self._hosts[x]
            except ValueError:
                v.append(x)
        c = 'pingall ' + ' '.join(v)
        if on is not None:
            c = 'ssh %s "cd salvus/salvus && . salvus-env && %s"'%(on, c)
        print c
        s = os.popen(c).read()
        print s
        return json.loads(s)

    def disk_usage(self, hosts='all', disk_threshold=96):
        """
        Verify that no disk is more than disk_threshold (=disk_threshold%).
        """
        cmd = "df --output=pcent,source |grep -v fuse | sort -n|tail -1"
        ans = []
        for k, v in self._hosts(hosts, cmd, parallel=True, wait=True, timeout=30).iteritems():
            d = {'host':k[0], 'service':'disk_usage'}
            percent = int((v.get('stdout','100') + ' 0').split()[0].strip().strip('%'))
            d['percent'] = percent
            if percent > disk_threshold:
                d['status'] = 'down'
                print k,v
            else:
                d['status'] = 'up'
            ans.append(d)
        w = [((-d['percent'],d['host']),d) for d in ans]
        w.sort()
        return [y for x,y in w]

    def dns(self, hosts='all', rounds=1):
        """
        Verify that DNS is working well on all machines.
        """
        cmd = '&&'.join(["host -v google.com > /dev/null"]*rounds) + "; echo $?"
        ans = []
        exclude = set([])  # set(self._hosts['cellserver'])  # + self._hosts['webdev'])
        h = ' '.join([host for host in self._hosts[hosts] if host not in exclude])
        if not h:
            return []
        for k, v in self._hosts(h, cmd, parallel=True, wait=True, timeout=30).iteritems():
            d = {'host':k[0], 'service':'dns'}
            exit_code = v.get('stdout','').strip()
            if exit_code == '':
                exit_code = '1'
            if exit_code=='1' or v.get('exit_status',1) != 0:
                d['status'] = 'down'
                print k,v
            else:
                d['status'] = 'up'
            ans.append(d)
        w = [((d.get('status','down'),d['host']),d) for d in ans]
        w.sort()
        return [y for x,y in w]

    def stats(self, timeout=90):
        """
        Get all ip addresses that SITENAME resolves to, then verify that https://ip_address/stats returns
        valid data, for each ip.  This tests that all stunnel and haproxy servers are running.
        """
        ans = []
        import urllib2, ssl
        ctx = ssl.create_default_context()  # see http://stackoverflow.com/questions/19268548/python-ignore-certicate-validation-urllib2
        ctx.check_hostname = False
        ctx.verify_mode = ssl.CERT_NONE
        try:
            for ip_address in dns(SITENAME, timeout):
                entry = {'host':ip_address, 'service':'stats'}
                ans.append(entry)
                try:
                    # site must return and be valid json
                    json.loads(urllib2.urlopen('https://%s/stats'%ip_address, timeout=timeout, context=ctx).read())
                    entry['status'] = 'up'
                except:   # urllib2.URLError:  # there are other possible errors
                    entry['status'] = 'down'
        except (RuntimeError, ValueError):
            ans = [{'host':SITENAME, 'service':'stats', 'status':'down'}]

        w = [(d.get('status','down'),d) for d in ans]
        w.sort()
        return [y for x,y in w]

    def all(self):
        return {
            'timestamp'   : time.time(),
            'disk_usage'   : self.disk_usage(),
            'dns'         : self.dns(),
            'load'        : self.load(),
            'hub'         : self.hub(),
            'stats'       : self.stats(),
            'compute'     : self.compute(),
            'database'    : self.database()
        }

    def down(self, all):
        # Make a list of down services
        down = []
        for service, v in all.iteritems():
            if isinstance(v, list):
                for x in v:
                    if x.get('status','') == 'down':
                        down.append(x)
        return down

    def print_status(self, all=None, n=9):
        if all is None:
            all = self.all( )

        print "TIME: " + time.strftime("%Y-%m-%d  %H:%M:%S")

        #print "DNS"
        #for x in all['dns'][:n]:
        #    print x

        print "HUB"
        for x in all['hub'][:n]:
            print x

        print "DATABASE"
        for x in all['database'][:n]:
            print x

        print "DISK USAGE"
        for x in all['disk_usage'][:n]:
            print x

        print "LOAD"
        for x in all['load'][:n]:
            print x

        print "STATS"
        for x in all['stats'][:n]:
            print x

        print "COMPUTE"
        vcompute = all['compute']
        print "%s projects running"%(sum([x.get('nprojects',0) for x in vcompute]))
        for x in all['compute'][:n]:
            print x

    def _go(self):
        all = self.all()
        self.print_status(all=all)
        down = self.down(all=all)
        m = ''
        if len(down) > 0:
                m += "The following are down: %s"%down
        for x in all['load']:
            if x['load15'] > 400:
                m += "A machine is going *crazy* with load!: %s"%x
        #for x in all['zfs']:
        #    if x['nproc'] > 10000:
        #        m += "Large amount of ZFS: %s"%x
        if m:
            try:
                email(m, subject="SMC issue")
            except Exception, msg:
                print "Failed to send email! -- %s\n%s"%(msg, m)

    def go(self, interval=5, residue=0):
        """
        Run a full monitor scan when the current time in *minutes* since the epoch
        is congruent to residue modulo interval.
        """
        self._services._hosts.password()  # ensure known for self-healing
        import time
        last_time = 0
        i = 0
        while True:
            now = int(time.time()/60)  # minutes since epoch
            if now != last_time:
                #print "%s minutes since epoch"%now
                if now % interval == residue:
                    last_time = now
                    try:
                        self._go()
                    except:
                        print sys.exc_info()[:2]
                        print "ERROR"
                        try:
                            self._go()
                        except:
                            print sys.exc_info()[:2]
                            print "ERROR"
            time.sleep(20)

class Services(object):
    def __init__(self, path, username=whoami, keyspace='salvus', passwd=True, password=""):
        """
        - passwd -- if False, don't ask for a password; in this case nothing must require sudo to
          run, and all logins must work using ssh with keys
        """
        self._keyspace = keyspace
        self._path = path
        self._username = username
        self._hosts = Hosts(os.path.join(path, 'hosts'), username=username, passwd=passwd, password=password)

        self._services, self._ordered_service_names = parse_groupfile(os.path.join(path, 'services'))
        del self._services[None]

        self.monitor = Monitor(Hosts(os.path.join(path, 'hosts'), username=username, passwd=False), services = self)

        # this is the canonical list of options, expanded out by service and host.
        def hostopts(service, query='all', copy=True):
            """Return list of pairs (hostname, options) defined in the services file, where
            the hostname matches the given hostname/group"""
            restrict = set(self._hosts[query])
            return sum([[(h, dict(opts) if copy else opts) for h in self._hosts[query] if h in restrict]
                               for query, opts in self._services[service]], [])

        self._options = dict([(service, hostopts(service)) for service in self._ordered_service_names])

    def _all(self, callable, reverse=False):
        names = self._ordered_service_names
        return dict([(s, callable(s)) for s in (reversed(names) if reverse else names)])

    def start(self, service, host='all', wait=True, parallel=False, **opts):
        if service == 'all':
            return self._all(lambda x: self.start(x, host=host, wait=wait, **opts), reverse=False)
        return self._action(service, 'start', host, opts, wait=wait, parallel=parallel)

    def stop(self, service, host='all', wait=True, parallel=False, **opts):
        if service == 'all':
            return self._all(lambda x: self.stop(x, host=host, wait=wait, **opts), reverse=True)
        return self._action(service, 'stop', host, opts, wait, parallel=parallel)

    def status(self, service, host='all', wait=True, parallel=False, **opts):
        if service == 'all':
            return self._all(lambda x: self.status(x, host=host, wait=True, **opts), reverse=False)
        return self._action(service, 'status', host, opts, wait=True, parallel=parallel)

    def restart(self, service, host='all', wait=True, reverse=True, parallel=False, **opts):
        if service == 'all':
            return self._all(lambda x: self.restart(x, host=host, reverse=reverse, wait=wait, **opts), reverse=reverse)
        return self._action(service, 'restart', host, opts, wait, parallel=parallel)

    def wait_until_up(self, host='all'):
        while True:
            v = self._hosts.ping(host)[1]
            if not v: return
            log.info("Waiting for %s"%(v,))


    def _action(self, service, action, host, opts, wait, parallel):
        if service not in self._services:
            raise ValueError("unknown service '%s'"%service)


        name = service.capitalize()
        if name=='Compute' or not hasattr(self, '_cassandra'):
            def db_string(address):
                return ""
        else:
            def db_string(address):
                dc = self.ip_address_to_dc(self._hosts[address][0])
                if dc == -1:
                    return "monitor_database=''"
                else:
                    return "monitor_database='%s'"%(','.join(self.cassandras_in_dc(dc)))

        v = self._hostopts(service, host, opts)

        self._hosts.password()  # can't get password in thread

        w = [((name, action, address, options, db_string(address), wait),{}) for address, options in v]
        if parallel:
            return misc.thread_map(self._do_action, w)
        else:
            return [self._do_action(*args, **kwds) for args, kwds in w]

    def _hostopts(self, service, hostname, opts):
        """
        Return copy of pairs (hostname, options_dict) for the given
        service, restricted by the given hostname.
        """
        hosts = set(self._hosts[hostname])
        opts1 = set(opts.iteritems())
        return [(h,dict(o)) for h,o in self._options[service] if h in hosts and opts1.issubset(set([(x,y) for x, y in o.iteritems() if x in opts]))]

    def _do_action(self, name, action, address, options, db_string, wait):

        if 'sudo' in options:
            sudo = True
            del options['sudo']
        else:
            sudo = False
        if 'timeout' in options:
            timeout = options['timeout']
            del options['timeout']
        else:
            timeout = 60

        for t in ['hub', 'nginx', 'proxy']:
            s = '%s_servers'%t
            if s in options:
                # restrict to the subset of servers in the same data center
                dc = self.ip_address_to_dc(address)
                options[s] = [dict(x) for x in options[s] if self.ip_address_to_dc(x['ip']) == dc]
                # turn the ip's into hostnames
                for x in options[s]:
                    x['ip'] = self._hosts.hostname(x['ip'])

        if 'id' not in options:
            options['id'] = 0
        if 'monitor_database' in options:
            db_string = ''
        elif db_string.strip():
            db_string = db_string + ', '

        cmd = "import admin; print admin.%s(%s**%r).%s()"%(name, db_string, options, action)

        if name == "Cassandra":
            self.cassandra_firewall(address, action)

        ret = self._hosts.python_c(address, cmd, sudo=sudo, timeout=timeout, wait=wait)

        if name == "Compute":
            log.info("Recording compute server in database")
            # TODO...

        return (address, self._hosts.hostname(address), options, ret)
<|MERGE_RESOLUTION|>--- conflicted
+++ resolved
@@ -1317,11 +1317,7 @@
             if d['sign_in_timeouts'] > 0:
                 d['status'] = 'down'  # demands attention!
             try:
-<<<<<<< HEAD
                d['block'] = int(v['stdout'].splitlines()[3].split()[-1].rstrip('ms'))
-=======
-                d['block'] = int(v['stdout'].splitlines()[-1].split()[-1].rstrip('ms'))
->>>>>>> 27469df8
             except: pass
             ans.append(d)
         def f(x,y):

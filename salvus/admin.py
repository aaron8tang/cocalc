--- conflicted
+++ resolved
@@ -555,16 +555,12 @@
         INPUT:
         
             - ip_address -- ip_address machine gets on the VPN
-<<<<<<< HEAD
             - vcpus -- number of cpus
             - ram -- number of gigabytes of ram (an integer)
             - vm_type -- 'kvm' (later maybe 'virtualbox'?)
             - id -- optional, defaulta:0 (basically ignored)
             - monitor_database -- default: None
             - name -- default: "virtual_machine"
-=======
-            ...TODO 
->>>>>>> d5b2bbc3
         """
         self._ip_address = ip_address
         self._vcpus = vcpus

###############################################################################
#
# SageMathCloud: A collaborative web-based interface to Sage, IPython, LaTeX and the Terminal.
#
#    Copyright (C) 2015, William Stein
#
#    This program is free software: you can redistribute it and/or modify
#    it under the terms of the GNU General Public License as published by
#    the Free Software Foundation, either version 3 of the License, or
#    (at your option) any later version.
#
#    This program is distributed in the hope that it will be useful,
#    but WITHOUT ANY WARRANTY; without even the implied warranty of
#    MERCHANTABILITY or FITNESS FOR A PARTICULAR PURPOSE.  See the
#    GNU General Public License for more details.
#
#    You should have received a copy of the GNU General Public License
#    along with this program.  If not, see <http://www.gnu.org/licenses/>.
#
###############################################################################

EXPERIMENTAL = false


###

Development testing:

id='e7a8a705-1c40-4397-836a-b60e259e1137'; x={};require('compute').compute_server(keyspace:'devel',cb:(e,s)->console.log(e);x.s=s;x.s.project(project_id:id,cb:(e,p)->console.log(e);x.p=p))

Live use


id='e7a8a705-1c40-4397-836a-b60e259e1137';  x={};require('compute').compute_server(db_hosts:['smc0-us-central1-c'],cb:(e,s)->console.log(e);x.s=s;x.s.project(project_id:id,cb:(e,p)->console.log(e);x.p=p))

###


# obviously don't want to trigger this too quickly, since it may mean file loss.
AUTOMATIC_FAILOVER_TIME_S = 60*5  # 5 minutes

SERVER_STATUS_TIMEOUT_S = 7  # 7 seconds

#################################################################
#
# compute -- a node.js client/server that provides a TCP server
# that is used by the hubs to organize compute nodes that
# get their projects from Google Cloud storage and store and
# snapshot them using Btrfs.
#
#################################################################

STATES =
    closed:
        desc     : 'None of the files, users, etc. for this project are on the compute server.'
        stable   : true
        to       :
            open : 'opening'
        commands : ['open', 'move', 'status', 'destroy', 'mintime']

    opened:
        desc: 'All files and snapshots are ready to use and the project user has been created, but local hub is not running.'
        stable   : true
        to       :
            start : 'starting'
            close : 'closing'
            save  : 'saving'
        commands : ['start', 'close', 'save', 'copy_path', 'mkdir', 'directory_listing', 'read_file', 'network', 'mintime', 'disk_quota', 'compute_quota', 'status', 'migrate_live']

    running:
        desc     : 'The project is opened and ready to be used.'
        stable   : true
        to       :
            stop : 'stopping'
            save : 'saving'
        commands : ['stop', 'save', 'address', 'copy_path', 'mkdir', 'directory_listing', 'read_file', 'network', 'mintime', 'disk_quota', 'compute_quota', 'status', 'migrate_live']

    saving:
        desc     : 'The project is being snapshoted and saved to cloud storage.'
        to       : {}
        timeout  : 30*60
        commands : ['address', 'copy_path', 'mkdir', 'directory_listing', 'read_file', 'network', 'mintime', 'disk_quota', 'compute_quota', 'status']

    closing:
        desc     : 'The project is in the process of being closed, so the latest changes are being uploaded, everything is stopping, the files will be removed from this computer.'
        to       : {}
        timeout  : 5*60
        commands : ['status', 'mintime']

    opening:
        desc     : 'The project is being opened, so all files and snapshots are being downloaded, the user is being created, etc.'
        to       : {}
        timeout  : 30*60
        commands : ['status', 'mintime']

    starting:
        desc     : 'The project is starting up and getting ready to be used.'
        to       :
            save : 'saving'
        timeout  : 60
        commands : ['save', 'copy_path', 'mkdir', 'directory_listing', 'read_file', 'network', 'mintime', 'disk_quota', 'compute_quota', 'status']

    stopping:
        desc     : 'All processes associated to the project are being killed.'
        to       :
            save : 'saving'
        timeout  : 60
        commands : ['save', 'copy_path', 'mkdir', 'directory_listing', 'read_file', 'network', 'mintime', 'disk_quota', 'compute_quota', 'status']

###
Here's a picture of the finite state machine:

                              --------- [stopping] <--------
                             \|/                           |
[closed] --> [opening] --> [opened] --> [starting] --> [running]
                             /|\                          /|\
                              |                            |
                             \|/                          \|/
                           [saving]                     [saving]


###


async       = require('async')
winston     = require('winston')
program     = require('commander')
daemon      = require('start-stop-daemon')
net         = require('net')
fs          = require('fs')
message     = require('message')
misc        = require('misc')
misc_node   = require('misc_node')
uuid        = require('node-uuid')
{rethinkdb} = require('rethink')

{EventEmitter} = require('events')

# Set the log level
winston.remove(winston.transports.Console)
winston.add(winston.transports.Console, {level: 'debug', timestamp:true, colorize:true})

{defaults, required} = misc

TIMEOUT = 60*60

BTRFS   = if process.env.SMC_BTRFS? then process.env.SMC_BTRFS else '/projects'
BUCKET  = process.env.SMC_BUCKET
ARCHIVE = process.env.SMC_ARCHIVE

if require('os').hostname().slice(0,3) == 'dev'
    STORAGE = ''
else
    # TEMPORARY:
    STORAGE = 'storage0-us'


#################################################################
#
# Client code -- runs in hub
#
#################################################################

###
x={};require('compute').compute_server(keyspace:'devel',cb:(e,s)->console.log(e);x.s=s)
###
compute_server_cache = undefined
exports.compute_server = compute_server = (opts) ->
    opts = defaults opts,
        database : undefined
        db_name  : 'smc'
        db_hosts : ['localhost']
        cb       : required
    if compute_server_cache?
        opts.cb(undefined, compute_server_cache)
    else
        new ComputeServerClient(opts)

class ComputeServerClient
    constructor: (opts) ->
        opts = defaults opts,
            database : undefined
            db_name  : 'smc'
            db_hosts : ['localhost']
            cb       : required
        dbg = @dbg("constructor")
        @_project_cache = {}
        @_project_cache_cb = {}
        if opts.database?
            dbg("using database")
            @database = opts.database
            compute_server_cache = @
            opts.cb(undefined, @)
        else if opts.db_name?
            dbg("using database '#{opts.db_name}'")
            fs.readFile "#{process.cwd()}/data/secrets/rethink/hub", (err, password) =>
                if err
                    winston.debug("warning: no password file -- will only work if there is no password set.")
                    password = undefined
                else
                    password = password.toString().trim()
                @database = rethinkdb
                    hosts    : opts.db_hosts
                    database : opts.db_name
                    password : password
                compute_server_cache = @
                opts.cb(undefined, @)
        else
            opts.cb("database or keyspace must be specified")

    dbg: (method) =>
        return (m) => winston.debug("ComputeServerClient.#{method}: #{m}")

    ###
    # get info about server and add to database

        require('compute').compute_server(db_hosts:['localhost'],cb:(e,s)->console.log(e);s.add_server(host:'compute0-us', cb:(e)->console.log("done",e)))

        require('compute').compute_server(db_hosts:['smc0-us-central1-c'],cb:(e,s)->console.log(e);s.add_server(host:'compute0-us', cb:(e)->console.log("done",e)))

require('compute').compute_server(db_hosts:['smc0-us-central1-c'],cb:(e,s)->console.log(e);s.add_server(experimental:true, host:'compute0-amath-us', cb:(e)->console.log("done",e)))

         require('compute').compute_server(keyspace:'devel',cb:(e,s)->console.log(e);s.add_server(host:'localhost', cb:(e)->console.log("done",e)))
    ###
    add_server: (opts) =>
        opts = defaults opts,
            host         : required
            dc           : ''        # deduced from hostname (everything after -) if not given
            experimental : false     # if true, don't allocate new projects here
            timeout      : 30
            cb           : required
        dbg = @dbg("add_server(#{opts.host})")
        dbg("adding compute server to the database by grabbing conf files, etc.")

        if not opts.host
            i = opts.host.indexOf('-')
            if i != -1
                opts.dc = opts.host.slice(0,i)

        get_file = (path, cb) =>
            dbg("get_file: #{path}")
            misc_node.execute_code
                command : "ssh"
                path    : process.cwd()
                timeout : opts.timeout
                args    : ['-o', 'StrictHostKeyChecking=no', opts.host, "cat #{path}"]
                verbose : 0
                cb      : (err, output) =>
                    if err
                        cb(err)
                    else if output?.stderr and output.stderr.indexOf('No such file or directory') != -1
                        cb(output.stderr)
                    else
                        cb(undefined, output.stdout)

        port = undefined; secret = undefined
        async.series([
            (cb) =>
                async.parallel([
                    (cb) =>
                        get_file program.port_file, (err, x) =>
                            port = parseInt(x); cb(err)
                    (cb) =>
                        get_file program.secret_file, (err, x) =>
                            secret = x; cb(err)
                ], cb)
            (cb) =>
                dbg("update database")
                @database.save_compute_server
                    host         : opts.host
                    dc           : opts.dc
                    port         : port
                    secret       : secret
                    experimental : opts.experimental
                    cb           : cb
        ], opts.cb)

    # Choose a host from the available compute_servers according to some
    # notion of load balancing (not really worked out yet)
    assign_host: (opts) =>
        opts = defaults opts,
            exclude  : []
            cb       : required
        dbg = @dbg("assign_host")
        dbg("querying database")
        @status
            cb : (err, nodes) =>
                if err
                    opts.cb(err)
                else
                    # Ignore any exclude nodes
                    for host in opts.exclude
                        delete nodes[host]
                    # We want to choose the best (="least loaded?") working node.
                    v = []
                    for host, info of nodes
                        if EXPERIMENTAL
                            # only use experimental nodes
                            if not info.experimental
                                continue
                        else
                            # definitely don't assign experimental nodes
                            if info.experimental
                                continue
                        v.push(info)
                        info.host = host
                        if info.error?
                            info.score = 0
                        else
                            # 10 points if no load; 0 points if massive load
                            info.score = Math.max(0, Math.round(10*(1 - info.load[0])))
                            # 1 point for each Gigabyte of available RAM that won't
                            # result in swapping if used
                            info.score += Math.round(info.memory.MemAvailable/1000)
                    if v.length == 0
                        opts.cb("no hosts available")
                        return
                    # sort so highest scoring is first.
                    v.sort (a,b) =>
                        if a.score < b.score
                            return 1
                        else if a.score > b.score
                            return -1
                        else
                            return 0
                    dbg("scored host info = #{misc.to_json(([info.host,info.score] for info in v))}")
                    # finally choose one of the hosts with the highest score at random.
                    best_score = v[0].score
                    i = 0
                    while i < v.length and v[i].score == best_score
                        i += 1
                    w = v.slice(0,i)
                    opts.cb(undefined, misc.random_choice(w).host)

    remove_from_cache: (opts) =>
        opts = defaults opts,
            host : required
        if @_socket_cache?
            delete @_socket_cache[opts.host]

    # get a socket connection to a particular compute server
    socket: (opts) =>
        opts = defaults opts,
            host : required
            cb   : required
        dbg = @dbg("socket(#{opts.host})")

        if not @_socket_cache?
            @_socket_cache = {}
        socket = @_socket_cache[opts.host]
        if socket?
            opts.cb(undefined, socket)
            return
        info = undefined
        async.series([
            (cb) =>
                dbg("getting port and secret...")
                @database.get_compute_server
                    host : opts.host
                    cb   : (err, x) =>
                        info = x; cb(err)
            (cb) =>
                dbg("connecting to #{opts.host}:#{info.port}...")
                misc_node.connect_to_locked_socket
                    host    : opts.host
                    port    : info.port
                    token   : info.secret
                    timeout : 15
                    cb      : (err, socket) =>
                        if err
                            dbg("failed to connect: #{err}")
                            cb(err)
                        else
                            @_socket_cache[opts.host] = socket
                            misc_node.enable_mesg(socket)
                            socket.id = uuid.v4()
                            dbg("successfully connected -- socket #{socket.id}")
                            socket.on 'close', () =>
                                dbg("socket #{socket.id} closed")
                                for _, p of @_project_cache
                                    # tell every project whose state was set via
                                    # this socket that the state is no longer known.
                                    if p._socket_id == socket.id
                                        p.clear_state()
                                        delete p._socket_id
                                if @_socket_cache[opts.host]?.id == socket.id
                                    delete @_socket_cache[opts.host]
                                socket.removeAllListeners()
                            socket.on 'mesg', (type, mesg) =>
                                if type == 'json'
                                    if mesg.event == 'project_state_update'
                                        winston.debug("state_update #{misc.to_safe_str(mesg)}")
                                        p = @_project_cache[mesg.project_id]
                                        if p? and p.host == opts.host  # ignore updates from wrong host
                                            p._state      = mesg.state
                                            p._state_time = new Date()
                                            p._state_set_by = socket.id
                                            p._state_error = mesg.state_error  # error switching to this state
                                            p.emit(p._state, p)
                                            if STATES[mesg.state].stable
                                                p.emit('stable', mesg.state)
                                    else
                                        winston.debug("mesg (hub <- #{opts.host}): #{misc.to_safe_str(mesg)}")
                            cb()
        ], (err) =>
            opts.cb(err, @_socket_cache[opts.host])
        )

    ###
    Send message to a server and get back result:

    x={};require('compute').compute_server(keyspace:'devel',cb:(e,s)->console.log(e);x.s=s;x.s.call(host:'localhost',mesg:{event:'ping'},cb:console.log))
    ###
    call: (opts) =>
        opts = defaults opts,
            host    : required
            mesg    : undefined
            timeout : 15
            project : undefined
            cb      : required

        dbg = @dbg("call(hub --> #{opts.host})")
        #dbg("(hub --> compute) #{misc.to_json(opts.mesg)}")
        #dbg("(hub --> compute) #{misc.to_safe_str(opts.mesg)}")
        socket = undefined
        resp = undefined
        if not opts.mesg.id?
            opts.mesg.id = uuid.v4()
        async.series([
            (cb) =>
                @socket
                    host : opts.host
                    cb   : (err, s) =>
                        socket = s; cb(err)
            (cb) =>
                if opts.project?
                    # record that this socket was used by the given project
                    # (so on close can invalidate info)
                    opts.project._socket_id = socket.id
                socket.write_mesg 'json', opts.mesg, (err) =>
                    if err
                        cb("error writing to socket -- #{err}")
                    else
                        dbg("waiting to receive response with id #{opts.mesg.id}")
                        socket.recv_mesg
                            type    : 'json'
                            id      : opts.mesg.id
                            timeout : opts.timeout
                            cb      : (mesg) =>
                                dbg("got response -- #{misc.to_safe_str(mesg)}")
                                if mesg.event == 'error'
                                    dbg("error = #{mesg.error}")
                                    cb(mesg.error)
                                else
                                    delete mesg.id
                                    resp = mesg
                                    dbg("success: resp=#{misc.to_safe_str(resp)}")
                                    cb()
        ], (err) =>
            opts.cb(err, resp)
        )

    ###
    Get a project:
        x={};require('compute').compute_server(keyspace:'devel',cb:(e,s)->console.log(e);x.s=s;x.s.project(project_id:'20257d4e-387c-4b94-a987-5d89a3149a00',cb:(e,p)->console.log(e);x.p=p))
    ###
    project: (opts) =>
        opts = defaults opts,
            project_id : required
            cb         : required
        p = @_project_cache[opts.project_id]
        if p?
            opts.cb(undefined, p)
        else
            # This v is so that if project is called again before the first
            # call returns, then both calls get the same project back.
            v = @_project_cache_cb[opts.project_id]
            if v?
                v.push(opts.cb)
                return
            v = @_project_cache_cb[opts.project_id] = [opts.cb]
            new ProjectClient
                project_id     : opts.project_id
                compute_server : @
                cb             : (err, project) =>
                    delete @_project_cache_cb[opts.project_id]
                    if not err
                        @_project_cache[opts.project_id] = project
                    for cb in v
                        if err
                            cb(err)
                        else
                            cb(undefined, project)

    # get status information about compute servers
    status: (opts) =>
        opts = defaults opts,
            hosts   : undefined   # list of hosts or undefined=all compute servers
            timeout : SERVER_STATUS_TIMEOUT_S           # compute server must respond this quickly or {error:some sort of timeout error..}
            cb      : required    # cb(err, {host1:status, host2:status2, ...})
        dbg = @dbg('status')
        result = {}
        async.series([
            (cb) =>
                if opts.hosts?
                    cb(); return
                dbg("getting list of all compute server hostnames from database")
                @database.get_all_compute_servers
                    cb : (err, s) =>
                        if err
                            cb(err)
                        else
                            for x in s
                                result[x.host] = {experimental:x.experimental}
                            dbg("got #{s.length} compute servers")
                            cb()
            (cb) =>
                dbg("querying servers for their status")
                f = (host, cb) =>
                    @call
                        host    : host
                        mesg    : message.compute_server_status()
                        timeout : opts.timeout
                        cb      : (err, resp) =>
                            if err
                                result[host].error = err
                            else
                                if not resp?.status
                                    result[host].error = "invalid response -- no status"
                                else
                                    for k, v of resp.status
                                        result[host][k] = v
                            cb()
                async.map(misc.keys(result), f, cb)
        ], (err) =>
            opts.cb(err, result)
        )

<<<<<<< HEAD
    vacate_compute_server: (opts) =>
=======
    # require('compute').compute_server(db_hosts:['smc0-us-central1-c'],cb:(e,s)->s.vacate_hosts(hosts:['compute1-amath-us','compute2-amath-us'], cb:(e)->console.log("done",e)))
    vacate_hosts: (opts) =>
>>>>>>> aea90b85
        opts = defaults opts,
            compute_server : required    # array
            move           : false
            targets        : undefined  # array
            cb             : required
        @database.get_projects_on_compute_server
            compute_server : opts.compute_server
            columns        : ['project_id']
            cb             : (err, results) =>
                if err
                    opts.cb(err)
                else
                    winston.debug("got them; now processing...")
<<<<<<< HEAD
                    v = (x.project_id for x in results)
                    winston.debug("found #{v.length} on #{opts.compute_server}")
                    i = 0
                    f = (project_id, cb) =>
                        winston.debug("moving #{project_id} off of #{opts.compute_server}")
=======
                    v = (x[0] for x in results when x[1] in opts.hosts)
                    winston.debug("found #{v.length} on #{misc.to_json(opts.hosts)}")
                    i = 0
                    f = (project_id, cb) =>
                        winston.debug("moving #{project_id} off of #{misc.to_json(opts.hosts)}")
>>>>>>> aea90b85
                        if opts.move
                            @project
                                project_id : project_id
                                cb         : (err, project) =>
                                    if err
                                        cb(err)
                                    else
                                        project.move(cb)
                        else
                            if opts.targets?
                                i = (i + 1)%opts.targets.length
                            @database.set_project_compute_server
                                project_id     : project_id
                                compute_server : if opts.targets? then opts.targets[i] else undefined
                                cb             : cb
                    async.mapLimit(v, 15, f, opts.cb)

    ###
    projects = require('misc').split(fs.readFileSync('/home/salvus/work/2015-amath/projects').toString())
    require('compute').compute_server(db_hosts:['smc0-us-central1-c'],keyspace:'salvus',cb:(e,s)->console.log(e); s.set_quotas(projects:projects, cores:4, cb:(e)->console.log("DONE",e)))
    ###
    set_quotas: (opts) =>
        opts = defaults opts,
            projects     : required    # array of project id's
            disk_quota   : undefined
            cores        : undefined
            memory       : undefined
            cpu_shares   : undefined
            network      : undefined
            mintime      : undefined  # in seconds
            cb           : required
        projects = opts.projects
        delete opts.projects
        cb = opts.cb
        delete opts.cb
        f = (project_id, cb) =>
            o = misc.copy(opts)
            o.cb = cb
            @project
                project_id : project_id
                cb         : (err, project) =>
                    project.set_quotas(o)
        async.mapLimit(projects, 10, f, cb)

    ###
    projects = require('misc').split(fs.readFileSync('/home/salvus/work/2015-amath/projects-grad').toString())
    require('compute').compute_server(db_hosts:['smc0-us-central1-c'], cb:(e,s)->console.log(e); s.move(projects:projects, target:'compute1-    amath-us', cb:(e)->console.log("DONE",e)))

    s.move(projects:projects, target:'compute4-us', cb:(e)->console.log("DONE",e))
    ###
    move: (opts) =>
        opts = defaults opts,
            projects : required    # array of project id's
            target   : required
            limit    : 10
            cb       : required
        projects = opts.projects
        delete opts.projects
        cb = opts.cb
        delete opts.cb
        f = (project_id, cb) =>
            @project
                project_id : project_id
                cb         : (err, project) =>
                    project.move(target: opts.target, cb:cb)
        async.mapLimit(projects, opts.limit, f, cb)

    # x={};require('compute').compute_server(db_hosts:['smc0-us-central1-c'], cb:(e,s)->console.log(e);x.s=s;x.s.tar_backup_recent(max_age_h:1, cb:(e)->console.log("DONE",e)))
    tar_backup_recent: (opts) =>
        opts = defaults opts,
            max_age_h : required     # must be at most 1 week
            limit     : 1            # number to backup in parallel
            cb        : required
        dbg = @dbg("tar_backup_recent")
        target = undefined
        async.series([
            (cb) =>
                @database.recently_modified_projects
                    max_age_s : opts.max_age_h*60*60
                    cb        : (err, results) =>
                        if err
                            cb(err)
                        else
                            dbg("got #{results.length} projects modified in the last #{opts.max_age_h} hours")
                            target = results
                            cb()

            (cb) =>
                i = 0
                n = misc.len(target)
                winston.debug("next backing up resulting #{n} targets")
                running = {}
                f = (project_id, cb) =>
                  fs.exists "/projects/#{project_id}", (exists) =>
                    if not exists
                       winston.debug("skipping #{project_id} since not here")
                       cb(); return
                    j = i + 1
                    i += 1
                    running[j] = project_id
                    winston.debug("*****************************************************")
                    winston.debug("** #{j}/#{n}: #{project_id}")
                    winston.debug("RUNNING=#{misc.to_json(misc.keys(running))}")
                    winston.debug("*****************************************************")

                    smc_compute
                        args : ['tar_backup', project_id]
                        cb   : (err) =>
                            delete running[j]
                            winston.debug("*****************************************************")
                            winston.debug("** #{j}/#{n}: DONE -- #{project_id}, DONE")
                            winston.debug("RUNNING=#{misc.to_json(running)}")
                            winston.debug("*****************************************************")
                            winston.debug("result of backing up #{project_id}: #{err}")
                            cb(err)
                async.mapLimit(target, opts.limit, f, cb)
        ], opts.cb)


class ProjectClient extends EventEmitter
    constructor: (opts) ->
        opts = defaults opts,
            project_id     : required
            compute_server : required
            cb             : required
        @project_id = opts.project_id
        @compute_server = opts.compute_server
        @clear_state()
        dbg = @dbg('constructor')
        dbg("getting project's host")
        @update_host
            cb : (err) =>
                if err
                    dbg("failed to create project getting host -- #{err}")
                    opts.cb(err)
                else
                    dbg("successfully created project on '#{@host}'")
                    opts.cb(undefined, @)

        # Watch for state change to saving, which means that a save
        # has started (possibly initiated by another hub).  We note
        # that in the @_last_save variable so we don't even try
        # to save until later.
        @on 'saving', () =>
            @_last_save = new Date()

    dbg: (method) =>
        (m) => winston.debug("ProjectClient(project_id='#{@project_id}','#{@host}').#{method}: #{m}")

    _set_host: (host) =>
        old_host = @host
        @host = host
        if old_host? and host != old_host
            @dbg("host_changed from #{old_host} to #{host}")
            @emit('host_changed', @host)  # event whenever host changes from one set value to another (e.g., move or failover)

    clear_state: () =>
        @dbg("clear_state")()
        delete @_state
        delete @_state_time
        delete @_state_error
        delete @_state_set_by
        if @_state_cache_timeout?
             clearTimeout(@_state_cache_timeout)
             delete @_state_cache_timeout

    update_host: (opts) =>
        opts = defaults opts,
            cb : undefined
        host          = undefined
        assigned      = undefined
        previous_host = @host
        dbg = @dbg("update_host")
        t = misc.mswalltime()
        async.series([
            (cb) =>
                dbg("querying database for compute server")
                @compute_server.database.get_project_host
                    project_id : @project_id
                    cb         : (err, x) =>
                        if err
                            dbg("error querying database -- #{err}")
                            cb(err)
                        else
                            if x
                                {host, assigned} = x
                            if host?
                                dbg("got host='#{host}' that was assigned #{assigned}")
                            else
                                dbg("no host assigned")
                            cb()
            (cb) =>
                if host?
                    cb()
                else
                    dbg("assigning some host")
                    @compute_server.assign_host
                        cb : (err, h) =>
                            if err
                                dbg("error assigning random host -- #{err}")
                                cb(err)
                            else
                                host = h
                                dbg("new host = #{host}")
                                @compute_server.database.set_project_host
                                    project_id : @project_id
                                    host       : host
                                    cb         : (err, x) =>
                                        assigned = x; cb(err)
        ], (err) =>
            if not err
                @_set_host(host)
                @assigned = assigned  # when host was assigned
                dbg("henceforth using host=#{@host} that was assigned #{@assigned}")
                if host != previous_host
                    @clear_state()
                    dbg("HOST CHANGE: #{previous_host} --> #{host}")
            dbg("time=#{misc.mswalltime(t)}ms")
            opts.cb?(err, host)
        )

    _action: (opts) =>
        opts = defaults opts,
            action  : required
            args    : undefined
            timeout : 30
            cb      : required
        dbg = @dbg("_action(action=#{opts.action})")
        dbg("args=#{misc.to_safe_str(opts.args)}")
        dbg("first update host to use the right compute server")
        @update_host
            cb : (err) =>
                if err
                    dbg("error updating host #{err}")
                    opts.cb(err); return
                dbg("calling compute server at '#{@host}'")
                @compute_server.call
                    host    : @host
                    project : @
                    mesg    :
                        message.compute
                            project_id : @project_id
                            action     : opts.action
                            args       : opts.args
                    timeout : opts.timeout
                    cb      : (err, resp) =>
                        if err
                            dbg("error calling compute server -- #{err}")
                            @compute_server.remove_from_cache(host:@host)
                            opts.cb(err)
                        else
                            dbg("got response #{misc.to_safe_str(resp)}")
                            if resp.error?
                                opts.cb(resp.error)
                            else
                                opts.cb(undefined, resp)

    ###
    x={};require('compute').compute_server(keyspace:'devel',cb:(e,s)->console.log(e);x.s=s;x.s.project(project_id:'20257d4e-387c-4b94-a987-5d89a3149a00',cb:(e,p)->console.log(e);x.p=p; x.p.state(cb:console.log)))
    ###

    # STATE/STATUS info
    state: (opts) =>
        opts = defaults opts,
            force  : true    # don't use local cached or value obtained
            update : false   # make server recompute state (forces switch to stable state)
            cb     : required
        dbg = @dbg("state(force:#{opts.force},update:#{opts.update})")

        if @_state_time? and @_state?
            timeout = STATES[@_state].timeout * 1000
            if timeout?
                time_in_state = new Date() - @_state_time
                if time_in_state > timeout
                    dbg("forcing update since time_in_state=#{time_in_state}ms exceeds timeout=#{timeout}ms")
                    opts.update = true
                    opts.force  = true

        if opts.force or opts.update or (not @_state? or not @_state_time?)
            dbg("calling remote server for state")
            @_action
                action : "state"
                args   : if opts.update then ['--update']
                cb     : (err, resp) =>
                    if err
                        dbg("problem getting state -- #{err}")
                        opts.cb(err)
                    else
                        dbg("got state='#{@_state}'")
                        @clear_state()
                        @_state       = resp.state
                        @_state_time  = resp.time
                        @_state_error = resp.state_error
                        f = () =>
                            dbg("clearing cache due to timeout")
                            @clear_state()
                        @_state_cache_timeout = setTimeout(f, 30000)
                        opts.cb(undefined, resp)
        else
            dbg("getting state='#{@_state}' from cache")
            x =
                state : @_state
                time  : @_state_time
                error : @_state_error
            opts.cb(undefined, x)

    # information about project (ports, state, etc. )
    status: (opts) =>
        opts = defaults opts,
            cb     : required
        dbg = @dbg("status")
        dbg()
        status = undefined
        async.series([
            (cb) =>
                @_action
                    action : "status"
                    cb     : (err, s) =>
                        if not err
                            status = s
                        cb(err)
            (cb) =>
                dbg("get status from compute server")
                f = (cb) =>
                    @_action
                        action : "status"
                        cb     : (err, s) =>
                            if not err
                                status = s
                            cb(err)
                # we retry getting status with exponential backoff until we hit max_time, which
                # triggers failover of project to another node.
                misc.retry_until_success
                    f           : f
                    start_delay : 15000
                    max_time    : AUTOMATIC_FAILOVER_TIME_S*1000
                    cb          : (err) =>
                        if err
                            m = "failed to get status -- project not working on #{@host} -- initiating automatic move to a new node -- #{err}"
                            dbg(m)
                            cb(m)
                            # Now we actually initiate the failover, which could take a long time,
                            # depending on how big the project is.
                            @move
                                force : true
                                cb    : (err) =>
                                    dbg("result of failover -- #{err}")
                        else
                            cb()
            (cb) =>
                @get_quotas
                    cb : (err, quotas) =>
                        if err
                            cb(err)
                        else
                            status.host = @host
                            status.ssh = @host
                            status.quotas = quotas
                            cb()
        ], (err) =>
            if err
                opts.cb(err)
            else
                opts.cb(undefined, status)
        )


    # COMMANDS:

    # open project files on some node
    open: (opts) =>
        opts = defaults opts,
            ignore_recv_errors : false
            cb     : required
        @dbg("open")()
        args = [@assigned]
        if opts.ignore_recv_errors
            args.push('--ignore_recv_errors')
        @_action
            action : "open"
            args   : args
            cb     : opts.cb

    # start local_hub daemon running (must be opened somewhere)
    start: (opts) =>
        opts = defaults opts,
            set_quotas : true   # if true, also sets all quotas (in parallel with start)
            cb         : required
        dbg = @dbg("start")
        async.parallel([
            (cb) =>
                if opts.set_quotas
                    dbg("setting all quotas")
                    @set_all_quotas(cb:cb)
                else
                    cb()
            (cb) =>
                dbg("issuing the start command")
                @_action
                    action : "start"
                    cb     : cb
        ], (err) => opts.cb(err))

    # restart project -- must be opened or running
    restart: (opts) =>
        opts = defaults opts,
            cb     : required
        dbg = @dbg("restart")
        dbg("get state")
        @state
            cb : (err, s) =>
                if err
                    dbg("error getting state - #{err}")
                    opts.cb(err)
                    return
                dbg("got state '#{s.state}'")
                if s.state == 'opened'
                    dbg("just start it")
                    @start(cb: opts.cb)
                    return
                else if s.state == 'running'
                    dbg("stop it")
                    @stop
                        cb : (err) =>
                            if err
                                opts.cb(err)
                                return
                            # return to caller since the once below
                            # can take a long time.
                            opts.cb()
                            # wait however long for stop to finish, then
                            # issue a start
                            @once 'opened', () =>
                                # now we can start it again
                                @start
                                    cb : (err) =>
                                        dbg("start finished -- #{err}")
                else
                    opts.cb("may only restart when state is opened or running or starting")

    # kill everything and remove project from this compute
    # node  (must be opened somewhere)
    close: (opts) =>
        opts = defaults opts,
            force  : false
            nosave : false
            cb     : required
        args = []
        dbg = @dbg("close(force:#{opts.force},nosave:#{opts.nosave})")
        if opts.force
            args.push('--force')
        if opts.nosave
            args.push('--nosave')
        dbg("force=#{opts.force}; nosave=#{opts.nosave}")
        @_action
            action : "close"
            args   : args
            cb     : opts.cb

    ensure_opened_or_running: (opts) =>
        opts = defaults opts,
            ignore_recv_errors : false
            cb     : required   # cb(err, state='opened' or 'running')
        state = undefined
        dbg = @dbg("ensure_opened_or_running")
        async.series([
            (cb) =>
                dbg("get state")
                @state
                    cb : (err, s) =>
                        if err
                            cb(err); return
                        state = s.state
                        dbg("got state #{state}")
                        if STATES[state].stable
                            cb()
                        else
                            dbg("wait for a stable state")
                            @once 'stable', (s) =>
                                state = s
                                dbg("got stable state #{state}")
                                cb()
            (cb) =>
                if state == 'running' or state == 'opened'
                    cb()
                else if state == 'closed'
                    dbg("opening")
                    @open
                        ignore_recv_errors : opts.ignore_recv_errors
                        cb : (err) =>
                            if err
                                cb(err)
                            else
                                @once 'opened', () =>
                                    dbg("it opened")
                                    state = 'opened'
                                    cb()
                                    # also fire off this, which will check if project hasn't yet
                                    # been migrated successfully, and if so run one safe
                                    # rsync --update (so it won't overwrite newer files)
                                    @migrate_update_if_never_before({})
                else
                    cb("bug -- state=#{state} should be stable but isn't known")
        ], (err) => opts.cb(err, state))

    ensure_running: (opts) =>
        opts = defaults opts,
            cb : required
        state = undefined
        dbg = @dbg("ensure_running")
        async.series([
            (cb) =>
                dbg("get the state")
                @state
                    cb : (err, s) =>
                        if err
                            cb(err); return
                        state = s.state
                        if STATES[state].stable
                            cb()
                        else
                            dbg("wait for a stable state")
                            @once 'stable', (s) =>
                                state = s
                                cb()
            (cb) =>
                f = () =>
                    dbg("start running")
                    @start
                        cb : (err) =>
                            if err
                                cb(err)
                            else
                                @once 'running', () => cb()
                if state == 'running'
                    cb()
                else if state == 'opened'
                    f()
                else if state == 'closed'
                    dbg("open first")
                    @open
                        cb : (err) =>
                            if err
                                cb(err)
                            else
                                @once 'opened', () =>
                                    dbg("project opened; now start running")
                                    f()
                else
                    cb("bug -- state=#{state} should be stable but isn't known")
        ], (err) => opts.cb(err))

    ensure_closed: (opts) =>
        opts = defaults opts,
            force  : false
            nosave : false
            cb     : required
        dbg = @dbg("ensure_closed(force:#{opts.force},nosave:#{opts.nosave})")
        state = undefined
        async.series([
            (cb) =>
                dbg("get state")
                @state
                    cb : (err, s) =>
                        if err
                            cb(err); return
                        state = s.state
                        if STATES[state].stable
                            cb()
                        else
                            dbg("wait for a stable state")
                            @once 'stable', (s) =>
                                state = s
                                cb()
            (cb) =>
                f = () =>
                    dbg("close project")
                    @close
                        force  : opts.force
                        nosave : opts.nosave
                        cb : (err) =>
                            if err
                                cb(err)
                            else
                                @once 'closed', () => cb()
                if state == 'closed'
                    cb()
                else if state == 'opened'
                    f()
                else if state == 'running'
                    dbg("is running so first stop it")
                    @stop
                        cb : (err) =>
                            if err
                                cb(err)
                            else
                                dbg("now wait for it to be done stopping")
                                @once 'opened', () =>
                                    f()
                else
                    cb("bug -- state=#{state} should be stable but isn't known")
        ], (err) => opts.cb(err))

    # move project from one compute node to another one
    move: (opts) =>
        opts = defaults opts,
            target : undefined # hostname of a compute server; if not given, one (diff than current) will be chosen by load balancing
            force  : false     # if true, brutally ignore error trying to cleanup/save on current host
            cb     : required
        dbg = @dbg("move(target:'#{opts.target}')")
        if opts.target? and @host == opts.target
            dbg("project is already at target -- not moving")
            opts.cb()
            return
        async.series([
            (cb) =>
                async.parallel([
                    (cb) =>
                        dbg("determine target")
                        if opts.target?
                            cb()
                        else
                            exclude = []
                            if @host?
                                exclude.push(@host)
                            @compute_server.assign_host
                                exclude : exclude
                                cb      : (err, host) =>
                                    if err
                                        cb(err)
                                    else
                                        dbg("assigned target = #{host}")
                                        opts.target = host
                                        cb()
                    (cb) =>
                        dbg("first ensure it is closed/deleted from current host")
                        @ensure_closed
                            cb   : (err) =>
                                if err
                                    if not opts.force
                                        cb(err)
                                    else
                                        dbg("errors trying to close but force requested so proceeding -- #{err}")
                                        @ensure_closed
                                            force  : true
                                            nosave : true
                                            cb     : (err) =>
                                                dbg("second attempt error, but ignoring -- #{err}")
                                                cb()
                                else
                                    cb()


                ], cb)
            (cb) =>
                dbg("update database with new project location")
                @set_project_host
                    project_id : @project_id
                    host       : opts.target
                    cb         : (err, assigned) =>
                        @assigned = assigned
                        cb(err)
            (cb) =>
                dbg("open on new host")
                @_set_host(opts.target)
                @open(cb:cb)
        ], opts.cb)

    destroy: (opts) =>
        opts = defaults opts,
            cb     : required
        dbg = @dbg("destroy")
        dbg("permanently delete everything about this projects -- complete destruction...")
        async.series([
            (cb) =>
                dbg("first ensure project is closed, forcing and not saving")
                @ensure_closed
                    force  : true
                    nosave : true
                    cb     : cb
            (cb) =>
                dbg("now remove project from btrfs stream storage too")
                @_set_host(undefined)
                @_action
                    action : "destroy"
                    cb     : cb
        ], (err) => opts.cb(err))

    stop: (opts) =>
        opts = defaults opts,
            cb     : required
        @dbg("stop")("will kill all processes")
        @_action
            action : "stop"
            cb     : opts.cb

    save: (opts) =>
        opts = defaults opts,
            max_snapshots : 50
            min_interval  : 4  # fail if already saved less than this many MINUTES (use 0 to disable) ago
            cb     : required
        dbg = @dbg("save(max_snapshots:#{opts.max_snapshots}, min_interval:#{opts.min_interval})")
        dbg("")
        # Do a client-side test to see if we have saved recently; much faster
        # than going server side trying and failing.
        if opts.min_interval and @_last_save and (new Date() - @_last_save) < 1000*60*opts.min_interval
            dbg("already saved")
            opts.cb("already saved within min_interval")
            return
        last_save_attempt = new Date()
        dbg('doing actual save')
        @_action
            action : "save"
            args   : ['--max_snapshots', opts.max_snapshots, '--min_interval', opts.min_interval]
            cb     : (err, resp) =>
                if not err
                    @_last_save = last_save_attempt
                opts.cb(err, resp)

    address: (opts) =>
        opts = defaults opts,
            cb : required
        dbg = @dbg("address")
        dbg("get project location and listening port -- will open and start project if necessary")
        address = undefined
        async.series([
            (cb) =>
                dbg("first ensure project is running")
                @ensure_running(cb:cb)
            (cb) =>
                dbg("now get the status")
                @status
                    cb : (err, status) =>
                        if err
                            cb(err)
                        else
                            if status.state != 'running'
                                dbg("something went wrong and not running ?!")
                                cb("not running")
                            else
                                dbg("status includes info about address...")
                                address =
                                    host         : @host
                                    port         : status['local_hub.port']
                                    secret_token : status.secret_token
                                cb()
        ], (err) =>
            if err
                opts.cb(err)
            else
                opts.cb(undefined, address)
        )

    copy_path: (opts) =>
        opts = defaults opts,
            path              : ""
            target_project_id : ""
            target_path       : ""        # path into project; if "", defaults to path above.
            overwrite_newer   : false     # if true, newer files in target are copied over (otherwise, uses rsync's --update)
            delete_missing    : false     # if true, delete files in dest path not in source, **including** newer files
            timeout           : 5*60
            bwlimit           : undefined
            cb                : required
        dbg = @dbg("copy_path(#{opts.path} to #{opts.target_project_id})")
        dbg("copy a path using rsync from one project to another")
        if not opts.target_project_id
            opts.target_project_id = @project_id
        if not opts.target_path
            opts.target_path = opts.path
        args = ["--path", opts.path,
                "--target_project_id", opts.target_project_id,
                "--target_path", opts.target_path]
        if opts.overwrite_newer
            args.push('--overwrite_newer')
        if opts.delete_missing
            args.push('--delete_missing')
        if opts.bwlimit
            args.push('--bwlimit')
            args.push(opts.bwlimit)
        dbg("created args=#{misc.to_safe_str(args)}")
        target_project = undefined
        async.series([
            (cb) =>
                @ensure_opened_or_running
                    cb : cb
            (cb) =>
                if opts.target_project_id == @project_id
                    cb()
                else
                    dbg("getting other project and ensuring that it is already opened")
                    @compute_server.project
                        project_id : opts.target_project_id
                        cb         : (err, x) =>
                            if err
                                dbg("error ")
                                cb(err)
                            else
                                target_project = x
                                target_project.ensure_opened_or_running
                                    cb : (err) =>
                                        if err
                                            cb(err)
                                        else
                                            dbg("got other project on #{target_project.host}")
                                            args.push("--target_hostname")
                                            args.push(target_project.host)
                                            cb()
            (cb) =>
                containing_path = misc.path_split(opts.target_path).head
                if not containing_path
                    dbg("target path need not be made since is home dir")
                    cb(); return
                dbg("create containing target directory = #{containing_path}")
                if opts.target_project_id != @project_id
                    target_project._action
                        action  : 'mkdir'
                        args    : [containing_path]
                        timeout : opts.timeout
                        cb      : cb
                else
                    @_action
                        action  : 'mkdir'
                        args    : [containing_path]
                        timeout : opts.timeout
                        cb      : cb
            (cb) =>
                dbg("doing the actual copy")
                @_action
                    action  : 'copy_path'
                    args    : args
                    timeout : opts.timeout
                    cb      : cb
            (cb) =>
                if target_project?
                    dbg("target is another project, so saving that project (if possible)")
                    target_project.save
                        cb: (err) =>
                            if err
                                #  NON-fatal: this could happen, e.g, if already saving...  very slightly dangerous.
                                dbg("warning: can't save target project -- #{err}")
                            cb()
                else
                    cb()
        ], (err) =>
            if err
                dbg("error -- #{err}")
            opts.cb(err)
        )

    directory_listing: (opts) =>
        opts = defaults opts,
            path      : ''
            hidden    : false
            time      : false        # sort by timestamp, with newest first?
            start     : 0
            limit     : -1
            cb        : required
        dbg = @dbg("directory_listing")
        @ensure_opened_or_running
            cb : (err) =>
                if err
                    opts.cb(err)
                else
                    args = []
                    if opts.hidden
                        args.push("--hidden")
                    if opts.time
                        args.push("--time")
                    for k in ['path', 'start', 'limit']
                        args.push("--#{k}"); args.push(opts[k])
                    dbg("get listing of files using options #{misc.to_safe_str(args)}")
                    @_action
                        action : 'directory_listing'
                        args   : args
                        cb     : opts.cb

    read_file: (opts) =>
        opts = defaults opts,
            path    : required
            maxsize : 3000000    # maximum file size in bytes to read
            cb      : required   # cb(err, Buffer)
        dbg = @dbg("read_file(path:'#{opts.path}')")
        dbg("read a file or directory from disk")  # directories get zip'd
        @ensure_opened_or_running
            cb : (err) =>
                if err
                    opts.cb(err)
                else
                    @_action
                        action  : 'read_file'
                        args    : [opts.path, "--maxsize", opts.maxsize]
                        cb      : (err, resp) =>
                            if err
                                opts.cb(err)
                            else
                                opts.cb(undefined, new Buffer(resp.base64, 'base64'))

    get_quotas: (opts) =>
        opts = defaults opts,
            cb           : required
        @dbg("get_quotas")("lookup project quotas in the database")
        @compute_server.database.get_project_quotas
            project_id : @project_id
            cb         : opts.cb

    set_quotas: (opts) =>
        opts = defaults opts,
            disk_quota   : undefined
            cores        : undefined
            memory       : undefined
            cpu_shares   : undefined
            network      : undefined
            mintime      : undefined  # in seconds
            cb           : required
        dbg = @dbg("set_quotas")
        dbg("set various quotas")
        commands = undefined
        async.series([
            (cb) =>
                dbg("get state")
                @state
                    cb: (err, s) =>
                        if err
                            cb(err)
                        else
                            dbg("state = #{s.state}")
                            commands = STATES[s.state].commands
                            cb()
            (cb) =>
                async.parallel([
                    (cb) =>
                        dbg("updating quota in the database")
                        settings = misc.copy(opts); delete settings.cb
                        @compute_server.database.set_project_settings
                            project_id : @project_id
                            settings   : settings
                            cb         : cb
                    (cb) =>
                        if opts.network? and commands.indexOf('network') != -1
                            dbg("update network: #{opts.network}")
                            @_action
                                action : 'network'
                                args   : if opts.network then [] else ['--ban']
                                cb     : cb
                        else
                            cb()
                    (cb) =>
                        if opts.mintime? and commands.indexOf('mintime') != -1
                            dbg("update mintime quota on project")
                            @_action
                                action : 'mintime'
                                args   : [opts.mintime]
                                cb     : (err) =>
                                    cb(err)
                        else
                            cb()
                    (cb) =>
                        if opts.disk_quota? and commands.indexOf('disk_quota') != -1
                            dbg("disk quota")
                            @_action
                                action : 'disk_quota'
                                args   : [opts.disk_quota]
                                cb     : cb
                        else
                            cb()
                    (cb) =>
                        if (opts.cores? or opts.memory? or opts.cpu_shares?) and commands.indexOf('compute_quota') != -1
                            dbg("compute quota")
                            args = []
                            for s in ['cores', 'memory', 'cpu_shares']
                                if opts[s]?
                                    args.push("--#{s}"); args.push(opts[s])
                            @_action
                                action : 'compute_quota'
                                args   : args
                                cb     : cb
                        else
                            cb()
                ], cb)
        ], (err) =>
            dbg("done setting quotas")
            opts.cb(err)
        )

    set_all_quotas: (opts) =>
        opts = defaults opts,
            cb : required
        dbg = @dbg("set_all_quotas")
        quotas = undefined
        async.series([
            (cb) =>
                dbg("looking up quotas for this project")
                @get_quotas
                    cb : (err, x) =>
                        quotas = x; cb(err)
            (cb) =>
                dbg("setting the quotas")
                quotas.cb = cb
                @set_quotas(quotas)
        ], (err) => opts.cb(err))


#################################################################
#
# Server code -- runs on the compute server
#
#################################################################

TIMEOUT = 60*60

smc_compute = (opts) =>
    opts = defaults opts,
        args    : required
        timeout : TIMEOUT
        cb      : required
    winston.debug("smc_compute: running #{misc.to_safe_str(opts.args)}")
    misc_node.execute_code
        command : "sudo"
        args    : ["#{process.env.SALVUS_ROOT}/scripts/smc_compute.py", "--storage", STORAGE, "--btrfs", BTRFS, '--bucket', BUCKET, '--archive', ARCHIVE].concat(opts.args)
        timeout : opts.timeout
        bash    : false
        path    : process.cwd()
        cb      : (err, output) =>
            #winston.debug(misc.to_safe_str(output))
            winston.debug("smc_compute: finished running #{misc.to_safe_str(opts.args)} -- #{err}")
            if err
                if output?.stderr
                    opts.cb(output.stderr)
                else
                    opts.cb(err)
            else
                opts.cb(undefined, if output.stdout then misc.from_json(output.stdout) else undefined)

project_cache = {}
project_cache_cb = {}
get_project = (opts) ->
    opts = defaults opts,
        project_id : required
        cb         : required
    project = project_cache[opts.project_id]
    if project?
        opts.cb(undefined, project)
        return
    v = project_cache_cb[opts.project_id]
    if v?
        v.push(opts.cb)
        return
    v = project_cache_cb[opts.project_id] = [opts.cb]
    new Project
        project_id : opts.project_id
        cb         : (err, project) ->
            winston.debug("got project #{opts.project_id}")
            delete project_cache_cb[opts.project_id]
            if not err
                project_cache[opts.project_id] = project
            for cb in v
                if err
                    cb(err)
                else
                    cb(undefined, project)

class Project
    constructor: (opts) ->
        opts = defaults opts,
            project_id : required
            cb         : required
        @project_id = opts.project_id
        @_command_cbs = {}
        @_state_listeners = {}
        @_last = {}  # last time a giving action was initiated
        dbg = @dbg("constructor")
        sqlite_db.select
            table   : 'projects'
            columns : ['state', 'state_time', 'state_error', 'mintime',
                       'network', 'cores', 'memory', 'cpu_shares']
            where   : {project_id : @project_id}
            cb      : (err, results) =>
                if err
                    dbg("error -- #{err}")
                    opts.cb(err); return
                if results.length == 0
                    dbg("nothing in db")
                    @_state      = undefined
                    @_state_time = new Date()
                    @_state_error = undefined
                    @_network = false
                else
                    @_state      = results[0].state
                    @_state_time = new Date(results[0].state_time)
                    @_state_error= results[0].state_error
                    @_mintime    = results[0].mintime
                    @_network    = results[0].network
                    @_cores      = results[0].cores
                    @_memory     = results[0].memory
                    @_cpu_shares = results[0].cpu_shares
                    dbg("fetched project info from db: state=#{@_state}, state_time=#{@_state_time}, state_error=#{@_state_error}, mintime=#{@_mintime}s")
                    if not STATES[@_state]?.stable
                        dbg("updating non-stable state")
                        @_update_state(@_state_error, ((err) => opts.cb(err, @)))
                        return
                opts.cb(undefined, @)

    dbg: (method) =>
        return (m) => winston.debug("Project(#{@project_id}).#{method}: #{m}")

    add_listener: (socket) =>
        if not @_state_listeners[socket.id]?
            dbg = @dbg("add_listener")
            dbg("adding #{socket.id}")
            @_state_listeners[socket.id] = socket
            socket.on 'close', () =>
                dbg("closing #{socket.id} and removing listener")
                delete @_state_listeners[socket.id]

    _update_state_db: (cb) =>
        dbg = @dbg("_update_state_db")
        dbg("new state=#{@_state}")
        sqlite_db.update
            table : 'projects'
            set   :
                state       : @_state
                state_time  : @_state_time - 0
                state_error : if not @_state_error? then '' else @_state_error
            where :
                project_id : @project_id
            cb : cb

    _update_state_listeners: () =>
        dbg = @dbg("_update_state_listeners")
        mesg = message.project_state_update
            project_id : @project_id
            state      : @_state
            time       : @_state_time
            state_error : @_state_error
        dbg("send message to each of the #{@_state_listeners.length} listeners that the state has been updated = #{misc.to_safe_str(mesg)}")
        for id, socket of @_state_listeners
            dbg("sending mesg to socket #{id}")
            socket.write_mesg('json', mesg)

    _command: (opts) =>
        opts = defaults opts,
            action      : required
            args        : undefined
            at_most_one : false     # ignores subsequent args if set -- only use this for things where args don't matter
            timeout     : TIMEOUT
            cb          : undefined
        dbg = @dbg("_command(action:'#{opts.action}')")

        if opts.at_most_one
            if @_command_cbs[opts.action]?
                @_command_cbs[opts.action].push(opts.cb)
                return
            else
                @_command_cbs[opts.action] = [opts.cb]

        @_last[opts.action] = new Date()
        args = [opts.action]
        if opts.args?
            args = args.concat(opts.args)
        args.push(@project_id)
        dbg("args=#{misc.to_safe_str(args)}")
        smc_compute
            args    : args
            timeout : opts.timeout
            cb      : (err, result) =>
                if opts.at_most_one
                    v = @_command_cbs[opts.action]
                    delete @_command_cbs[opts.action]
                    for cb in v
                        cb?(err, result)
                else
                    opts.cb?(err, result)

    command: (opts) =>
        opts = defaults opts,
            action     : required
            args       : undefined
            cb         : undefined
            after_command_cb : undefined   # called after the command completes (even if it is long)
        dbg = @dbg("command(action=#{opts.action}, args=#{misc.to_safe_str(opts.args)})")
        state = undefined
        state_info = undefined
        assigned   = undefined
        resp = undefined
        async.series([
            (cb) =>
                dbg("get state")
                @state
                    cb: (err, s) =>
                        dbg("got state=#{misc.to_safe_str(s)}, #{err}")
                        if err
                            opts.after_command_cb?(err)
                            cb(err)
                        else
                            state = s.state
                            cb()
            (cb) =>
                if opts.action == 'open'
                    # When opening a project we have to also set
                    # the time the project was assigned to this node, which is the first
                    # argument to open.  We then remove that argument.
                    assigned = opts.args[0]
                    opts.args.shift()
                if opts.action == 'open' or opts.action == 'start'
                    if not opts.args?
                        opts.args = []
                    for k in ['cores', 'memory', 'cpu_shares']
                        v = @["_#{k}"]
                        if v?
                            opts.args.push("--#{k}")
                            opts.args.push(v)

                state_info = STATES[state]
                if not state_info?
                    err = "bug / internal error -- unknown state '#{misc.to_safe_str(state)}'"
                    dbg(err)
                    opts.after_command_cb?(err)
                    cb(err)
                    return
                i = state_info.commands.indexOf(opts.action)
                if i == -1
                    err = "command #{opts.action} not allowed in state #{state}"
                    dbg(err)
                    opts.after_command_cb?(err)
                    cb(err)
                else
                    next_state = state_info.to[opts.action]
                    if next_state?
                        dbg("next_state: #{next_state} -- launching")
                        # This action causes state change and could take a while,
                        # so we (1) change state, (2) launch the command, (3)
                        # respond immediately that it's started.
                        @_state = next_state  # change state
                        @_state_time = new Date()
                        delete @_state_error
                        @_update_state_db()
                        @_update_state_listeners()
                        @_command      # launch the command: this might take a long time
                            action  : opts.action
                            args    : opts.args
                            timeout : state_info.timeout
                            cb      : (err, ignored) =>
                                dbg("finished command -- will transition to new state as result (#{err})")
                                @_state_error = err
                                if err
                                    dbg("state change command ERROR -- #{err}")
                                else
                                    dbg("state change command success -- #{misc.to_safe_str(ignored)}")
                                    if assigned?
                                        # Project was just opened and opening is an allowed command.
                                        # Set when this was done.
                                        sqlite_db.update
                                            table : 'projects'
                                            set   : {assigned: assigned}
                                            where : {project_id: @project_id}

                                @_update_state(err, ((err2) =>opts.after_command_cb?(err or err2)))

                        resp = {state:next_state, time:new Date()}
                        cb()
                    else
                        dbg("An action that doesn't involve state change")
                        if opts.action == 'network'  # length==0 is allow network
                            dbg("do network setting")
                            # refactor this out
                            network = opts.args.length == 0
                            async.parallel([
                                (cb) =>
                                    sqlite_db.update  # store network state in database in case things get restarted.
                                        table : 'projects'
                                        set   :
                                            network : network
                                        where :
                                            project_id : @project_id
                                        cb    : cb
                                (cb) =>
                                    uname = @project_id.replace(/-/g,'')
                                    if network
                                        args = ['--whitelist_users', uname]
                                    else
                                        args = ['--blacklist_users', uname]
                                    firewall
                                        command : "outgoing"
                                        args    : args
                                        cb      : cb
                            ], (err) =>
                                if err
                                    resp = message.error(error:err)
                                else
                                    resp = {network:network}
                                cb(err)
                            )
                        else
                            dbg("doing action #{opts.action}")
                            if opts.action == 'status' or opts.action == 'state'
                                at_most_one = true
                            else
                                at_most_one = false
                            @_command
                                action      : opts.action
                                args        : opts.args
                                at_most_one : at_most_one
                                cb          : (err, r) =>
                                    dbg("got #{misc.to_safe_str(r)}, #{err}")
                                    resp = r
                                    cb(err)
                                    opts.after_command_cb?(err)
            (cb) =>
                if assigned?
                    dbg("Project was just opened and opening is an allowed command... so saving that")
                    # Set when this assign happened, so we can return this as
                    # part of the status in the future, which the global hubs use
                    # to see whether the project on this node was some mess left behind
                    # during auto-failover, or is legit.
                    sqlite_db.update
                        table : 'projects'
                        set   : {assigned: assigned}
                        where : {project_id: @project_id}
                        cb    : cb
                else
                    cb()
            (cb) =>
                if opts.action == 'status'
                    if resp.state? and STATES[@_state]?.stable
                        # We just computed the status, which includes the state.  Let's save this,
                        # since it is now our most up to date view of the state.
                        @_state = resp.state
                    dbg("status:  so get additional info from database")
                    sqlite_db.select
                        table   : 'projects'
                        columns : ['assigned']
                        where   : {project_id: @project_id}
                        cb      : (err, result) =>
                            if err
                                cb(err)
                            else
                                resp.assigned = result[0].assigned
                                cb()
                else
                    cb()
        ], (err) =>
            if err
                dbg("failed -- #{err}")
                opts.cb?(err)
            else
                dbg("success -- #{misc.to_safe_str(resp)}")
                opts.cb?(undefined, resp)
        )

    _update_state: (state_error, cb) =>
        dbg = @dbg("_update_state")
        if @_update_state_cbs?
            dbg("waiting on previously launched status subprocess...")
            @_update_state_cbs.push(cb)
            return
        @_update_state_cbs = [cb]
        dbg("state likely changed -- determined what it changed to")
        before = @_state
        @_command
            action  : 'state'
            timeout : 60
            cb      : (err, r) =>
                if err
                    dbg("error getting status -- #{err}")
                else
                    if r['state'] != before
                        @_state = r['state']
                        @_state_time = new Date()
                        @_state_error = state_error
                        dbg("got new state -- #{@_state}")
                        @_update_state_db()
                        @_update_state_listeners()

                v = @_update_state_cbs
                delete @_update_state_cbs
                dbg("calling #{v.length} callbacks")
                for cb in v
                    cb?(err)

    state: (opts) =>
        opts = defaults opts,
            update : false
            cb    : required
        @dbg("state")()
        f = (cb) =>
            if not opts.update and @_state?
                cb()
            else
                @_update_state(@_state_error, cb)
        f (err) =>
            if err
                opts.cb(err)
            else
                x =
                    state       : @_state
                    time        : @_state_time
                    state_error : @_state_error
                opts.cb(undefined, x)

    set_mintime: (opts) =>
        opts = defaults opts,
            mintime : required
            cb      : required
        dbg = @dbg("mintime(mintime=#{opts.mintime}s)")
        @_mintime = opts.mintime
        sqlite_db.update
            table : 'projects'
            set   : {mintime:    opts.mintime}
            where : {project_id: @project_id}
            cb    : (err) =>
                if err
                    opts.cb(err)
                else
                    opts.cb(undefined, {})

    _update_network: (cb) =>
        @command
            action     : 'network'
            args       : if @_network then [] else ['--ban']
            cb         : cb

    set_network: (opts) =>
        opts = defaults opts,
            network : required
            cb      : required
        dbg = @dbg("network(network=#{opts.network})")
        @_network = opts.network
        resp = undefined
        async.parallel([
            (cb) =>
                sqlite_db.update
                    table : 'projects'
                    set   : {network: opts.network}
                    where : {project_id: @project_id}
                    cb    : () => cb()
            (cb) =>
                @_update_network (err, r) =>
                    resp = r
                    cb(err)
        ], (err) => opts.cb?(err, resp))

    set_compute_quota: (opts) =>
        opts = defaults opts,
            args : required
            cb   : required
        dbg = @dbg("set_compute_quota")
        i = 0
        quotas = {}
        while i < opts.args.length
            k = opts.args[i].slice(2)
            v = parseInt(opts.args[i+1])
            quotas[k] = v
            @["_#{k}"] = v
            i += 2
        sqlite_db.update
            table : 'projects'
            set   : quotas
            where : {project_id: @project_id}
            cb    : () =>
        @command
            action     : 'compute_quota'
            args       : opts.args
            cb         : opts.cb

secret_token = undefined
read_secret_token = (cb) ->
    if secret_token?
        cb()
        return
    dbg = (m) -> winston.debug("read_secret_token: #{m}")

    async.series([
        # Read or create the file; after this step the variable secret_token
        # is set and the file exists.
        (cb) ->
            dbg("check if file exists")
            fs.exists program.secret_file, (exists) ->
                if exists
                    dbg("exists -- now reading '#{program.secret_file}'")
                    fs.readFile program.secret_file, (err, buf) ->
                        if err
                            dbg("error reading the file '#{program.secret_file}'")
                            cb(err)
                        else
                            secret_token = buf.toString().trim()
                            cb()
                else
                    dbg("creating '#{program.secret_file}'")
                    require('crypto').randomBytes 64, (ex, buf) ->
                        secret_token = buf.toString('base64')
                        fs.writeFile(program.secret_file, secret_token, cb)
        (cb) ->
            dbg("Ensure restrictive permissions on the secret token file.")
            fs.chmod(program.secret_file, 0o600, cb)
    ], cb)

handle_compute_mesg = (mesg, socket, cb) ->
    dbg = (m) => winston.debug("handle_compute_mesg(hub -> compute, id=#{mesg.id}): #{m}")
    p = undefined
    resp = undefined
    async.series([
        (cb) ->
            get_project
                project_id : mesg.project_id
                cb         : (err, _p) ->
                    p = _p; cb(err)
        (cb) ->
            p.add_listener(socket)
            if mesg.action == 'state'
                dbg("getting state")
                p.state
                    update : mesg.args? and mesg.args.length > 0 and mesg.args[0] == '--update'
                    cb    : (err, r) ->
                        dbg("state -- got #{err}, #{misc.to_safe_str(r)}")
                        resp = r; cb(err)
            else if mesg.action == 'mintime'
                p.set_mintime
                    mintime : mesg.args[0]
                    cb      : (err, r) ->
                        resp = r; cb(err)
            else if mesg.action == 'network'
                p.set_network
                    network : mesg.args.length == 0 # no arg = enable
                    cb      : (err, r) ->
                        resp = r; cb(err)
            else if mesg.action == 'compute_quota'
                p.set_compute_quota
                    args    : mesg.args
                    cb      : (err, r) ->
                        resp = r; cb(err)
            else
                dbg("running command")
                p.command
                    action     : mesg.action
                    args       : mesg.args
                    cb         : (err, r) ->
                        resp = r; cb(err)
    ], (err) ->
        if err
            cb(message.error(error:err))
        else
            cb(resp)
    )

handle_status_mesg = (mesg, socket, cb) ->
    dbg = (m) => winston.debug("handle_status_mesg(hub -> compute, id=#{mesg.id}): #{m}")
    dbg()
    status = {nproc:STATS.nproc}
    async.parallel([
        (cb) =>
            sqlite_db.select
                table   : 'projects'
                columns : ['state']
                cb      : (err, result) =>
                    if err
                        cb(err)
                    else
                        projects = status.projects = {}
                        for x in result
                            s = x.state
                            if not projects[s]?
                                projects[s] = 1
                            else
                                projects[s] += 1
                        cb()
        (cb) =>
            fs.readFile '/proc/loadavg', (err, data) =>
                if err
                    cb(err)
                else
                    # http://stackoverflow.com/questions/11987495/linux-proc-loadavg
                    x = misc.split(data.toString())
                    # this is normalized based on number of procs
                    status.load = (parseFloat(x[i])/STATS.nproc for i in [0..2])
                    v = x[3].split('/')
                    status.num_tasks   = parseInt(v[1])
                    status.num_active = parseInt(v[0])
                    cb()
        (cb) =>
            fs.readFile '/proc/meminfo', (err, data) =>
                if err
                    cb(err)
                else
                    # See this about what MemAvailable is:
                    #   https://git.kernel.org/cgit/linux/kernel/git/torvalds/linux.git/commit/?id=34e431b0ae398fc54ea69ff85ec700722c9da773
                    x = data.toString()
                    status.memory = memory = {}
                    for k in ['MemAvailable', 'SwapTotal', 'MemTotal', 'SwapFree']
                        i = x.indexOf(k)
                        y = x.slice(i)
                        i = y.indexOf('\n')
                        memory[k] = parseInt(misc.split(y.slice(0,i).split(':')[1]))/1000
                    cb()
    ], (err) =>
        if err
            cb(message.error(error:err))
        else
            cb(message.compute_server_status(status:status))
    )

handle_mesg = (socket, mesg) ->
    dbg = (m) => winston.debug("handle_mesg(hub -> compute, id=#{mesg.id}): #{m}")
    dbg(misc.to_safe_str(mesg))

    f = (cb) ->
        switch mesg.event
            when 'compute'
                handle_compute_mesg(mesg, socket, cb)
            when 'compute_server_status'
                handle_status_mesg(mesg, socket, cb)
            when 'ping'
                cb(message.pong())
            else
                cb(message.error(error:"unknown event type: '#{mesg.event}'"))
    f (resp) ->
        resp.id = mesg.id
        dbg("resp = '#{misc.to_safe_str(resp)}'")
        socket.write_mesg('json', resp)

sqlite_db = undefined
sqlite_db_set = (opts) ->
    opts = defaults opts,
        key   : required
        value : required
        cb    : required
    sqlite_db.update
        table : 'keyvalue'
        set   :
            value : misc.to_json(opts.value)
        where :
            key   : misc.to_json(opts.key)
        cb    : opts.cb

sqlite_db_get = (opts) ->
    opts = defaults opts,
        key : required
        cb  : required
    sqlite_db.select
        table : 'keyvalue'
        columns : ['value']
        where :
            key   : misc.to_json(opts.key)
        cb    : (err, result) ->
            if err
                opts.cb(err)
            else if result.length == 0
                opts.cb(undefined, undefined)
            else
                opts.cb(undefined, misc.from_json(result[0][0]))

init_sqlite_db = (cb) ->
    exists = undefined
    async.series([
        (cb) ->
            fs.exists program.sqlite_file, (e) ->
                exists = e
                cb()
        (cb) ->
            require('sqlite').sqlite
                filename : program.sqlite_file
                cb       : (err, db) ->
                    sqlite_db = db; cb(err)
        (cb) ->
            if exists
                cb()
            else
                # initialize schema
                #    project_id -- the id of the project
                #    state -- opened, closed, etc.
                #    state_time -- when switched to current state
                #    assigned -- when project was first opened on this node.
                f = (query, cb) ->
                    sqlite_db.sql
                        query : query
                        cb    : cb
                async.map([
                    'CREATE TABLE projects(project_id TEXT PRIMARY KEY, state TEXT, state_error TEXT, state_time INTEGER, mintime INTEGER, assigned INTEGER, network BOOLEAN, cores INTEGER, memory INTEGER, cpu_shares INTEGER)',
                    'CREATE TABLE keyvalue(key TEXT PRIMARY KEY, value TEXT)'
                    ], f, cb)
    ], cb)

# periodically check to see if any projects need to be killed
kill_idle_projects = (cb) ->
    dbg = (m) -> winston.debug("kill_idle_projects: #{m}")
    all_projects = undefined
    async.series([
        (cb) ->
            dbg("query database for all projects")
            sqlite_db.select
                table : 'projects'
                columns : ['project_id', 'state_time', 'mintime']
                where   :
                    state : 'running'
                cb      : (err, r) ->
                    all_projects = r; cb(err)
        (cb) ->
            now = new Date() - 0
            v = []
            for p in all_projects
                if not p.mintime
                    continue
                last_change = (now - p.state_time)/1000
                dbg("project_id=#{p.project_id}, last_change=#{last_change}s ago, mintime=#{p.mintime}s")
                if p.mintime < last_change
                    dbg("plan to kill project #{p.project_id}")
                    v.push(p.project_id)
            if v.length > 0
                f = (project_id, cb) ->
                    dbg("killing #{project_id}")
                    get_project
                        project_id : project_id
                        cb         : (err, project) ->
                            if err
                                cb(err)
                            else
                                project.command
                                    action : 'save'
                                    after_command_cb : (err) =>
                                        project.command
                                            action : 'stop'
                                            cb     : cb
                async.map(v, f, cb)
            else
                dbg("nothing idle to kill")
                cb()
    ], (err) ->
        if err
            dbg("error killing idle -- #{err}")
        cb?()
    )

init_mintime = (cb) ->
    setInterval(kill_idle_projects, 3*60*1000)
    kill_idle_projects(cb)

start_tcp_server = (cb) ->
    dbg = (m) -> winston.debug("tcp_server: #{m}")
    dbg("start")

    server = net.createServer (socket) ->
        dbg("received connection")
        socket.id = uuid.v4()
        misc_node.unlock_socket socket, secret_token, (err) ->
            if err
                dbg("ERROR: unable to unlock socket -- #{err}")
            else
                dbg("unlocked connection")
                misc_node.enable_mesg(socket)
                socket.on 'mesg', (type, mesg) ->
                    if type == "json"   # other types ignored -- we only deal with json
                        dbg("(socket id=#{socket.id}) -- received  #{misc.to_safe_str(mesg)}")
                        try
                            handle_mesg(socket, mesg)
                        catch e
                            dbg(new Error().stack)
                            winston.error("ERROR(socket id=#{socket.id}): '#{e}' handling message '#{misc.to_safe_str(mesg)}'")

    get_port = (c) ->
        dbg("get_port")
        if program.port
            c()
        else
            dbg("attempt once to use the same port as in port file, if there is one")
            fs.exists program.port_file, (exists) ->
                if not exists
                    dbg("no port file so choose new port")
                    program.port = 0
                    c()
                else
                    dbg("port file exists, so read")
                    fs.readFile program.port_file, (err, data) ->
                        if err
                            program.port = 0
                            c()
                        else
                            program.port = data.toString()
                            c()
    listen = (c) ->
        dbg("trying port #{program.port}")
        server.listen program.port, program.address, () ->
            dbg("listening on #{program.address}:#{program.port}")
            program.port = server.address().port
            fs.writeFile(program.port_file, program.port, cb)
        server.on 'error', (e) ->
            dbg("error getting port -- #{e}; try again in one second (type 'netstat -tulpn |grep #{program.port}' to figure out what has the port)")
            try_again = () ->
                server.close()
                server.listen(program.port, program.address)
            setTimeout(try_again, 1000)

    get_port () ->
        listen(cb)

# Initialize basic information about this node once and for all.
# So far, not much -- just number of processors.
STATS = {}
init_stats = (cb) =>
    misc_node.execute_code
        command : "nproc"
        cb      : (err, output) =>
            if err
                cb(err)
            else
                STATS.nproc = parseInt(output.stdout)
                cb()

# Gets metadata from Google, or if that fails, from the local SQLITe database.  Saves
# result in database for future use in case metadata fails.
get_metadata = (opts) ->
    opts = defaults opts,
        key : required
        cb  : required
    dbg = (m) -> winston.debug("get_metadata: #{m}")
    value = undefined
    key = "metadata-#{opts.key}"
    async.series([
        (cb) ->
            dbg("query google metdata server for #{opts.key}")
            misc_node.execute_code
                command : "curl"
                args    : ["http://metadata.google.internal/computeMetadata/v1/project/attributes/#{opts.key}",
                           '-H', 'Metadata-Flavor: Google']
                cb      : (err, output) ->
                    if err
                        dbg("nonfatal error querying metadata -- #{err}")
                        cb()
                    else
                        if output.stdout.indexOf('not found') == -1
                            value = output.stdout
                        cb()
        (cb) ->
            if value?
                dbg("save to local database")
                sqlite_db_set
                    key   : key
                    value : value
                    cb    : cb
            else
                dbg("querying local database")
                sqlite_db_get
                    key   : key
                    cb    : (err, result) ->
                        if err
                            cb(err)
                        else
                            value = result
                            cb()
    ], (err) ->
        if err
            opts.cb(err)
        else
            opts.cb(undefined, value)
    )

get_whitelisted_users = (opts) ->
    opts = defaults opts,
        cb : required
    sqlite_db.select
        table   : 'projects'
        where   :
            network : true
        columns : ['project_id']
        cb      : (err, results) ->
            if err
                opts.cb(err)
            else
                opts.cb(undefined, ['root','salvus'].concat((x.project_id.replace(/-/g,'') for x in results)))

NO_OUTGOING_FIREWALL = false
firewall = (opts) ->
    opts = defaults opts,
        command : required
        args    : []
        cb      : required
    if opts.command == 'outgoing' and NO_OUTGOING_FIREWALL
        opts.cb()
        return
    misc_node.execute_code
        command : 'sudo'
        args    : ["#{process.env.SALVUS_ROOT}/scripts/smc_firewall.py", opts.command].concat(opts.args)
        bash    : false
        timeout : 30
        path    : process.cwd()
        cb      : opts.cb

#
# Initialize the iptables based firewall.  Must be run after sqlite db is initialized.
#
#
init_firewall = (cb) ->
    dbg = (m) -> winston.debug("init_firewall: #{m}")
    tm = misc.walltime()
    dbg("starting firewall configuration")
    incoming_whitelist_hosts = ''
    outgoing_whitelist_hosts = 'sagemath.com'
    whitelisted_users        = ''
    admin_whitelist = ''
    storage_whitelist = ''
    async.series([
        (cb) ->
            async.parallel([
                (cb) ->
                    dbg("getting incoming_whitelist_hosts")
                    get_metadata
                        key : "smc-servers"
                        cb  : (err, w) ->
                            incoming_whitelist_hosts = w.replace(/ /g,',')
                            outgoing_whitelist_hosts += ',' + w  # allow users to connect to get blobs when printing sage worksheets
                            cb(err)
                (cb) ->
                    dbg("getting admin whitelist")
                    get_metadata
                        key : "admin-servers"
                        cb  : (err, w) ->
                            admin_whitelist = w.replace(/ /g,',')
                            cb(err)
                (cb) ->
                    dbg("getting storage whitelist")
                    get_metadata
                        key : "storage-servers"
                        cb  : (err, w) ->
                            storage_whitelist = w.replace(/ /g,',')
                            cb(err)
                (cb) ->
                    dbg('getting whitelisted users')
                    get_whitelisted_users
                        cb  : (err, users) ->
                            whitelisted_users = users.join(',')
                            cb(err)
            ], cb)
        (cb) ->
            dbg("clear existing firewall")
            firewall
                command : "clear"
                cb      : cb
        (cb) ->
            dbg("starting firewall -- applying incoming rules")
            if admin_whitelist
                incoming_whitelist_hosts += ',' + admin_whitelist
            if storage_whitelist
                incoming_whitelist_hosts += ',' + storage_whitelist
            firewall
                command : "incoming"
                args    : ["--whitelist_hosts", incoming_whitelist_hosts]
                cb      : cb
        (cb) ->
            if incoming_whitelist_hosts.split(',').indexOf(require('os').hostname()) != -1
                dbg("this is a frontend web node, so not applying outgoing firewall rules (probably being used for development)")
                NO_OUTGOING_FIREWALL = true
                cb()
            else
                dbg("starting firewall -- applying outgoing rules")
                firewall
                    command : "outgoing"
                    args    : ["--whitelist_hosts_file", "#{process.env.SALVUS_ROOT}/scripts/outgoing_whitelist_hosts",
                               "--whitelist_users", whitelisted_users]
                    cb      : cb
    ], (err) ->
        dbg("finished firewall configuration in #{misc.walltime(tm)} seconds")
        cb(err)
    )

update_states = (cb) ->
    # TEMPORARY until I have time to fix a bug.
    # Right now when a project times out starting, it gets stuck like that forever unless the client
    # does a project.state(force:true,update:true,cb:...), which the hub clients at this moment
    # evidently don't do.  So as a temporary workaround (I don't want to restart them until making status better!),
    # we have this:
    # 1. query database for all projects in starting state which started more than 60 seconds ago.
    # 2. call .state(force:true,update:true,cb:...)
    projects = undefined
    dbg = (m) -> winston.debug("update_state: #{m}")
    dbg()
    async.series([
        (cb) ->
            dbg("querying db")
            sqlite_db.select
                table   : 'projects'
                columns : ['project_id', 'state_time', 'state']
                cb      : (err, x) ->
                    if err
                        dbg("query err=#{misc.to_safe_str(err)}")
                        cb(err)
                    else
                        projects = (a for a in x when a.state == 'starting' or a.state == 'stopping' or a.state == 'saving')
                        dbg("got #{projects.length} projects that are '....ing'")
                        cb()
        (cb) ->
            if projects.length == 0
                cb(); return
            dbg("possibly updating each of #{projects.length} projects")
            f = (x, cb) ->
                if x.state_time >= new Date() - 1000*STATES[x.state].timeout
                    dbg("not updating #{x.project_id}")
                    cb()
                else
                    dbg("updating #{x.project_id}")
                    get_project
                        project_id : x.project_id
                        cb         : (err, project) ->
                            if err
                                cb(err)
                            else
                                project.state(update:true, cb:cb)
            async.map(projects, f, cb)
        ], (err) ->
            setTimeout(update_states, 2*60*1000)
            cb?(err)
        )


start_server = (cb) ->
    winston.debug("start_server")
    async.series [init_stats, read_secret_token, init_sqlite_db, init_firewall, init_mintime, start_tcp_server, update_states], (err) ->
        if err
            winston.debug("Error starting server -- #{err}")
        else
            winston.debug("Successfully started server.")
        cb?(err)

###########################
## Command line interface
###########################

CONF = BTRFS + '/conf'

program.usage('[start/stop/restart/status] [options]')

    .option('--pidfile [string]',        'store pid in this file', String, "#{CONF}/compute.pid")
    .option('--logfile [string]',        'write log to this file', String, "#{CONF}/compute.log")

    .option('--port_file [string]',      'write port number to this file', String, "#{CONF}/compute.port")
    .option('--secret_file [string]',    'write secret token to this file', String, "#{CONF}/compute.secret")

    .option('--sqlite_file [string]',    'store sqlite3 database here', String, "#{CONF}/compute.sqlite3")

    .option('--debug [string]',          'logging debug level (default: "" -- no debugging output)', String, 'debug')

    .option('--port [integer]',          'port to listen on (default: assigned by OS)', String, 0)
    .option('--address [string]',        'address to listen on (default: all interfaces)', String, '')

    .parse(process.argv)

program.port = parseInt(program.port)

main = () ->
    if program.debug
        winston.remove(winston.transports.Console)
        winston.add(winston.transports.Console, {level: program.debug, timestamp:true, colorize:true})

    winston.debug("running as a deamon")
    # run as a server/daemon (otherwise, is being imported as a library)
    process.addListener "uncaughtException", (err) ->
        winston.debug("BUG ****************************************************************************")
        winston.debug("Uncaught exception: " + err)
        winston.debug(err.stack)
        winston.debug("BUG ****************************************************************************")

    fs.exists CONF, (exists) ->
        if exists
            fs.chmod(CONF, 0o700)     # just in case...

    daemon({max:999, pidFile:program.pidfile, outFile:program.logfile, errFile:program.logfile}, start_server)

if program._name.split('.')[0] == 'compute'
    main()<|MERGE_RESOLUTION|>--- conflicted
+++ resolved
@@ -536,12 +536,7 @@
             opts.cb(err, result)
         )
 
-<<<<<<< HEAD
     vacate_compute_server: (opts) =>
-=======
-    # require('compute').compute_server(db_hosts:['smc0-us-central1-c'],cb:(e,s)->s.vacate_hosts(hosts:['compute1-amath-us','compute2-amath-us'], cb:(e)->console.log("done",e)))
-    vacate_hosts: (opts) =>
->>>>>>> aea90b85
         opts = defaults opts,
             compute_server : required    # array
             move           : false
@@ -555,19 +550,11 @@
                     opts.cb(err)
                 else
                     winston.debug("got them; now processing...")
-<<<<<<< HEAD
                     v = (x.project_id for x in results)
                     winston.debug("found #{v.length} on #{opts.compute_server}")
                     i = 0
                     f = (project_id, cb) =>
                         winston.debug("moving #{project_id} off of #{opts.compute_server}")
-=======
-                    v = (x[0] for x in results when x[1] in opts.hosts)
-                    winston.debug("found #{v.length} on #{misc.to_json(opts.hosts)}")
-                    i = 0
-                    f = (project_id, cb) =>
-                        winston.debug("moving #{project_id} off of #{misc.to_json(opts.hosts)}")
->>>>>>> aea90b85
                         if opts.move
                             @project
                                 project_id : project_id

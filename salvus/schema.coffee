--- conflicted
+++ resolved
@@ -664,15 +664,9 @@
         commands : ['open', 'move', 'status', 'destroy', 'mintime']
 
     opened:
-<<<<<<< HEAD
         desc     : 'All files and snapshots are ready to use and the project user has been created, but the project is not running.'
-        icon     : 'folder-open'
-        display  : 'Opened'
-=======
-        desc: 'All files and snapshots are ready to use and the project user has been created, but the project is not running.'
         icon     : 'stop'
         display  : 'Stopped'
->>>>>>> cbc437ed
         stable   : true
         to       :
             start : 'starting'

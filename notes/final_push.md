# Implement project snapshot, restore, browse, stored in the database.


[x] (0:30?) (1:30)[slow due to distractions] learn about cassandra list type and about git files, etc.; not going to use cassandra lists for the actual blobs, etc., since they are for a different problem, and get read completely.

[x] (1:00?) (1:30)[distractions] determine exactly what files need to be stored in the database

   - all the actual pack/idx files
   - the value in "refs/heads/project"      (this is a file with a hash in it)

   Optimizations (bup automatically recreates all these files, so storing them in the db is probably a waste of space).
       - store all objects/pack/*midx* files
       - objects/pack/bup.bloom
       - various index cache files

   I just tried this branch:
     git clone https://github.com/zoranzaric/bup.git -b locked-repack locked-repack-2

   and it provides a "bup repack" command.  When run it replaces *all* the idx/pack files, no matter how many,
   by exactly two files.  I *might* need to use this when the number of snapshots for a given project gets very
   large, hence extracting it to the local filesystem would involving pulling thousands of tiny files from
   cassandra, etc., which would be very inefficient.  With bup repack, I would run it, create two new idx/pack
   pairs, save them to the DB, then change the project meta-info, and delete all the other idx/pack files
   associated to that project.

[x] (1:00?) add functionality to cassaandra.coffee to support what is needed (if necessary) -- nothing needed

Schema:


    CREATE TABLE project_bups (
         project_id  uuid,
         time        timestamp,     /* when inserted */
         sha1        varchar,       /* sha1 hash of pack file */
         pack        blob,          /* contents of pack file */
         idx         blob,          /* index into this pack file */
         head        varchar,       /* head, when this pack file was the newest */
         PRIMARY KEY(project_id, time)
    ) WITH CLUSTERING ORDER BY (time ASC);


    UPDATE project_bups set sha1='7c814e1daea739e910693ff65d5046bf724ff807', head='7c814e1daea739e910693ff65d5046bf724ff807' where project_id=6a63fd69-c1c7-4960-9299-54cb96523966 and time=9390823493;
    UPDATE project_bups set sha1='7c814e1daea739e910693ff65d5046bf724ff817', head='7c814e1daea739e910693ff65d5046bf724ff817' where project_id=6a63fd69-c1c7-4960-9299-54cb96523966 and time=9390823500;
    UPDATE project_bups set sha1='7c814e1daea739e910693ff65d5046bf724ff810', head='7c814e1daea739e910693ff65d5046bf724ff810' where project_id=6a63fd69-c1c7-4960-9299-54cb96523966 and time=9390823400;

It Works:

    cqlsh:test> select * from project_bups where project_id=6a63fd69-c1c7-4960-9299-54cb96523966;
    cqlsh:test> select * from project_bups where project_id=6a63fd69-c1c7-4960-9299-54cb96523966 and time >= 9390823493;

[x] (0:30?) create a table (in db_schema) with one row for each project backup, or add to the existing project schema (not sure which is best).

### the code below will just go in a new section of backup.coffee.

[ ] (1:00?) get_from_database
     INPUT: project_id, path
     EFFECT:
         - fuse unmount if needed
         - pulls what is needed to update bup archive in path to current version in database
         - fuse mount

testing:

    t={};require('backup').snapshot(cb:(err,s)->t.s=s)
    t.s.project("7ad260c7-3a0d-4db3-a1a5-06c04cbf2757", (err, p) -> t.p=p)
<<<<<<< HEAD

=======
>>>>>>> e395d029
    t.p.pull_from_database(console.log)
    t.p.snapshot_compute_node(console.log)
    t.p.snapshots(console.log)
    t.p.ls(path:'.', hidden:true, cb:console.log)
    t.p.push_to_database(console.log)

<<<<<<< HEAD
    t.s.db.select(table:'project_bups', columns:['pack'], where:{project_id:'7ad260c7-3a0d-4db3-a1a5-06c04cbf2757'}, cb:(e,r)->console.log("done"))

---
## On storm:

    t={};require('backup').snapshot(keyspace:'salvus', hosts:['10.2.1.2'], cb:(err,s)->t.s=s)
    t.s.project("0cac77f9-ee2f-4342-bbfa-8389f8231a4b", (err, p) -> t.p=p)



[x] (1:00?) snapshot
     INPUT: project_id, path
     EFFECT:
        - does above update to path
        - makes a new snapshot of remote project (wherever it is) -- save everything except .sagemathcloud and .sage/gap and .forever
        - if there were actual changes (!), writes them to db (worry about timeouts/size); make sure last
          change time is stored in db.

[x] (1:00?) push
     calls the get function above, then bup restore, then rsync's the result to username@host
=======
   Write speed is slow.  I'm trying this fork:
   npm install git://github.com/pooyasencha/helenus.git

   NOPE.

   Try Python's driver... NOPE.

Look, write speed doesn't matter much for this, since it won't hold up anything the user is doing, and only ever
happens once (and usually is fast).
`

[x] (0:30?) implement and test chunked *read* from database.
>>>>>>> e395d029


[ ] (0:30?) implement and test rsync push.
[ ] (0:15?) if anything goes wrong pushing commits to db, then delete them all with that sha1.

<<<<<<< HEAD
[ ] (1:00?) install this new backup code on storm1, increase RAM of cassandra and web nodes, restart that cluster, then try saving a 150MB pack file and see what happens.

[ ] (1:00?) browse functionality (in hub) -- just ensure there is an updated localcopy, then give back directory listing to project *owner* only.

=======
[ ] (0:05?) merge back to master

---




[ ] (1:00?) browse functionality (in hub) -- just ensure there is an updated localcopy, then give back directory listing to project *owner* only.
>>>>>>> e395d029


[ ] (1:00) I can't create new project on my local install; something wrong with PATH not having .sagemathcloud in it... (?)




[ ] (0:45) "var('x','y')" has to work, since it works in Sage.

[ ] (1:00) MAJOR BUG: click on a 15MB tarball by accident via the file manager, and local hub breaks, and file never comes up; no way to recover.  Impossible for a normal user!

[ ] (1:00, at least) Downloading a 15MB tarball from the cloud thing doesn't work.

[ ] (0:15?) get sagetex to work on all compute machines, and repeat this procedure on a new base vm, so it will be permanent.  Also, make it part of the install process when updating sage.

    sudo cp /usr/local/sage/sage-5.9/local/share/texmf/tex/generic/sagetex/sagetex.sty /usr/share/texmf-texlive/tex/latex/sagetex/


[ ] (0:20?) install into base machine all the packages harald mentioned.


[ ] (0:30?) path at top doesn't have to be fixed (note how it looks when scrolling)
[ ] (0:30?) search output doesn't have to have fixed height + own scroll

[ ] (0:10?) https://mathsaas.com/ points at cloud.sagemath.org (really bsd), but should point at the .com.

[ ] (1:00?) Create "%md" markdown that has inline backtick code, then zoom by increasing font size and that code doesn't get bigger.


[ ] (2:00?) make it so there are never terminal disconnects; also, when user exits terminal, restart it automatically when they hit a key (?)
[ ] (3:00?) first sync -- cursor jumps back 6 characters; worksheets show secret codes

---

[ ] (1:00?) (0:10+)fix terminal resize; bottom line is often cut off.

[ ] (1:00?) feature: save terminal history to file.

[ ] (1:00?) feature: keyboard shortcut to move between files.

[ ] (1:00?) feature: bring back custom eval keys in settings

[ ] (1:00?) feature: run sagetex automatically (?)  maybe have checkbox to enable/disable in page that lists log.


[ ] (1:00?) html/md and non-ascii doesn't work, but it should, e.g, this goes boom.
%md
Very Bad Thing™.

[ ] (1:00?) MAJOR; sage bug -- forgot the flush at the end of eval when adding back buffering, so, e.g., some output doesn't appear.
 Test case:

 for x in s.split("\na\nb\n"):
    if x:
        print x

Doing

sys.stdout.flush()

works at the end, but doing

sys.stdout.flush(done=True)

or

sys.stdout.flush(done=False)

doesn't... so I suspect the bug is in `local_hub`'s handling of messages.

[ ] (1:00?) upgrade bup everywhere -- looks like fsck and race condition work is recent: https://github.com/bup/bup

[ ] (1:00?) when using an interact on cloud.sagemath.com that produces graphics (lecture 17 of 308), I'm seeing the image in
 output not appearing with some probability.  I'm guessing this has to do with how files get sent from local hub to hub, and there being multiple global hubs... and them not using the database always.

 [ ] (1:00?) interact dropdown selector doesn't work in Firefox -- shows blank input.

 [ ] (1:00?) suggest sync broadcast message often doesn't work (maybe on first sync?), i.e., user has to modify buffer to see latest changes upstream

 [ ] (1:00?) idea: make a stats tab -- for all to see -- under "?" page with:

 [ ] (1:00?) idea: when displaying lots of output, scroll output area to BOTTOM (not top like it is now).

 [ ] (1:30?) make worksheet save persist linked objects

 [ ] (1:30?) new project default git creds based on project owner cred. (?);

 [ ] (1:30?) ability to open sws files

 [ ] (1:00?) button in settings to reset the smc server

 [ ] (1:30?) ability to delete projects.

 [ ] (1:30?) ability to change project to be private.

 [ ] (1:00?) make hub do "bup fsck -g" regularly.

 [ ] (1:30?) when restoring a project using a bup backup, make it robust in face of hub not actually having the backup it claims to have; this could possibly involve scrubbing db every once in a while too.  Also, just investigate possibility of storing these backups in cassandra *somehow.*

 [ ] consider using https://tahoe-lafs.org/trac/tahoe-lafs for storing all user projects in a distributed way; bup isn't reliable enough.

 [ ] worksheet fail with local_hub log:
         Trace
            at process.daemon.pidFile (/mnt/home/D6VXKxGo/.sagemathcloud/node_modules/local_hub.js:1986:24)
            at process.EventEmitter.emit (events.js:126:20)
            at Timer.list.ontimeout (timers.js:104:21)
         error: Uncaught exception: Error: This socket is closed.

 [ ] (1:30?) implement pretty_print -- see https://mail.google.com/mail/u/0/?shva=1#inbox/13e454cb56930ef0

 [ ] (1:00) write script that does "ping()" from cloud1 and cloud3 (say), and sends me an email if anything doesn't respond to ping in 10 seconds (or something like that).

 [ ] (2:00) when a compute server fails to work for n seconds, re-deploy project elsewhere, automatically.

 [ ] (0:30?) %hideall doesn't hide output, but should.

 [ ] (1:00?) add a way to self-report donation (get recorded in database)

 [ ] (3:00?) why does editing feel so slow: take 2?

 [ ] (2:00?)  `local_hub`: pushes out output *too* often/quickly; make a for loop and can easily kill the browser with sync requests...


[ ] (1:00?) idea: multiline copy from a terminal should delete trailing whitespace... if possible.  I don't know if this is possible, and don't know how this could even be implemented in general.  However, maybe when cloud.sagemath is used as an extension or chromeapp, then it would be possible...

 - [ ] (1:00?) quota in my "devel" project looks suspicious (type "quota -v").; on compute2a everything is fine.  No clue what is going on here.

- (3:00?) [ ] sagews html editing: try using tinymce to edit %html cells -- editing the output would modify the input (but keep hidden ?)  NEW release! http://www.tinymce.com/

- (1:00?) [ ] highlight some blank space at bottom and do "shift-enter" -- get lots of new empty cells.
- (0:30?) [ ] account creation: checking that user clicked on the terms button -- fix it.
- (2:00?) [ ] way to browse other people's projects
- (0:45?) [ ] sagews: javascript(once=True) isn't respected; needs to use a different channel... (broadcast?)
- (0:45?) [ ] sagews: in %md cell mode, bold is nearly invisible due to some CSS error. Ugh.

- (2:00?) [ ] make caching of newly created blank projects something that is stored in the database, not the hub.

- (?) [ ] some logs get HUGE:
wstein@u:~/salvus/salvus/data/logs$ du -sch *
    873M    haproxy-0.log
    296M    nginx-0.log
    1.6G    stunnel-0.log


- (1:00?) [ ] sagews bug -- html.iframe gets updated/refreshed on all executes. why?

- (0:45?) [ ] sagews: caching of images permanently... ?  what to do about that?

- (1:00?) [ ] sagews: timer when evaluating code, but don't use jquery countdown, since it wastes resources at all times.

- (0:45?) [ ] sagews: eliminate jquery countdown (while not breaking old worksheets)
- (0:30?) [ ] sagews: proper filename display / truncation

- (1:00?) [ ] syncdoc: last edit sometimes doesn't cause other clients to sync -- broadcast doesn't happen or clients ignore request -- maybe not implemented (?)

- (0:10?) [ ] syncdoc: remove "click_save_button:" from syncdoc.coffee, in case it is not used (I think it isn't).

- (3:00?) [ ] sagews: re-implement interact (using exec message)

- (1:00?) [ ] syncdoc: store sync history for each file on filesystem (next to chat)

- (2:00?) [ ] syncdoc: browse through past versions -- "some sort of timeline view".

- (1:00?) [ ] sagews: modify search command to indicate result in output more sensibly (right now cursor gets big next to output)
- (1:00?) [ ] Modify the editor find command to have the option of doing a "fuzzy search" using the diff-patch-match library?!
* (1:00?) [ ] FEATURE: make it so "create a new file" allows you to just paste a URL in the filename blank... to get a file from the web!
* (0:15?) [ ] BUG: need block of empty whitespace at bottom of cell.
* (0:20?) [ ] BIG BUG: worksheets -- the css position of tab completion is wrong; it doesn't move with the worksheet! (not sure I care)
* (0:30?) [ ] BUG: terminal path is not set correctly.
* (1:00?) [ ] BUG: don't allow editing a file if it is above a certain relatively small size...
* (0:45?) [ ] BUG: clearing the "recent files" list makes it so none of the open file tabs at the top of the screen work anymore. (for now, maybe don't clear the ones also at top?)
* (0:30?) [ ] MAJOR BUG: when a worksheet asks for a non-existent session, it should failover and ask for a new session; right now it doesn't.
* (1:00?) [ ] BUG: terminal sessions need to reconnect when they timeout!
* (0:45?) [ ] SYNC: infinite loop printout in worksheet kills everything... NEED rate limiting of burst output, etc., like for terminals.
* (0:45?) [ ] SYNC BUG: often we start editing a document on *first sync* (only) the cursor moves back 4 characters. WHY?  (Facebook on android does this same thing, incidentally!)
* (0:30?) [ ] BUG: file browser destroys long filenames now.
* (0:15?) [ ] BUG: after pasting something big in terminal paste blank, page gets scrolled up all wrong.
* (1:30?) [ ] sagews: default worksheet percent modes.
* (1:00?) [ ] BUG in sage execute: "divide into blocks" to respect code decorators, plus fix ugly recombination of if/while/etc.
* (0:30?) [ ] DESIGN: After doing certain operations with checked cells, uncheck them all: hide/show ops.
* (0:45?) [ ] BUG: when editing a doc with multiple viewers, keep having codemirror view on doc jump to top of screen (i.e., cursor at top)
* (0:45?) [ ] BUG: move recent files (etc.) thing to the database; it's too frustrating/confusing tieing to the computer.
* (0:30?) [ ] BUG: os x "control-o" should also accept command-o
* (0:30?) [ ] BUG: switching between projects to redisplay an editor can result in a corrupt display; need to call "show" for visible editor on both resize and show top navbar events.



    [ ] (1:00?) interact: debug/test -- make one worksheet with all interacts?
    [ ] (1:00?) interact.coffee: refactor the big switch statement in interact_control to be extensible, so can easily add something to a map and get a new control.

---
---

# DONE

* (0:45?) [x] BUG -- editor synchronization and split docs aren't done -- cursor/selection in bottom doc gets messed up -- sync the window with focus?
* (0:30?) [x] BUG: worksheet path is still not set correctly
*(0:30?)  [x] (0:14) apply security updates and reboot 01salvus (done) and 06salvus (done)
* (0:30?) [x] Add a new tab at the top called "Explore" that is to the left of "Your Projects"

= UX =
(0:20?)  [x] (0:06) do not delete whitespace on line that contains the cursor (codemirror plugin)
(0:20?)  [x] (0:22) in project file listing search, make it so that the *other* hidden files are not clickable!
(0:45?)  [x] (0:14) cursor replication when sync starts -- might have fixed it -- NOT SURE!
(0:30?)  [x] (0:30) after entering a command in project command line, focus should *stay* on command line.
(1:00?)  [x] (1:55)  create a new file/directory;default filename for terminal and worksheet date/time iso format
(0:30?)  [x] (0:16) the alert message tab thing covers the connection settings.

(0:20?)  [x] (0:40) bug: sometimes clicking the x to close an open file (in file editor pills) just leaves it -- even though counter goes down; then it can't be closed; this is also why sometimes searching the list of open files doesn't work.;   ALSO did more work on new file page (which took most of the time)

(0:30?)  [x] (0:06) project: When changing project title, should auto change the entry in the tab at the top.
(0:30?)  [x] (0:08) editor - the undo buffer should *NOT* start with buffer empty, but with result of loading content!!!

(1:30?)  [x] (0:50) make it so project nav tabs hide when showing editor; make codemirror edit window "FULL SCREEN" always
         [x] (0:36) greatly improve style of top bar due to fullscreening
(0:45?)  [x] (1:30) make worksheet edit window "FULL SCREEN" always; still not so clean!

(0:45?)  [x] (1:43) make terminal edit window "FULL SCREEN" always -- and cleaned up some related things all over, especially proper resizing math.
(0:20?)  [x] (0:17) file selector -- putting slash at end in search should restrict to directories.
(0:20?)  [x] (0:08) create new file by typing a name that results in no hits in file search creates it... with a button to choose type (or cancel)
(1:00?)  [x] (0:59) editors need to have "show" called when window is resized; also, get rid of responsive top bar bullshit and do it right.
(0:30?)  [x] (0:59) idea -- what if we allow opening the same project in multiple tabs -- then get multiple views on same project.  Not good. Instead, usable implementation of files as tabs optionally to try out...
(1:00?)  [x] way to make a new folder
(1:00?)  [x] (1:00) way to rename file
(0:30?)  [x] (0:42) delete/download file icons should only appear on hover; also, added a link for importing files from the web (will use wget)
         [x] (1:10) refactoring and cleanup of file listing code.
(0:45?)  [x] (0:42) way to delete files; just moves to project_path/.trash, making that directory if necessary and printing a message
(0:30?)  [x] (0:30) close all recently opened files.
(1:00?)  [x] (1:13) import files form web using wget --- make it live; add a slider for how long it will try to download until giving up.
(0:30?)  [x] (0:15) way to browse trash can
(0:30?)  [x] (0:36) way to empty trash can
(1:30?)  [x] (0:59) way to move files into a folder by dragging them.
(0:30?)  [x] fix auto-resizing of input cells of worksheet
(0:30?)  [x] (0:40) show hidden files toggle (icon?) -- also fixed misc trash-can related bugs
         [x] (0:09) slight improvements to css of open files
(0:30?)  [x] (0:14) error message when file doesn't load should not be *in* codemirror
(0:30?)  [x] (0:18) need a "save all open files" button somewhere (in editor's list of open files page)
(0:45?)  [x] (0:16) bug -- worksheet tab completion is now broken (actually underneath) worksheets...; also fix vertical resizing as options for worksheet cells
(0:15?)  [x] (0:10) need to save worksheet on creation, so next load has a chance to work.

(0:45?)  [x] (1:06) make it so the little project tab bar is *always* visible, just below the main nav bar.  Will require care about fullscreen size for each.
(0:30?)  [x] (0:27) get rid of code that always switches to recent and vanishes editor on selecting tab -- just leave as is; add "open file/folder" button
(0:20?)  [x] (0:42) list of files in file browser for project needs to be scrollable and have fixed height.
(0:15?)  [x] (0:11) file rename -- should have to click twice to activate?

(0:10?)  [x] (0:15) bug: control-o in editor to get to recent is broken

With the following done, we will have 100% fixed the UI for now:

(0:30?)  [x] (0:45) do not actually open a tab in editor unless the user explicitly selects it.  Make this lazy.  this was we can leave recent as is.

(1:00?)  [x] (0:50) PLAN THIS: each open file *must* corr to a tab in the second line bar. Sorry.  Get rid of the path up there and put a big pull-ed right
             tabbar up.  Shrink to accom. arbitrary many.
(0:30?)  [x] (make project nav area full with

(0:10?)  [x] (0:15) move little upper right path

(0:30?)  [x] (0:30) stacked cursors issue -- local hub should only allow global hub once as a client for given file.
              doubled cursors issue is now fixed.

(1:30?) [x] (0:30)  when visiting a synchronized editing session after a long time (and sync broken), the first few
        characters typed get jumbled.   I'm not going to worry more about this, since it *only* happens if
        the local_hub goes down... and maybe then some loss is inevitable.  This is not something (like user's connection or global hub change)
        that will happen much.
(0:45?) [x] cursor doubling -- this is because the same hub connects twice to the same local_hub and broadcasts to itself.
                Solution: when connecting to local_hub, local_hub should discard all connections from that same hub.
                Could be determined by a self-reported uuid on startup of global hub.
(1:00?)  [x] (0:15) clean up the bar at the top of worksheets; make consistent with files...
         [x] Make background color of worksheets consistent... and easy to change later.
 (0:30?) [x] (0:30) when showing worksheet, need to call refresh on all cells in the worksheet


(0:30?)  [x] (1:05) range selection -- need to also preserve that on sync.  (harder than I thought!)

        [x] (0:22) make the trash can vastly more usable using move's amazing "backup" option; add file list refresh option.

(0:30?)  [x] (1:20) make it so the chat window appears again.
(0:45?) [x] re-enable (and test) automatic timeout of sync sessions in local_hub

 (0:45?)  [x] (0:37) bug in directory download -- need to name things sensibly; may require changes in hubs.


(0:30?) [x] (1:10) download a project, etc.

(0:45?)  [x] (0:13) bug: worksheet -- default path is relative to home directory not project.
(0:15?)  [x] bug -- "Results of searching" needs to be scrollable.

 [x] just did a very quick proof-of-concept of editor pages being tabs... It really just needs polish,  but will work.  need to move... can move.  THIS IS AWESOME!

(0:10?)  [x] make other standard tabs only icons; move search box to search page only
(0:30?)  [x] move editor tab placement to project code and tabs -- each open file is in a project tab; code will need to be refactored.


(0:20?) [x] (0:23) PDF preview is probably not correct height... I'm good at this now.

        [x] (0:12) PDF preview -- easy to make it 2-up? -- at least play for a moment

(0:45?) [x] (0:19) pdf preview doesn't work on ipad -- this is because no security cert yet, so this will go away!.  I figured this out using
            the awesome remote ipad dev console.
(0:30?) [x] (1:00) evaluate button for cells in worksheet.

[x] (1:30) worksheet timers, etc.

 (0:45?) [x] (0:49) project UI: did something like this, but general cleanup instead --  combine the two search pages, with the file search in the right side of page.  (?)


(0:45?)  [x] (1:07) editor buttons: search/replace/undo/redo/autoindent/shift left/shift right; plus tooltips.
(0:30?)  [x] (1:00) buttons in terminal: increase font, decrease font, paste spot, refresh, then title
(0:10?)  [x] (0:14) bug -- save all should only save things that are already open; plus some style cleanup
(0:45?)  [x] (0:43) codemirror split screen editing.  I NEED IT.  Now I gots it.
(0:30?)  [x] (1:22) tabs -- make them shrink as more are added; also fix some serious bug/issues with split editing.
(0:30?)  [x] (0:05) feature -- open new documents on creation.


(1:00?)  [x] (0:28) change filename extensions: ".sage-worksheet", ".sage-terminal", ".sage-cell", ".sage-quiz", ".sage-backup", ".sage-chat", etc.

(0:30?)  [x] (0:05) bug -- can have the same filename twice in recent files if you make new file; e.g., make "a" worksheet twice.
[x] (0:21) make it so one can sort files by time or alphabetical
-
(0:15?)  [x] (0:04) ui bug: when selecting any of the top five things on left, they should get active and nothing else.

(0:30)   [x] (0:23) font size in editor; go to line in editor
(0:30?)  [x] bug: if you start clicking around directories quickly, you can easily get to a nonexistent path due to time of gitls round trip.  So... when that happens display the last valid path; save last working path, and don't change path to a directory that doesn't exist (as determined by an error from git-ls)

[x] (0:08) CSS and styling of terminal.
[x] disabled draggable of recent... since I didn't use it once today!
[x] (0:20) goto line keyboard shortcut; toggle split view shortcut.


(0:08?)  [x] (0:20) pdf preview -- make resolution function of width?
(1:00?)  [x] (3:30) bug -- when reconnecting to a TERMINAL session, it display a bunch of garbage codes.

(0:10?) [x] bug -- add or delete open file pill should result in a resize all (not just on add)

(1:00?)  [x] (0:46) get ssl cert setup for cloud.sagemath.org:

openssl req -new -newkey rsa:2048 -nodes -keyout cloud.sagemath.key -out cloud.sagemath.csr
IO2wMWk7
01salvus: 128.95.224.230
06salvus: 128.95.242.135


(1:00?) [x] (0:16) change any hard coded "salv.us" to cloud.sagemath.org


(0:30?) [x] (1:14) create  script to make new unix_account
2614 in hub.coffee:
create_unix_user_on_random_compute_server = (cb) ->
    cb(false, {host:'localhost', username:'sage0',port:22})


(0:30?) [x] make it so each new project get mapped to unix accounts by default, created using above script.
        [x] new accounts get one new unix_user
(0:30?) [x] ui: make it so account in new project uses the user's default account "by default"


(0:10?) [x] ui: make the "directory listing" spinner moved down and bigger -- half hidden looks silly.


(0:05?) [x] (0:03) error viewing files at message should say for what project.


(0:10?) [x] (0:11) figure out port forward trick for hopping a local_hub? -- thought about it, not so happy; found buggy in process

(0:07?) [x] (0:15) ui -- same keyboard shortcuts for zoom in/out of fonts in codemirror as in terminal; plus some other ui cleanup.

features;
(1:00?)  [x] feature -- (4:00 so far) file upload using thttp://www.dropzonejs.com/; need to accept POST


(0:30?) [x] (0:30) protection from the trivial-to-cause "Terminal with infinite output" control-c ignored problem.

--> (0:45?) [x] (3:00) HUGE BUG -- download project kills everything (confirmed in multiple settings) -- obviously trying to tar /home and running out of RAM.
  Surprisingly, this is caused by a major bug in node.js, which is here and is fixed in a new version:
         https://github.com/joyent/node/issues/4700
  So, I guess i have to upgrade node.... which is a good idea anyways. This was a frickin' rabit whole!
(0:15?) [x] bug -- tab/untab of selected text -- I assumed direction of selection is one way, but if it is backwards, then bOOM.
(0:45?) [x] HUGE BUG -- (0:16) restarting sage session bug

(0:15?) [x] tiny bug -- when first opening a session the save button should say that there are no unsaved changes...; very confusing otherwise.; this isn't optimal, but at least it tells us if *we* made any changes... for what it is worth.  Optimal would be to know if anybody has.

(1:00?) [x] worksheet filename save

(0:10?) [x]worksheet; no save button; make save every 15 seconds no matter what.


--> (0:45?) [x] editor bug -- weird bug when starting to edit a file and loose something
            -- idea: instead of reseting sync session, just start it from scratch;
               should work, since this problem doesn't happen when freshly connecting!

(0:15?) [x] (0:10) BUG: checkboxes in worksheets have wrong position attribute -- they don't scroll.


(0:05?) [x] center the worksheet title/description

(0:30?) [x] (0:08) BUG: split mode is totally broken on my office Chrome machine!?

(0:30?) [x] (0:06) BUG: don't send new cursor broadcast message in response to sync events -- this is ANNOYING as hell.

 * (0:05?) [x] (0:04) force browserify version


 VM's
     # check that no base vm is running
     virsh --connect qemu:///session list --all
     export PREV=salvus5; export NAME=salvus-20130402; qemu-img create -b ~/vm/images/base/$PREV.img -f qcow2 ~/vm/images/base/$NAME.img
     virt-install --cpu host --network user,model=virtio --name $NAME --vcpus=16 --ram 32768 --import --disk ~/vm/images/base/$NAME.img,device=disk,bus=virtio,format=qcow2,cache=writeback --noautoconsole  --graphics vnc,port=8121
     virsh -c qemu:///session qemu-monitor-command --hmp $NAME 'hostfwd_add ::2222-:22'; ssh localhost -p 2222


       sudo chown og-rwx -R salvus      # IMPORTANT!
       sudo apt-get update; sudo apt-get upgrade;
       sudo reboot -h now
       cd salvus/salvus; git pull https://github.com/williamstein/salvus.git
       . salvus-env


# for example:
       ./build.py --build_stunnel --build_nodejs --build_nodejs_packages --build_haproxy --build_nginx --build_cassandra --build_python_packages

     virsh --connect qemu:///session undefine $NAME
     virsh --connect qemu:///session destroy $NAME
     virsh --connect qemu:///session list --all

     cd ~/salvus/salvus; . salvus-env;  push_vm_images_base.py




(0:30?) [x] make virtual machine that is up2date and has all necessary packages (including gv, rsnapshot, etc.);

* (0:10) [x] convert final_push.txt to final_push.md

* (0:15?) [x] (1:05) terminal/editor full-screen modes, too.


* (0:45?) [x]  add a %md mode -- one like in lecture3:

 (0:30?) [x] (0:20) diff for individual cells
 (0:30?) [x] (0:15) patch for cells
 (0:30?) [x] (2:15; more subtle than expected, and distracted) diff for worksheets
 (0:30?) [x] (0:55) patch for worksheets

 Regarding worksheet sync, I'm going to assume that I'll implement the following structure in the future.  This means, I'm completely
 ignoring sections from worksheets, and moving them elsewhere.  I'll likely remove them for the release.


--> * (0:45?) [x] (0:34) HELP: create a tab for help (linked to from the about page and various places).

* (0:10?) [x] (0:12) change the "full screen" icon to be the same as in Chrome OS X (and grey, not orange)
* (0:25?) [x] (0:25) fix path bugginess that I guess I introduced yesterday, which made sage not start.
* (0:30?) [x] (1:14), FEATURE: in worksheet cell, double click on output to show input...

* (0:30?) [x] (0:37) REMOVE: Get rid of TITLE and Description too (it all just serves to complicate things; instead make cells really powerful).; clean up button bar some


* (0:30?) [x] (0:17) REMOVE the note part of a cell, and instead just making it much easier to create notes using cells.


* (0:15?) [x] "max-height:20em;" setting initial output in syncdoc; instead should be in terms of height of codemirror wrapper.

==

--> * (0:30?) [ ] BUG: loading some worksheets is DOUBLE DOG slow.  WHY??
This issue is CRITICAL.   It seems like every codemirror editor is taking like a half second to do something in response to a window resize event. This isn't good.   WHY?  Ideas of things to do:
   x - make a simple standalone page to try to emulate this; maybe I am misconfiguring something: -- NOPE, it is very slow (!)
   x - what if they are all set to read-only mode: total fail; still very slow.
   x - ipython isn't nearly so slow... but is also using an old version of codemirror.
   x - try making a bunch of editors and *one* shared doc -- they each edit a separate range of lines.  Will this help?
     Didn't try, since I REALLY doubt it, given what is taking time.
   x - I did upgrade codemirror to 3.11, which breaks the ReST mode (I don't use it), but is otherwise not really
       any different.

   I must address this issue.  I really want to try again my idea to have the entire worksheet be inside of a single
   codemirror editor, with the output as html widgets.  That would have the potential to *scale up hugely*.
   When I add back sectioning/pages/slides, each section/page/slide, etc. will be such a codemirror editor.

   cm.addLineWidget(line: integer|LineHandle, node: Element, ?options: object)

This will be some work, so let's plan it out. I've tried this 2-3 times before, and always FAILED, so let's hope this time is different.

--> * (0:45?) [ ] make a detailed plan for an worksheet-in-an-editor

# The look
- A worksheet will *look* exactly like a single codemirror document, except:
1. We will utilize line widgets to influence how much code is evaluated when you press "shift-enter", and to "insert a new cell".
2. The output of code evaluation will be entirely in a CodeMIrror "Line Widget", and will use all the same code I already wrote, e.g., for interact.

Question: in codemirror, is it possible to use markText to put a border around a block of text?  ANSWER: *NO.*

However, it is possible to use markText to do everything we need for output, to do code folding, etc.

* (0:10?) [x] (0:06) make a class called "WorksheetDocument" that derives from "class SynchronizedDocument" in syncdoc.coffee.


* (0:10?) [x] (0:07) make it so editor opens sagews using the new class.
* (0:15?) [x] (0:04) add handling a keyboard event to the codemirror for "shift-enter".  -- just print something to log

* (0:20?) [x] (0:11) cm-sync-worksheets: add code to detect the block that needs to be evaluated when a shift-enter happens. This is the max in both directions until edge of editor or hit an output line.  An output line is defined to be
[MARKER]uuid

* (0:15?) [x] (0:21) cm-sync-worksheets: bring over code for having a Sage session attached to the worksheet

* (0:15?) [x] (1:00) cm-sync-worksheets: when user shift-enters above, send the code to be evaluated and create a corresponding div for output, along with a callback.

* (0:15?) [x] cm-sync-worksheets: write something to handle output messages: when get a message tagged with a uuid, will search editor for [MARKER]uuid, find linemarker corresponding to that line (or make one if there is none), then insert output in that line.  Try again later if such a line doesn't exist.

* [x] (0:15) Try out the above and see if it "feels" good, especially with the syncing that will automatically just work.

* (0:10?) [x] (0:20) cm-sync-worksheets: correctly embed the uuid of each computation

* (0:15?) [ ] cm-sync-worksheets: right after doing sync, need to search for any new [MARKER]uuid's and mark them (so user doesn't see them)

PLAN:

Can I store data in the output line that is synchronized across worksheets and invisible to user?  YES!

    - EXECUTE: message to local hub to execute cell with this id

    - ALL output is via local hub modifying the master document's output line (via 1-line json),
      clients seeing that modification and interpreting it.

0: meta information about this; json object; e.g., modes for cells.
1: [start-cell-marker][uuid of cell]metadata[marker]contents of cells...
       metadata = set of letters
         - e = need to execute
         - h = hide input
         - o = hide output
         -
       use the metadata to specify that the cell is ready to run.
.. more contents ..
n: [output-marker][uuid of output] {}[output-sep]{}...[output-marker] <-- output goes here as json messages all on one line, separated by a marker; rendered by client.  This is ONE CodeMirror marked text area.
?: [start-marker][uuid of cell]contents of cells...
.. more contents ..
?: [output-marker]{} <-- output goes here as json messages all on one line
...

[x] (0:18) Make a fairly complete plan to implement core of the above idea

(0:20?) [x]  (0:48)local hub: when starting a codemirror session and file extension is sagews, *ensure* that a corresponding sage session is available.  No need to reconnect or store an existing session, etc., since local hub *is* the lifetime of the session!

--> (0:45?) [x] (2:45) local hub: support a new "execute" message, which takes uuid of cell as only input.  This should probably be just combined with the sync message as an optional additional action, to avoid latency issues.  Also, make client send this message on doing "shift-enter" (say).   This will determine what code to execute, submit it to the sage process, delete existing output, create a new cell if necessary, etc.; all this will get pushed out via the sync system.
Another optimization will be to wait up to 100ms (?) say for output messages and only complete the sync after applying them, so they are all sent back together immediately.
NOTE: output messages do *not* need to have an id tag on them -- that would be wasteful.

WAIT -- instead, we'll mark the document

- (0:15?) [x] test/debug the above, which should work and allow for synchronized sessions with output appearing in all of them.  Then plan further.

PHASE 2: get something that works that is in `local_hub` (hence everywhere and synchronized)

- (0:20?) [x] (0:40) do processing on client side of new input from server after sync (i.e., use mark text).
- (0:20?) [x] (1:00) make it so that when localhub runs code, it deletes old output line and creates new output line
--> - (0:20?) [ ] make it so that when localhub evaluates code, it sends it to sage process and also listens for results and puts them in the appropriate output cells (if they exist).
- (0:25?) [ ] make it so client parses and renders any results appearing in output location, tracking what it has done so far.





- (0:10?) [x] sagews: get rid of trailing whitespace on eval
- (0:30?) [x] (0:49) sagews: reset CSS inside div output
- (0:20?) [x] (0:38) sagews: nice horizontal line between cells
- (0:10?) [x] (1:02) sagews: when evaluating a cell, put the end of the cell as *high* as possible (not low) -- no whitespace lines. -- took a long time due to confusion regarding a bug caused by my cursor location code and merging.
- (0:30?) [x] sagews/editor: try to fix cursor merge bug found above.  -- I think the only valid approach it to fully implement the right algorithm. Bandaide now, which will be to insert newline before any output cells introduced by a merge.  Want this anyways...
- (0:15?) [x] (0:09) sagews: what's up with infinite loop exec'ing nothing in localhub?

- (0:20?) [x] (0:33) sagews: click on separator to make a new cell; make hovering over it change color (?)

- (0:20?) [x] (0:18) sagews: when client executes code with shift-enter, move the cursor to next input cell

- (0:10?) [x] (0:08) sagews: make split screen mode work so I can play with it; if it is not useful or slow, kill it (?) -- let's make it a different view; seems useful for it to be "hide all output".

[marker.input][uuid of cell][metadata][marker.start]
...
input content of the cell
...
[marker.output][output uuid of cell][marker.output]{json output mesg}[marker.output]{json output mesg}[marker.output]...[marker.output]

 - (1:00?) [x] sagews: switch to directly applying the patches to the codemirror buffer, since right now, the *entire* output is being re-rendered every single time... since all the marks go away on sync.; this will be a few lines of code in syncdoc.coffee

- (1:30?) [x] (0:20) sagews: design/implement a way to make evaluation of code blocks optimally fast for the client requesting a specific eval.  This is absolutely critical, and could impact other design choices, so let's get it done.   [I just tweaked a standard sync parameter... but it feels much more usable now.  Maybe just optimizing sync is the way to go.]

- (1:00?) [x] sagews: misc robustness cleanups related to processing control codes



- [x] (this took a day!) setup new chromebook running salvus
- (0:15?) [x] (0:13) codemirror execute code -- define message
- (0:20?) [x] (1:00) codemirror exec message: route through hub properly
- (0:20?) [x] (0:35) codemirror exec message: handle in local hub, and test in client
- (0:30?) [x] (0:40?) codemirror sync session: add introspection messages
- (0:20?) [x] (0:20) sagews: implement tab completion without UI using the codemirror introspection messages
- (0:45?) [x] (1:12) sagews: ui for introspection -- completions
- (0:45?) [x] (1:05) sagews: ui for introspection -- docstring and source code
- (0:15?) [x] sagews: hub/ local hub: support sending signals to sage process; also make "esc" and "control-c" interrupt the process

- (0:15?) [x] (0:30) sagews: set path of session on startup to same as file.

- (0:15?) [x] (0:13+) sagews: make it so "sagews" are the worksheets (basically change what the new button makes)

- (0:10?) [x] (0:22) hide line 0 and make line numbering start at 0 to avoid a lot of confusion for users.

- (0:20?) [x] (0:25) sending blobs from local hub codemirror/sage sessions, so that we can look at autogenerated c code during class more easily!


 (1:00?) [x] (3:00) upgrade cassandra, to see if I can store projects in db then.  Maybe old cassandra was just broken?!


- (0:15?) [x] (0:08) creating new file puts [object Object] at the end of the name.
- (1:00?) [x] (0:45) why is it (mainly worksheets) so damned slow while typing -- rendering everything every time.


* figure out what the deal is with timeouts when storing large data:
   - changing helenus timeout definitely doesn't help
   - what about using python driver? *SAME* fail.  So it is on the server side.

     import cassandra
     cassandra.KEYSPACE = 'test'
     cassandra.NODES=['localhost']
     a = cassandra.UUIDValueStore('x')
     a[u] = 'x'*(int(2*1e7))  # BOOM!
    [Errno 104] Connection reset by peer
    Connected to localhost

I added 00 to the end of two constants in data/local/cassandra/cassandra.yaml and the problem vanished, so this
is a server-side configuration issue, which is easy to resolve.  Thus storing user projects in the database is an
option, at least.

    # Frame size for thrift (maximum field length).
    thrift_framed_transport_size_in_mb: 1500

    # The max length of a thrift message, including all fields and
    # internal thrift overhead.
    thrift_max_message_length_in_mb: 1600




- (0:45?) [x] sagews: in local hub when code execution done, instead of including a message with done:true, change state of cell from "r" to not.
- (0:30?) [x] (0:19) sagews: visually change state of editor when code exec is requested ("x"), is executing ("r" mode)
- (0:30?) [x] (0:12) sagews: tab on a new line tries to complete on empty instead of inserting a tab
- (0:45?) [x] (1:00) sagews: evaluate and insert new cell at bottom should move cursor to new cell
- (0:30?) [x] (0:51) sagews: handle paste better -- don't ever show codes
- (0:30?) [x] (1:30) sagews: handle undo/redo better -- dont' show codes; it just has too much in the undo buffer...; removed custom cursor handling.  Current plan: mark some undo steps as "skip", and on undo, do another undo when hit a skip.  This took longer than expected, but seems OK.

- (0:30?) [x] (0:10) sagews: implement alt-enter to evaluate without moving the cursor, since I need that for teaching.

- (0:45?) [x] (0:35) sagews: control-enter evaluate and split; ctrl-; = split cell

- (0:45?) [x] (0:43) sagews: make it so cursor is never invisible... or better, if it enters a marked line, it is moved out automatically.  For example, put cursor at end of a cell input and type r or x then move cursor out, and we get a spinner!

- (0:20?) [x] (0:20) editor: refresh after font resize

- (0:45?) [x] (0:20+) sagews: play button to submit code to execute
- (0:45?) [x] sagews: button to interrupt code to execute
- (0:45?) [x] sagews: button to kill sage process
- (0:15?) [x] sagews: button to split cell




## April 21, 2013:

- (0:15?) [x] (0:05) define new cell flags for hidden input
- (0:30?) [x] (1:55) make client renderer support them (test them using raw mode) -- this took a LONG time (?).

- (0:30?) [x] (0:38) sagews: toggling input/output hide: via keyboard shortcut
- (0:20?) [x] (0:18) sagews: double click output to toggle input
- (0:30?) [x] (0:06) sagews: fix sync bugs with toggling input/output.
- (0:15?) [x] sagews: modify input/output toggle functions so they apply to entire selected range, which is far more powerful.
- (0:30?) [x] sagews: implement gui for toggling input hide: icon at top or gutter

- (0:30?) [x] (0:37) sagews: re-implementing the javascript and coffeescript commands

- (1:00?) [x] (1:00) sagews: make salvus.hide/show work via new output message by directly modifying doc on local hub; safer, more secure, and far more efficient; rewrite %hide mode / command -- support it (so %md works with it)

- (0:45?) [x] (1:42) sagews: dynamic syntax highlight modes in each cell

- (0:30?) [x]  (1:18) %auto decorator; super useful, so make it work! -- finally, this time I think it is right; no bullshit parsing or hacks.

- (0:30?) [x] (0:30) sagews: make markdown mode optionally leaves content of $'s untouched (wraps them all in spans?); but should *still* allow $a\_1$ for compatibility -- I just enabled "code\_friendly", for the worksheet, which does what we want...

- (1:00?) [x] (0:07) sage server: fix parsing of blocks to not string whitespace, since that tricks certain % modes.
- (0:45?) [x] (0:22) tooltip over connecting speed looks absurd

- (0:30?) [x] (0:15) bug: yesterday I made it so two new cell dividers are created when evaluating. Wow/how/what?


- (0:45?) [x] (0:31) fix latex editor so usable; need it to write an exam!
- (0:15?) [x] remove google protobuf; I'm not using it all

- (1:00?) [x] (0:51) backups:  include bup in salvus itself (instead of system wide), for install stability.

I am going to use bup for backups -- https://github.com/bup/bup/

---



 [x] (3:00?) Ability to make a *complete* efficient dump of system state to an archive:
     [x] (0:05?) create new file "backup.coffee"
     [x] (0:15?) backup: create a class with methods for each of the following, and one that does all; stubs.
     [x] (0:10?) backup: ensure init of a bup archive for target
     [x] (0:15?) (0:25) backup: connect to database and obtain list of all projects (by uuid) and their current location
     [x] (0:30?) (1:01) backup: bup each project to target (branch=uuid), excluding .sagemathcloud and .sage paths.

    bup on d9b8d530@localhost index --exclude .bup --exclude .sage --exclude .sagemathcloud --exclude .forever --exclude .cache --exclude .fontconfig --exclude .texmf-var .

After updating the index, can do this to see exactly what changed (if anything) to know if there is a need to make a backup; this is not so useful if anything else is backing up same projects.

    bup on d9b8d530@localhost index -m -s

Now make backup:

    export BUP_DIR=data/backup/bup/
    bup on d9b8d530@localhost save --strip -9 -n a835a7a5-508c-44a9-90d2-158b9f07db87 .

And restore:

    bup restore a835a7a5-508c-44a9-90d2-158b9f07db87/latest/. --outdir=xyz

Browse live backup:

    mkdir data/backup/live
    bup fuse data/backup/live
    fusermount -u data/backup/live  # must do this before any new additions will appear!


    fusermount -u data/backup/live >/dev/null; mkdir -p data/backup/live; bup fuse data/backup/live
    ls  data/backup/live

     [x] (0:49) backup: ran project backup on cloud.sagemath.org and fixed a number of issues.

     [x] (0:30?) backup: copy each database table to branch in target

    require('backup').backup(cb:(err,b) -> b.dump_keyspace_to_filesystem(console.log))

# Show all tables in schema

    DESCRIBE TABLES

    select columnfamily_name from system.schema_columnfamilies

# Dump table to disk

    copy projects to '/home/wstein/tmp/foo' with HEADER=true
    copy projects2 from '/home/wstein/tmp/foo' with HEADER=true


     [x] (0:45?) backup: run/debug this on cloud.sagemath.org (excluding my home directory project!)

  require('backup').backup(cb:(err,b) -> b.backup_all_projects(console.log))

---

[ ] (3:00) Prepare kvm base image on 06salvus with everything configured and installed for all components of system (except stunnel).

     [x] (0:45?) vmhosts: ensure substantial lvm space available for persistent images (512GB on all machines for now)
     [x] (0:15?) image: apt-get update; apt-get upgrade
     [x] (0:15?) image: apt-get install everything listed in build.py
     [x] (0:30?) image: build sage-5.8 just released
     [x] (0:30?) image: build pull of latest salvus source
     [x] (0:15?) image: rsync it out to other machines (01,03,07)
     [x] (1:00?) image: make /home/salvus/vm/images the max possible size.

cloud4:

umount
lvremove

mv vm/images vm/images.0
1

pvcreate /dev/sdb1
vgextend 07salvus /dev/sdb1
pvcreate /dev/sdc1
vgextend 07salvus /dev/sdc1

`   export GROUP=03salvus; lvcreate --name /dev/mapper/$GROUP-salvus_images -l 100%FREE  $GROUP; mkfs.ext4 /dev/mapper/$GROUP-salvus_images; echo "/dev/mapper/$GROUP-salvus_images  /home/salvus/vm/images ext4 defaults 1 1" >> /etc/fstab; mount -a; chown salvus. /home/salvus/vm/images/; rm -rf /home/salvus/vm/images/lost+found/

time rsync --sparse -uaxvH images.0/ images/

(x) cloud1
(x) cloud2
(x) cloud3
(x) cloud4

---

 [ ] (2:150?) Restore information from archive; TEST.
     [x] (0:30?) (0:14) add database table to track snapshots of projects (project_id/when/where):
          queries:
            -- host that has latest snapshot

select * from project_snapshots  where project_id=29ab00c4-09a4-4f2f-a468-19088243d66b order by time desc limit 1;

            -- list of all snapshots (date/location) in a given range of dates.

cqlsh:test> select * from project_snapshots  where project_id=29ab00c4-09a4-4f2f-a468-19088243d66b and time>1267021261000 and time<13670212610000;

-->     [x] (0:30?) (3:16) make regular local bup snapshots of recently modified projects, and store this fact in database  [took 6 times as long as expected!]

Put this in backup.coffee as thing that gets going; maybe hub will start it, maybe hub won't.  We can test it outside hub.

1. find all projects touched in the last k minutes
2. query for snapshots with this hub as host of those projects having a backup in the last k minutes
3. for any that don't have a  snapshot, make a snapshot

cqlsh:test> select * from project_snapshots  where project_id in (29ab00c4-09a4-4f2f-a468-19088243d66b) and host='wstein@localhost';

    require('backup').backup(cb:(err,b) -> b.snapshot_active_projects(max_snapshot_age:1))

    require('backup').backup(cb:(err,b) -> b.start_project_snapshotter())

    require('backup').backup(cb:(err,b) -> b._restore_project_from_host(project_id:'29ab00c4-09a4-4f2f-a468-19088243d66b', location:{"username":"cb33df53","host":"localhost",'path':'.',port:22}, host:'localhost'))


    require('backup').backup(cb:(err,b) -> b.restore_project(project_id:'29ab00c4-09a4-4f2f-a468-19088243d66b', location:{"username":"cb33df53","host":"localhost",'path':'.',port:22}))



- (0:30?) [x] deploy: make sure 4 machines have kernel opts that Keith reported are needed now for reboot to work: https://mail.google.com/mail/u/0/?shva=1#inbox/13e2db89829eed81







     [x] (1:00?) (4:30-- way, way longer than expected. Wow.) add a function "restore_project" to backup, which takes as input a project_id, location, timeout, and optional time, and restores project to that location.  If the time is given, find snapshot with closest time and uses it; otherwise use globally newest snapshot.   If timeout elapses and can't contact snapshot location, try again with next best one. If location doesn't exist, give error.

    [x] (0:45?) (1:05) when opening project, if no location doesn't exist, resume from *latest* working global bup snapshot, if there is one.

    [x] (0:30?) (0:04) in backup.coffee, address this: "HOST = 'localhost' # TODO"


 [x] (2:00) Define deployment file/conf.
     [x] (0:30?) (0:30) write the file based on existing one.  4 hosts; 1 web machine per; 1 db machine per; n compute per.
     [x] (0:45?) (0:45) Learn how latest easier-to-expand Cassandra cluster now works; update conf accordingly.
     [x] (0:45?) Reduce some firewalling, at least for outgoing connections from user compute machines (so they can use the net); this is not needed, due to not having a "compute" server anymore.


 [ ] Deploy -- this could take WAY longer, depending on bugs/issues we find!
     [x] (0:15?) update salvus on vm

    virsh_list
    export PREV=salvus-20130425; export NAME=salvus-20130427;
    qemu-img create -b ~/vm/images/base/$PREV.img -f qcow2 ~/vm/images/base/$NAME.img
    virt-install --cpu host --network user,model=virtio --name $NAME --vcpus=16 --ram 32768 --import --disk ~/vm/images/base/$NAME.img,device=disk,bus=virtio,format=qcow2,cache=writeback --noautoconsole
    virsh -c qemu:///session qemu-monitor-command --hmp $NAME 'hostfwd_add ::2222-:22'; ssh localhost -p 2222

    [x] (0:30?) )(0:04) install bup system-wide on base vm.

sudo apt-get install python2.7-dev python-fuse python-pyxattr python-pylibacl linux-libc-dev
git clone git://github.com/bup/bup
cd bup; sudo make install
cd ..; sudo rm -rf bup

    [x] (1:00?) (2:00) create account creation script so salvus@vm != root@vm, and accounts created in /mnt/home/

This requires putting -- via visudo -- this line:

      salvus ALL=(ALL)   NOPASSWD:  /home/salvus/salvus/salvus/scripts/create_unix_user.py ""

   [x] (0:15?) (0:06) setup skel/ on base vm to have .sagemathcloud path.

rsync -axvHL local_hub_template/ ~/.sagemathcloud/
cd ~/.sagemathcloud
time ./build # takes 40 seconds
tar jcvf sagemathcloud.tar .sagemathcloud
cd salvus/salvus/scripts/skel/
tar xvf ~/sagemathcloud.tar

   [x] (0:20?) (0:04) make sure account creation script is actually run on the right computer.

-->   [ ] (0:45?) (+0:17) ensure quotas are setup and work on base vm.

sudo apt-get install quota quotatool

I added this to /etc/rc.local:

if [ -d /mnt/home ]; then
    touch /mnt/home/aquota.user /mnt/home/aquota.group
    quotaon -a
fi

####

Now debug this:

    ./vm.py --ip_address=10.1.1.2 --hostname=compute1 --disk=home:1 --base=salvus-20130427


It turns out quota support was removed from ubuntu (?!): http://www.virtualmin.com/node/23522

   apt-get install linux-image-extra-virtual

# if this works, do this to the base image ... and put a note in build.py


     [x] (1:00?) (0:15) setup tinc vpn between cloud1,2,3,4, since I can't get anywhere further without that.

     [x] (0:05) config tinc on base vm then remove any git stuff:
       git reset --soft HEAD^
       git reset HEAD conf/tinc_hosts/salvus-base


     [x] (0:20?) in base vm, get rid of touching files in /mnt/home/ on startup to enable quota -- this is wrong.


 ---

     [x] (1:30?) serious problem -- user machines: accounts vanish since /etc/passwd etc are gone on reboot.
                 need a solution, e.g., maybe copy those files over to persistent when making a new account,
                 and restore on boot.  since no actual passwords, should be safe.  Or recreate on reboot.
                 Making /etc/stuff a symlink does *NOT* work; must copy over.

     [x] (0:45?) make it so /tmp is "mount -o bind" to /mnt/home/tmp" so it gets that quota and has lots of space.

---



## Deployment!

01/03/06/07 salvus

128.95.242.135 cloud1   # 06salvus
128.95.242.137 cloud2   # 07salvus
128.95.224.237 cloud3   # 03salvus
128.95.224.230 cloud4   # 01salvus

[ ] (3:00?) VM installs/deploys

     [x] (0:30?) create automated bup backups cloud1->cloud2, etc.; backup everything except vm images.
     [x] (1:00?) (1:00) bup of everything to disk, for an extra level of backup, since I have 4TB just sitting there unused (leave 1TB to expand /home); this is meant only for the next few months, not long term.

     lvcreate --name salvus --size 3000G data
     mkfs.ext4 /dev/data/salvus
     # edit /etc/fstab to add mount of /home/salvus to be /dev/data/salvus:
        # Salvus backup
        UUID=d84d5f43-8cf9-404b-9edb-3b4401127cf4 /home/salvus ext4 defaults,noauto 0 0
     # change permissions:
     chown salvus /home/salvus

     # install bup systemwide
      apt-get install python2.6-dev python-fuse  python-pyxattr python-pylibacl linux-libc-dev; git clone git://github.com/bup/bup; cd bup; make install

      # and on cloud*
      apt-get install python2.7-dev python-fuse  python-pyxattr python-pylibacl linux-libc-dev; git clone git://github.com/bup/bup; cd bup; make install

     # setup ssh key access to cloud1-4
      ssh-keygen -b 2048
      ssh-copy-id cloud4   # etc.

     # setup a script to backup everything from cloud1-4 except vm/images/backup:

        salvus@disk:~$ more bin/backup-cloud
        #!/usr/bin/env python

        import os

        BUP_DIR="/home/salvus/vm/images/backup/bup"
        for host in ['cloud1', 'cloud2', 'cloud3', 'cloud4']:
            cmd = "BUP_DIR=%s  time bup on %s index --exclude %s  /home/salvus/"%(BUP_DIR, host, BUP_DIR)
            print cmd
            os.system(cmd)
            cmd = "time bup on %s save -9 -n %s ."%(host, host)
            os.system(cmd)

     # setup cron to make such a backup every 6 hours (revisit frequency later)
            0 */6 * * * /home/salvus/bin/backup-cloudt



     --> [x] (1:00?) get cert for cloud.sagemath.com

    # paste this into go-daddy form:
     openssl req -new -newkey rsa:2048 -nodes -keyout cloud.sagemath.key -out cloud.sagemath.csr
     # get file from them, extract, and:
     cat cloud.sagemath.key cloud.sagemath.com.crt gd_bundle.crt > nopassphrase.pem

     [x] (0:30?) when cloud3,4 come back:
        xx - ssh cloud3 chmod og-rwx -R /home/salvus
        xx - install bup systemwide

     [x] (0:30?) (0:06) setup DNS for cloud.sagemath.com


---

     [x] (0:30?) (0:16) use /mnt/backup instead of data/backup when possible (again, so persistent) -- just needs to be tested.

     [x] (1:00?) (0:38) make sure cassandra can have initialization of schema on first use if no schema; actually this must be done manually on adding a new node by doing this in python:

         import cassandra; cassandra.set_nodes(['localhost'])
         cassandra.init_salvus_schema('salvus')

     [x] (0:15?) (0:06) update salvus in a new base vm, and hosts

on cloud1:

     cd salvus; git pull  # type login/password
     ssh cloud2 "cd salvus && git pull cloud1:salvus/"
     ssh cloud3 "cd salvus && git pull cloud1:salvus/"
     ssh cloud4 "cd salvus && git pull cloud1:salvus/"

Start new base vm:

    export PREV=salvus-20130427; export NAME=salvus-20130428;
    qemu-img create -b ~/vm/images/base/$PREV.img -f qcow2 ~/vm/images/base/$NAME.img
    virt-install --cpu host --network user,model=virtio --name $NAME --vcpus=16 --ram 32768 --import --disk ~/vm/images/base/$NAME.img,device=disk,bus=virtio,format=qcow2,cache=writeback --noautoconsole
    virsh -c qemu:///session qemu-monitor-command --hmp $NAME 'hostfwd_add ::2222-:22'; ssh localhost -p 2222

     [x] (0:15?) (0:01) push out vm's
     [x] (0:10?) update services conf file base image; make cloud1/cloud3 the admins also, and re-update cloud1

     [x] (0:30?) (0:27) deploy: start stunnels and confirm working, fix issues
     [x] (0:30?) (1:02) deploy: start all vm's and confirm working, fix issues

     [x] (0:30?) (0:06)deploy: start haproxy's and confirm working, fix issues

     [x] (0:30?) deploy: start nginx and confirm working, fix issues

-->     [x] (1:00?) (0:59) deploy: start cassandra,  confirm working, fix issues

Won't start -- segfaults.
I do this:

    apt-get remove openjdk-6-*

so it will use the installed jdk-7.
Note that scilab gets removed too.
It starts!  But I see this in the log:
 INFO 15:43:24,786 JNA not found. Native methods will be disabled.

I try re-install scilab, which puts the java back to be old.
So I try:

    apt-get autoremove
    sudo update-alternatives --config java

now everything works.  Regarding JNA:

salvus@cassandra1:~/salvus/salvus/data/local/cassandra/lib$ ln -s /usr/share/java/jna.jar .

This works, but it still says:

  "OpenJDK is not recommended. Please upgrade to the newest Oracle Java release"

Stop all VM's
On base VM: Switch to Java JDK and should re-install cassandra

   apt-get install python-software-properties
   add-apt-repository ppa:webupd8team/java
   apt-get update
   apt-get install oracle-java7-installer
   update-alternatives --config java

---

NOw initialize databases on *one* node (it auto-propogates):

         cd salvus/salvus/; . salvus-env; ipython

         import cassandra; cassandra.set_nodes(['10.1.1.2'])   # etc. DO NOT USE 'localhost'
         cassandra.init_salvus_schema('salvus')

I then did this (see below):

        salvus@web3:~/salvus/salvus$ cqlsh -k salvus 10.1.1.2
        Connected to salvus at 10.1.1.2:9160.
        [cqlsh 2.3.0 | Cassandra 1.2.3 | CQL spec 3.0.0 | Thrift protocol 19.35.0]
        Use HELP for help.
        cqlsh:salvus> UPDATE plans SET current=true, name='Free', session_limit=3, storage_limit=250, max_session_time=30, ram_limit=2000, support_level='None' WHERE plan_id=13814000-1dd2-11b2-0000-fe8ebeead9df;


    [x] (1:00?) deploy: start hubs, confirm working, fix issues

    [x] (0:45?) test: account creation.
"Received an invalid message back from the server when requesting account settings. mesg={"event":"error","id":"4538d700-3e83-4f43-9edb-3d8dcbc67002","error":"No plan with id 13814000-1dd2-11b2-0000-fe8ebeead9df"}"

-->      [x] (0:45?) test: project creation and quotas

Failed to create new project 'test' -- "command 'ssh' (args=10.1.1.4 sudo salvus/salvus/scripts/create_unix_user.py) exited with nonzero code 255 -- stderr='Host key verification failed.\r\n'"

     [x] (0:45?) test: doc editing
     [x] (0:45?) test: console
     [x] (0:45?) test: worksheets

  [x] (0:20?) fix the crappy bash prompt:


  [x] (0:30) remove "WARNING: This is a highly experimental unstable website. All data will definitely be randomly deleted without notice. USE AT YOUR OWN RISK." and restart web vm's.


 [x] (0:45?) test: password reset -- "Error sending password reset message to 'wstein@gmail.com'. Internal error sending password reset email to wstein@gmail.com."  LOG SAYS:
info: Unable to read the file 'data/secrets/salvusmath_email_password', which is needed to send emails.

Shutdown all VM's and do the following to base machine:
   - create 'data/secrets/salvusmath_email_password'
   - update salvus repo.

Then restart everything and test again, including password reset.

---

  [x] TODO: 'Failed to create new project 'test4' -- "command 'ssh' (args=10.1.2.4 sudo salvus/salvus/scripts/create_unix_user.py) exited with nonzero code 255 -- stderr='Host key verification failed.\r\n'"'

  [x] test password reset again.

  [x] (1:00) add big link at front/top of cloud.sagemath.org VERY strongly suggesting users switch to cloud.sagemath.com.


  [x] make worksheet/file/etc creation easier by having a default name.
  [x] get rid of word "ping" in status (too much space)

  [x] debug and get project snapshotting working; this is very, very important!

  require('backup').backup(keyspace:'salvus', hosts:['10.1.1.2'], cb:(err,b) -> b.snapshot_active_projects(max_snapshot_age:1))

Solution: It was more of the strict host key business. I'm going to edit

/etc/ssh/ssh_config

in the base machine and put this line:

StrictHostKeyChecking no

then snapshots should work.  They already were working on machines where the
account was made.


  --> [x] update base vm and restart everything.


    cd salvus/salvus
    . salvus-env
    ipython
    import admin; s = admin.Services('conf/deploy_cloud/')
    s.stop_system()
    s.status('all')
    # possibly manually look to ensure that vm's are gone
    salvus@cloud1:~$ ssh cloud2 ls vm/images/temporary/
    salvus@cloud1:~$ ssh cloud3 ls vm/images/temporary/
    salvus@cloud1:~$ ssh cloud4 ls vm/images/temporary/

    export PREV=salvus-20130428; export NAME=salvus-20130430;
    qemu-img create -b ~/vm/images/base/$PREV.img -f qcow2 ~/vm/images/base/$NAME.img
    virt-install --cpu host --network user,model=virtio --name $NAME --vcpus=16 --ram 32768 --import --disk ~/vm/images/base/$NAME.img,device=disk,bus=virtio,format=qcow2,cache=writeback --noautoconsole
    virsh -c qemu:///session qemu-monitor-command --hmp $NAME 'hostfwd_add ::2222-:22'; ssh localhost -p 2222

    cd salvus/salvus
    . salvus-env
    git pull
    ./make_coffee
    # fix /etc/ssh/ssh_config
    sudo su
    apt-get update; apt-get upgrade
    reboot -h now
    sudo shutdown -h now


 Then

    cd vm/images/base/
    ./push

And

    cd salvus
    git pull
    push_salvus

Finally,

    cd salvus/salvus

Finally,

    cd salvus/salvus

Finally,

    cd salvus/salvus
    . salvus-env
    ipython
    import admin; s = admin.Services('conf/deploy_cloud/')
    s.start_system()
salvus-env
    ipython
    import admin; s = admin.Services('conf/deploy_cloud/')
    s.start_system()

    . salvus-env
    ipython
    import admin; s = admin.Services('conf/deploy_cloud/')
    s.start_system()


This worked well, I think....


---

Next session:

 [ ] (1:00) nothing automatically sets which are the compute machines in the database; this should be done by admin when it starts them.  Do manually for now (?).

 cqlsh:salvus>

     update compute_servers set running=true, score=1 where host='10.1.1.4';
     update compute_servers set running=true, score=1 where host='10.1.2.4';
     update compute_servers set running=true, score=1 where host='10.1.3.4';
     update compute_servers set running=true, score=1 where host='10.1.4.4';

- (1:00?) [x] deploy: implement database dump and restore (to text) -- http://www.datastax.com/dev/blog/simple-data-importing-and-exporting-with-cassandra
- (1:00?) [ ] deploy: upgrade db on cloud.sagemath.org
- (1:00?) [ ] deploy: run code that backs up all projects to DB
- (1:00?) [ ] deploy: copy database over to new machines

---

 [x] (0:30?) (0:05) the connection type takes up too much space still -- truncate at 9 chars.


 [x] link in help to https://groups.google.com/forum/?fromgroups#!forum/sage-cloud
 [x] add link to https://github.com/sagemath/cloud for "bug reports".
 [x] add a donation link
 [x] add link to sagemath.org
 [x] add link to sagemath facebook page
 [x] add link to sagemath g+ page.
 [x] (0:15?) make sure to install markdown2 into the Sage install on the base VM... and make sure that it doesn't get forgotten again!



3:25pm - 6:00pm on Wednesday, May 1, 2013
 [x] (0:30?) (0:12) add file page : make it visible by fixing CSS
 [x] (0:30?) (0:24) fix terms of usage being required
 [x] (0:30?) (0:15) force SVG to be the default math renderer; also enable equation wrapping
 [x] (0:35?) (0:37) upgrade to newest codemirror (v3.12): http://codemirror.net/
 [x] (0:30?) (0:12) on first load of project, second level menu/tab bar is placed too low! introduced by changing "add file page" CSS (?)

 [x] (0:05?) reduce number of cached projects to 1 until project cache is moved to database from hub.

--> [x] (0:30?) (0:43) upgrade cloud server, announce on list, and mention in this email thread that wrapping equations now supported (include a screenshot using
show(expand((x+1)^50))) <https://mail.google.com/mail/u/0/?shva=1#search/mathjax+wrapping/13e454cb56930ef0>

 - update services file
 - make new vm with new name, upgraded salvus, apt-get, etc.
 - sync out to other machines
 - restart just the web vm's (?)
 - start all services (which will only start web vm services).

---


[x] (1:00?) (0:44+) configure new 4TB disks on cloud3, cloud4

    use fdisk to format (1 4TB partition):
       fdisk /dev/sdb
       1 partition; type "8e" = "linux lvm"

    vgextend 03salvus /dev/sdb1

    Crap, fail. Obviously, we just got only 2TB more, not 4TB.  Mistake of using fdisk.
    Also, I forgot to do "pvcreate /dev/sdb1", which could be the problem.

    vgreduce 03salvus /dev/sdb1

    Start parted, then

    (parted) mklabel gpt
    (parted) unit TB
    FAIL

    apt-get install gdisk
    gdisk /dev/sdb
    # delete existing partition and make new 4TB 1; then set type to 8e00, then exit
    #

    pvcreate /dev/sdb1
    vgextend 03salvus /dev/sdb1

    # Now enlarge the logical volumn and partition!

      root@cloud4:/home/salvus# lvextend -l 100%FREE /dev/mapper/01salvus-salvus_images
      Extending logical volume salvus_images to 3.64 TiB
      Logical volume salvus_images successfully resized

      resize2fs /dev/mapper/01salvus-salvus_images  # start about 12:15pm

When above resize2fs finishes and works, do this on cloud3:


      resize2fs /dev/mapper/03salvus-salvus_images


 [x] (1:00?) (0:50+ so far -- in progress in screen on cloud1) write script to automate, then upgrade deployed vm to sage-5.9: http://sage.math.washington.edu/home/release/sage-5.9/sage-5.9.tar
             - delete current sage version: 20130502
             - download and install/test from source in a next vm image
             - install markdown2
             - install list of good optional packages.

 ---


 [x] @interact
    [x] (0:20) planning
    [x] (0:10?) (0:04) interact: copy css to interact.css and rename to salvus-interact from salvus-cell-interact
    [x] (0:10?) (0:18) interact: copy html to interact.html and rename to salvus-interact from salvus-cell-interact
    [x] (0:30?) (0:70) interact: copy script from cell.coffee to interact.coffee and restructure code layout
    [x] (0:30?) (1:07) interact: enable interacts, using the above, with stub for exec

    [x] (0:45?) (0:18) interact: get sage_execute to work

    [x] (0:45?) (0:25) interact: refactor code in syncdoc so rendering output message can be done to marked text widget div *or* to output dom object (a div) in the output div.

    [x] (0:30?) (0:50+) interact: make it so setting variables works from the python side.





 [x] (0:15?) (0:19) change default rendering back to svg=False for plots.
     Put something in docstring about this with
     dashed line example (https://mail.google.com/mail/u/0/?shva=1#starred/13e6a16d768d26a3)

 [x] (0:15) (0:03) disable draggable of tabs for now; just causes confusion.
 [x] (0:10?) (0:03) do this to salvus-editor-chat-title as a quick fix: "position: fixed;z-index: 10; right: 0;"

[x] (1:00?) put everything in "local hub template" in cloud sagemath repo


 [x] (0:30) (0:07) set a handle for dragging pop-up docstring; right now can't copy/paste out from it!

 [x] (1:00) (0:17) fix some style (the top pill bar is now scrollable horizontally, which is confusing).

 [x] (0:30) (0:05) make buttons smaller

 [x] (0:30) more interact issues exposed by %exercise

 [x] (0:30) move file buttons to left (not way off to right).

 [x] (3:00?) - copy/paste in terminal sucks; look into hterm... -- HTERM is chrome-only according to <https://groups.google.com/a/chromium.org/forum/?fromgroups=#!topic/chromium-hterm/K_I62Z6Gwuo>, hence not an option.

 ---

 # May 6 -- storm testing deploy:

     import cassandra; cassandra.set_nodes(['10.2.1.2'])
     cassandra.init_salvus_schema('salvus')

    UPDATE plans SET current=true, name='Free', session_limit=3, storage_limit=250, max_session_time=30, ram_limit=2000, support_level='None' WHERE plan_id=13814000-1dd2-11b2-0000-fe8ebeead9df;


    update compute_servers set running=true, score=1 where host='10.2.1.4';
    update compute_servers set running=true, score=1 where host='10.2.2.4';
    update compute_servers set running=true, score=1 where host='10.2.3.4';
    update compute_servers set running=true, score=1 where host='10.2.4.4';



# May 5, 2013

 [x] (0:45) (0:31) clicking on filename should open file; make a rename button

 [x] (1:00) (0:10) upgrade to latest twitter bootstrap

 [x] (1:00) (0:30) upgrade to latest jquery & jquery-ui

 [x] (1:00) (0:10) upgrade to latest sockjs (0.3.2-->0.3.4 on client; 0.3.5-->0.3.7 on server)

 [x] (0:45) (0:15) re-enable output buffering, since with sync it is too slow sending every print out when doing a big loop. (we will still need to implement output message optimization, but buffering already helps a lot).

 [x] (1:00) (1:05) terminal paste; still JACKED.  Remove the "paste area" (since it screws up css) and fix paste.

 [x] (1:00) (0:15) terminal copy -- highlight and then it *unhighlights*; is it possible to keep the selection?  Is it possible to just copy instantly without requiring control-c

 [x] (0:30) (1:15) see whether it is possible to set copy buffer from javascript or not... (yet again); if so, don't require control-c in terminal; ANSWER: no, not for now; can partly do using flash and a click (not so useful), or as a Chrome Extension (for later!).

 [x] (0:30) (0:42) I found more cases where paste again doesn't work. fix.  UGH.  It's basically impossible to solve both the copy and paste problems at the same time in a general way... since to copy nicely, you have to be in a mode where paste doesn't work.  I've implemented a copromise, which is that paste when there is a copy selection.  This is not ideal, but is much better than it was.  I'll try something better in the future.

 [x] (0:30) (0:10) make resize use actual top of editor, not computed, in case of title wrap-around.

 [x] (0:30) (1:30) push out new version and post message to list



 [x] (0:30?) (0:12) rename link broken now due to jquery upgrade

 [x] (0:10?) (0:17) remove any uses of "live" from jquery code (jquery upgrade deprecated this).

 [x] (0:30?) (0:08) "RuntimeError: Error: No interact with id 36d22d1a-1af9-45f9-ac6c-3b28834edebd" --> html message "evaluate to create interact"

 [x] install polymake-2.12

 [x] start taking steps to make it easy for users to install own packages locally by installing these
      - pip, virtualenv systemwide.

[x] (0:45) make it so in admin, this is possible... wow, I just spent 30 minutes to discover that I already fully implemented this!
             s.restart('vm', hostname='web1')

 --> [x] (0:30) (0:32) release new version; only need to update web hosts, given the minimal changes so far:
       - updated services file to use new 2013-05-07 image and push to repo
       - create 2013-05-07 image with updates and updated salvus
       - sync base image out
       On storm:
       - stop hub and nginx
       - stop web vm's
       - start web vm's
       - start hub and nginx

import admin; s = admin.Services('conf/deploy_storm/')
s.stop('hub'); s.stop('nginx'); [s.restart("vm", hostname="storm-web%s"%i) for i in range(1,5)]
s._hosts.ping()

       - verify all works
      Then do the same on cloud.

import admin; s = admin.Services('conf/deploy_cloud/')
s.stop('hub'); s.stop('nginx'); [s.restart("vm", hostname="web%s"%i) for i in range(1,5)]
s._hosts.ping()
s.start("hub", wait=False); s.start("nginx", wait=False)
1

[x] deploy new base vm for users: [s.restart('vm', ip_address='10.1.%s.4'%i) for i in range(1,5)]



 [x] (0:30) (0:10) add google analytics for https://cloud.sagemath.com

 [x] (0:45) (0:11) very bad reproducible CSS/html bug: open two projects in salvus in one browser tab, resize browser, switch back to other project -- screen doesn't resize properly; instead totally1
 corrupted.

 [x] (0:30) the bup snapshots (except on web1) are broken. GREAT :-(; try to do something to fix them.

 [x] (0:15) update web[i] with latest bugfix regarding resize, and with google analytics


    import admin; s = admin.Services('conf/deploy_cloud/')
    s.stop('hub'); s.stop('nginx'); [s.restart("vm", hostname="web%s"%i) for i in range(1,5)]
    s._hosts.ping()
    s.start("hub", wait=False); s.start("nginx", wait=False)


[x] (0:30?) (0:20) change pill thing to have fixed position when editing a file (and non-fixed otherwise); this will get rid of pointless scrollbars, which waste space and throw off calculations.

[x] (0:20?) (0:10) changing pill position got rid of vertical pointless scrollbar, but not horizontal one, when editing. figure out what is causing that.

[x] (0:20?) (0:11) "Recent" files list is position:fixed, but shouldn't be.


[x] (0:30?) (0:10) push out the few ui tweaks without changing the base image (just pull salvus on the web machines and do "make coffee")


[x] (3:00?) Investiage project snapshots ideas: my bup backup approach to snapshoting projects is efficient but is *not* working; the repo gets corrupted, and then nothing works afterwards.  I need to try a few things more carefully (e.g., maybe one repo per project -- less dedup, but much simpler and more robust; ensure saving isn't interrrupted, and if it is delete pack files; ensure only one save at a time -- maybe there is a race/locking issue I'm ignoring?)

New idea for how to make snapshots of projects:

- Have a separate bup rep for each project; all stored in /mnt/backup.  Thus much less dedup, but easier to use and more reliable.
- When a hub is going to create a project snapshot it does the following:
   1. Creates a temporary lock on doing this (using ttl)
   2. Queries database and ensures that it has all the relevant .bup/* files, which are stored in a table in the database.  Any it doesn't have, it grabs from the database to the local /mnt/backup filesystem.
   3. It creates the snapshot and runs fsck -g.
   4. Assuming all is fine, it then copies the *newly* created or modified index files back to Cassandra, which then propogates them to the whole cluster.

Whether or not the above works might depend on how many files are modified.
Also, we would need to somehow reduce the number of files every once in a while
since extract 10000 files from the database would take a long time.

Actually, a simple way to reduce the *number* of files in the database would be to simply use tar to combine
a bunch of the pack files into a single big file.  This avoids having to repack.

So the database entry would contain:

 - about 10 files that store index, etc., are small, and change on every commit.
 - a list (cassandra has a list type now!) of tarballs, each containing a bunch of pack files.

And we have one of the above for each project.  It gets distributed, etc., but all extracted, used, updated on the filesystem by hubs.
Obvious question is how it scales.  How fast?  How much space, etc.

I need a way to make incremental snapshots storing everything about potentially tens of thousands of projects.  They *must* be stored in the database.   I would like to minimize wasted space.

Options:

   - one bup per project --> tarballs, stored in db
   - zfs + dedup + snapshots + fuse (?)
   - incremental tarballs (but that's not even dedup'd)

Two benchmark filesets:
  - the 45MB "my teaching" directory (with two github projects and other misc files); then add salvus github
  - the sage-5.9 binary, then add sage-5.10 binary (measure scalability and dedup).

Benchmark 1:
  - time to create initial archive, starting with 45MB teaching, including "fsck -g"
  - size of initial archive
  - time to update archive after trivially changing one file
  - add salvus github checkout
  - time to create next snapshot
  - size of archive
  - make another copy of the salvus github checkout
  - time to create next snapshot
  - size of archive

If the above is acceptable, then *maybe* Cassandra's own compression will de-dup across projects, somewhat, and we'll be golden.

Benchmark 2:
  - time to create initial archive, starting with sage-5.9
  - size of initial archive
  - time to update archive after trivially changing one file
  - add sage-5.10
  - time to create next snapshot
  - size of archive
  - time to create next snapshot, after trivially changing one file

OK, do it, first with bup using default compression options:

Benchmark 1: 44MB data, using bup with default compression
  - time to create initial archive, starting with 45MB teaching, including "fsck -g": 1.2s (create index), 4.563 (save), 2.511 (fsck)
  - size of initial archive: 16M
  - time to update archive after trivially changing one file: 1.2 (index), 0.340 (save), 0.274 (fsck)
  - add salvus github checkout: new data size 239M;
  - time to create next snapshot:  2.754 (index), 9.92 (save), 44.7 (fsck);
  - size of archive:  archive size is now 196MB.
  - make another copy of the salvus github checkout: data size 435M
  - time to create next snapshot: 2.5 (index), 5.648 (save), 0.398 (fsck)
  - size of archive: 198MB

  Benchmark 1 with "-9":
  - time to create initial archive, starting with 45MB teaching, including "fsck -g": 6.3 (save), 3.5 (fsck)
  - size of initial archive: 15MB
  - time to update archive after trivially changing one file: 1.6 (index), 0.4 (save), .37 (fsck)
  - add salvus github checkout: new data size 239M;
  - time to create next snapshot: 3.3 (index), 24.5s (save), 36s (fsck)
  - size of archive:  archive size is now 195M

  Benchmark 1 with "-0" (no compression):
  - time to create: 6.7 (save), 6.6 (fsck)
  - size: 32MB
  - clone salvus then save: 4.6 (index), 13.9 (save), 39 (fsck)
  - size of archive: 224MB
  - make another copy of salvus, and save again: 4.58s (index), 10s (save), 0.7 fsck
  - time to restore resulting big archive to "foo": 41s

Benchmark 2 (default compression).

time bup index bench1data
time bup save --strip -n bench1 bench1data
time bup fsck -g

  - initial work path size: 3.7GB
  - time to create initial bup archive: 14.7s (index), 4m43s (save), 4m23s (fsck)
  - archive size: 969M (before fsck), 1.1G (after fsck)
  - add second sage-5.10: total data size 7.4G
  - time to save: 44s (index), 3m26s (save), 2m20s (fsck)
  - archive size before second fsck: 1.6G, after: 1.6G
  - time to restore everything:<|MERGE_RESOLUTION|>--- conflicted
+++ resolved
@@ -63,20 +63,12 @@
 
     t={};require('backup').snapshot(cb:(err,s)->t.s=s)
     t.s.project("7ad260c7-3a0d-4db3-a1a5-06c04cbf2757", (err, p) -> t.p=p)
-<<<<<<< HEAD
-
-=======
->>>>>>> e395d029
     t.p.pull_from_database(console.log)
     t.p.snapshot_compute_node(console.log)
     t.p.snapshots(console.log)
     t.p.ls(path:'.', hidden:true, cb:console.log)
     t.p.push_to_database(console.log)
 
-<<<<<<< HEAD
-    t.s.db.select(table:'project_bups', columns:['pack'], where:{project_id:'7ad260c7-3a0d-4db3-a1a5-06c04cbf2757'}, cb:(e,r)->console.log("done"))
-
----
 ## On storm:
 
     t={};require('backup').snapshot(keyspace:'salvus', hosts:['10.2.1.2'], cb:(err,s)->t.s=s)
@@ -94,8 +86,8 @@
 
 [x] (1:00?) push
      calls the get function above, then bup restore, then rsync's the result to username@host
-=======
-   Write speed is slow.  I'm trying this fork:
+
+Write speed is slow.  I'm trying this fork:
    npm install git://github.com/pooyasencha/helenus.git
 
    NOPE.
@@ -107,27 +99,16 @@
 `
 
 [x] (0:30?) implement and test chunked *read* from database.
->>>>>>> e395d029
-
 
 [ ] (0:30?) implement and test rsync push.
 [ ] (0:15?) if anything goes wrong pushing commits to db, then delete them all with that sha1.
 
-<<<<<<< HEAD
 [ ] (1:00?) install this new backup code on storm1, increase RAM of cassandra and web nodes, restart that cluster, then try saving a 150MB pack file and see what happens.
 
 [ ] (1:00?) browse functionality (in hub) -- just ensure there is an updated localcopy, then give back directory listing to project *owner* only.
 
-=======
 [ ] (0:05?) merge back to master
 
----
-
-
-
-
-[ ] (1:00?) browse functionality (in hub) -- just ensure there is an updated localcopy, then give back directory listing to project *owner* only.
->>>>>>> e395d029
 
 
 [ ] (1:00) I can't create new project on my local install; something wrong with PATH not having .sagemathcloud in it... (?)

<!doctype html>
<html>
<head>

<!-- jquery -->
<script type="text/javascript" src="static/jquery/jquery.min.js"></script>

    
<!-- jquery-ui -->
<script type="text/javascript" src="static/jquery-ui/js/jquery-ui.min.js"></script>
<script type="text/javascript" src="static/jquery-ui/js/themeswitchertool.js"></script>

<!-- 
<link rel="stylesheet" href="static/jquery-ui/css/pepper-grinder/jquery-ui.css"> 
<link rel="stylesheet" href="static/jquery-ui/css/smoothness/jquery-ui.css">  
<link rel="stylesheet" href="static/jquery-ui/css/black-tie/jquery-ui.css"> 
<link rel="stylesheet" href="static/jquery-ui/css/cupertino/jquery-ui.css"> 
-->

<link rel="stylesheet" href="static/jquery-ui/css/sunny/jquery-ui.css"> 


<!-- socket.io -->
<script type="text/javascript" src="static/socketio/socket.io.js"></script>

<!-- codemirror -->
<link rel="stylesheet" href="static/codemirror/codemirror.css">
<script type="text/javascript" src="static/codemirror/codemirror.js"></script>
<script type="text/javascript" src="static/codemirror/mode/python.js"></script>



<style type="text/css">
      body {
        margin:5;
        padding:5;
        height:200;
      }

      .CodeMirror-scroll {
        height: auto; 
/*        width: 100%; */
      }

      .CodeMirror {
        border: 1px solid #eee;
        overflow-x: auto;
        overflow-y: auto; 
        background-color: #ffffff;    
      }

      .CodeMirror-focused {
	  border: 1px solid #99f; 
          background-color: #fffff0;    
          max-height:100em;
      }

      .CodeMirror-gutter  {
          z-index:0;
      }

      .center {
	  text-align:center
      }
<<<<<<< HEAD

      .sagews-tabs {
	  
      }
=======
>>>>>>> b69707fb

      .sagews-document {
      }

      .sagews-document-scroll {
          height:20em;
      }


      .sagews-stdin {

      }

      .sagews-stdin-scroll {
	max-height:10em;
      }

      .sagews-stderr {
        background-color:#faa;
        font-weight:bold;
        max-height:10em;
      }

      .sagews-stdout {
        background-color:#ffffe0;
	max-height:10em; 
      }

      .sagews-cells {
	  height:15em;
	  overflow:auto;
	  padding:1;
	  border: 3px solid #000;
      }

      .sagews-cmdline {
          height:15em;
	  overflow:auto;
	  width:100%;
      }

      /* make buttons smaller*/
      .ui-button.ui-widget .ui-button-text{ line-height:1em; font-size:small }

      .wrap {  /* see http://www.longren.org/wrapping-text-inside-pre-tags/ */
        white-space: pre-wrap; /* css-3 */
        white-space: -moz-pre-wrap !important; /* Mozilla, since 1999 */
        white-space: -pre-wrap; /* Opera 4-6 */
        white-space: -o-pre-wrap; /* Opera 7 */
        word-wrap: break-word; /* Internet Explorer 5.5+ */
       }

      .sagews-status {
        background-color:#faa;
	height:15em;
	font-size:small;
      } 

</style>

<script type="text/javascript" src="static/backend.js"></script>
<script type="text/javascript">

function walltime() { return (new Date()).getTime(); }

function is_whitespace(s) { return s.replace(/\s/g,"") === ""; }

$(function() {

/*    $('body').keydown(function(event) { 
	if (event.which == 13 && event.shiftKey) {
	    execute_code_cell('#cell-0');
	    return false;
	} else if (event.which == 67 && event.ctrlKey) {
	    sigint();
	    return false;
	}
    });
*/
    
    /* I do not understand why the following is not same as "    ", but it isn't! */
    var TAB = ' ' + ' ' + ' ' + ' ';

    var completions = $('#completions');
    completions.css({position:'absolute', 'z-index':2}
    ).hide(
    ).keyup(function(e) {
	if (e.keyCode === 27) { console.log('esc'); completions.data('finish')(''); }  /* esc */
	if (e.keyCode == 8) { return false;}
	/*if (e.keyCode == 8 && !completions[0].value) { completions.data('finish')(); } *//* backspace */
    }).keydown(function(e) {
	if (e.keyCode === 13) {
	    completions.data('finish')(completions[0].value);  
	    return false;
	}
	if (e.keyCode == 9) { /* tab */
	    return false;
	}
    }).autocomplete({
	close:function (event, ui) { 
	    completions.data('finish')();
	}
    });

    $('#completions_error').hide().dialog({
          autoOpen:false, show:'slide', hide:'slide', minWidth:450});

    $('#help_window').hide().dialog({
          autoOpen:false, show:'slide', hide:'slide', minWidth:600});

    // TODO: vargs
    function call_ifdef(selector, name, a1, a2) {
        var obj = $(selector);
        var f = obj.data(name);
        if (typeof f === 'undefined') return;
        if (typeof a2 === 'undefined') { f(a1); return; }
        if (typeof a1 === 'undefined') { f(); return; }
        f(a1,a2);
    }

    var options = {
	set:function(selector, value) { call_ifdef(selector, 'set', value); },
        mesg:function(selector, value) { call_ifdef(selector, 'mesg', value); },
 	stdout:function(selector, value, clear) { call_ifdef(selector, 'stdout', value, clear); },
	stderr:function(selector, value, clear) { call_ifdef(selector, 'stderr', value, clear); },
        start:function(selector) { call_ifdef(selector, 'start'); },
	done:function(selector) { call_ifdef(selector, 'done'); }
    }

    var socket = sagews_backend.socket('http://' + window.location.host, options);

    function update_status() {	
	var cmd = 'print("Memory: %sMB\\n\\nVariables: %s\\n\\n\\n\\n"%(int(sage.all.get_memory_usage()), ", ".join(sorted(sage.all.show_identifiers()))))';
	socket.execute_blocking(cmd,
		function (mesg) { $('#status').html(mesg.stdout); });
    }

    var start_time = walltime();
    update_status();

   $('#status').css({'borderWidth':'2px', 'borderStyle':'solid', 'borderColor':'grey',
                     'padding':'5px'})

    function cm_trim_last_newline(cm) {
       var line = cm.lineCount()-1;
       if(line>=1) {
	   if (cm.getLine(line).length === 0) {
	       cm.replaceRange('', {line:line-1,ch:cm.getLine(line-1).length}, {line:line,ch:0});
	   }
       }
    }

    function SageCell(id, options) {

	var opts = $.extend({
	    stdin:'', 
	    stdout:'', 
	    stderr:'', 
	    html:'',
	    max_output:100000,
	}, options||{});

	/* TODO: untagle completions from docstring */

	function get_completions(code, cursor, docstring, callback) {
	    var cmd = 'print _completions(' + cursor.ch + ',' + cursor.line +
		', docstring=' + (docstring?'True':'False') + ', jsonify=True)';
	    socket.execute_blocking(cmd, function (mesg) {
		if (mesg.stderr !== '') {
		    console.log(mesg.stderr); /* TODO: for debugging only */
		    callback([], '', 'error');
		    return;
		} 
		var r = $.parseJSON(mesg.stdout);
		if (r.help) {
		    /* TODO: implement real help viewer with html, etc. -- this is a silly quick hack*/
		    $('#help_window').dialog({'title':'Help on '+r.expr.slice(0,r.expr.length).replace('/','').replace('(','')}).html('<font size=-3><textarea readonly="readonly" cols=80 rows=16>'+r.result+'</textarea></font>').dialog( {close : function() { stdin.focus(); }}).dialog('open');
		    return;
		}
		callback(r.result, r.target, 'ok');
		update_status();  /* since completion can cause side effects */
	    },  true, code)
	}

	function completion(docstring) {     
	    var cursor = stdin.getCursor();
	    var this_line = stdin.getLine(cursor.line).slice(0,cursor.ch)

	    if (this_line.length == 0 || is_whitespace(this_line[this_line.length-1])) {
		stdin.replaceRange(TAB, cursor);		
		return false;
	    }

	    var code = stdin.getValue();
	    var target = code;  /* callback if it happens changes this later */
	    var pos = stdin.cursorCoords();
	    var c = $('#completions');

	    function finish(val) {
		if (typeof val === "undefined") { val = "";}
		if (!c.is(':visible')) { stdin.focus(); return; }
		c.hide();
		stdin.focus();
		if (val.length > 0) {
		    stdin.replaceRange(val, {line:cursor.line, ch:cursor.ch-target.length}, cursor);
		}
	    }
	    c.data('finish', finish);

	    get_completions(code, cursor, docstring, function (source, target0, status) {
		target = target0;
		if (status != 'ok') {
		    $('#completions_error').dialog( {close : function() { stdin.focus(); }}
                    ).dialog('open');
		    return;
		}
console.log(source.length);
		if (source.length === 0) {
		    stdin.replaceRange(TAB, cursor);
		    return;
		}
		if (source.length === 1) {
		    stdin.replaceRange(source[0].slice(target.length), cursor);
		    return;
		}
		c.show().focus().css({top:pos.y, left:pos.x}).val(target).autocomplete({
		    autoFocus:false,
		    minLength:0,
		    source:source,
		    select:function(event, ui) { 
			finish(ui.item.value);
		    }
		}).autocomplete("search");
	    })
	}

        var wcell = $('<div id="' + id + '" class="sagews-cell"><span></span><button>Send</button><button>Complete</button><button>Docstring</button><button>Merge</button><button>Split</button><button>New</button><button>New</button><button>Delete</button><button>Wrap</button></div>');
	var cell = wcell[0];

	var buttons = wcell.children('button').hover(function(){ hide_buttons=false; }, function() {hide_buttons=true;} );
	buttons.hide();

	var hide_buttons = true;

	var send_button = $(buttons[0]).button({icons:{primary:'ui-icon-circle-check'}}).click( 
	    function(event,ui) { execute(); }
	)

	var complete_button = $(buttons[1]).button({icons:{primary:'ui-icon-arrowthickstop-1-e'}}).click( 
	    function(event,ui) { completion(false); }
	);

	var doc_button = $(buttons[2]).button({icons:{primary:'ui-icon-search'}}).click( 
	    function(event,ui) { completion(true); }
	);

	var merge_button = $(buttons[3]).button({icons:{primary:'ui-icon-arrowthickstop-1-s'}}).click( 
	    function(event,ui) { merge_with_next_cell(); }
	);

	var split_button = $(buttons[4]).button({icons:{primary:'ui-icon-scissors'}}).click( 
	    function(event,ui) { split_cell(); }
	);

	var new_above_button = $(buttons[5]).button({icons:{primary:'ui-icon-plus', secondary:'ui-icon-arrowthick-1-n'}}).click( 
	    function(event,ui) { buttons.hide(); new_cell(true).data('focus')(); }
	);

	var new_below_button = $(buttons[6]).button({icons:{primary:'ui-icon-plus', secondary:'ui-icon-arrowthick-1-s'}}).click( 
	    function(event,ui) { buttons.hide(); new_cell(false).data('focus')(); }
	);

	var delete_button = $(buttons[7]).button({icons:{primary:'ui-icon-circle-close'}}).click( 
	    function(event,ui) { delete_cell(); }
	);

	var wrap_button = $(buttons[8]).button({icons:{primary:'ui-icon-transferthick-e-w'}}).click( 
	    function(event,ui) { buttons.hide(); wrap_toggle(); wcell.data('focus')();}
	);

        var stdin = CodeMirror(wcell.find('span')[0], {
	                 value:opts.stdin,
                         lineNumbers: false, 
                         indentUnit: 4, 
                         matchBrackets:true,
                         lineWrapping:true, 
	                 autoClearEmptyLines:true,
                         gutter: true, 
	                 onFocus:function (cm) { buttons.show(); wcell.parent().sortable({disabled:true}); },
	                 onBlur:function (cm) { if(hide_buttons) { buttons.hide(); } },
	                 onGutterClick: function (cm) { wcell.parent().sortable({disabled:false}); },
                         extraKeys:{
			     'Shift-Enter': function(cm) { execute(); },
			     /*'Enter': function(cm) { cm.replaceRange('\n',stdin.getCursor()); }, */
			     'Up':function(cm) { up(); },
			     'Down':function(cm) { down(); },
			     'Tab': function(cm) { completion(false); },
			 }
                    });

	$(stdin.getWrapperElement()).addClass('sagews-stdin'); 
        $(stdin.getScrollerElement()).addClass('sagews-stdin-scroll');

        var stdout = CodeMirror(cell, {
	    value:opts.stdout, lineWrapping:true, readOnly:true,
	    onFocus:function (cm) { wcell.parent().sortable({disabled:true}); },})
	var stderr = CodeMirror(cell, {
	    value:opts.stderr, lineWrapping:true, readOnly:true,
	    onFocus:function (cm) { wcell.parent().sortable({disabled:true}); },});
	var html = $('<div></div>').append(html)[0];

	// Stylize stdout and stderr
	var stdout_elt = $(stdout.getWrapperElement());
	var stderr_elt = $(stderr.getWrapperElement());
	if (opts.stdout === '') { stdout_elt.hide(); }
	if (opts.stderr === '') { stderr_elt.hide(); } 
	stdout_elt.addClass('sagews-stdout');
	stderr_elt.addClass('sagews-stderr');

	function append_to_stream(s, value) {
	    var n =  s.lineCount();
	    s.replaceRange(value, {line:n-1, ch:s.getLine(n-1).length});
	    
	}

        wcell.data({'streams':{'stdin':stdin, 'stdout':stdout, 'stderr':stderr},
                    'focus':function(line, ch) { 
			stdin.focus();
			if (typeof line === "undefined") { return; }
			if (line<0) { line += stdin.lineCount(); }
			stdin.setCursor(line, ch); 
			opera_focus_hack();
	            },
                    'refresh':function() { stdin.refresh(); stdout.refresh(); stderr.refresh(); },
		    'set':    function(value) { stdin.setValue(value); },
		    'start':  function() { 
			stderr_elt.hide();
			wcell.data('start_time', walltime()); 
		    },
		    'mesg':   function(value) { 
			if (value.type === 'javascript') {eval(value.value);}
		    },
		    'stdout': function(value, clear) {
			if (clear) {
			    if (value) { stdout_elt.show(); }
			    stdout.setValue(truncate(value));
			} else {
			    append_to_stream(stdout, value);
			}
			stdout.setCursor(stdout.lineCount(),0);
		    },
		    'stderr': function(value, clear) {
			if (clear) {
			    if (value) { stderr_elt.show(); }
			    stderr.setValue(truncate(value));
			} else {
			    append_to_stream(stderr, value);
			}
		    },
		    'done':   function () { 
			var s = (walltime() - wcell.data('start_time')) + ' ms';
			$('#time')[0].innerHTML = s;
			cm_trim_last_newline(stdout); cm_trim_last_newline(stderr);
			if (stdout.getValue() === '') { stdout_elt.hide(); }
			if (stderr.getValue() === '') { stderr_elt.hide(); } 
			update_status();
		    }
		   });

	function truncate(s) {
	    if (s.length < opts.max_output) {
		return s;
	    } else {
		/* TODO: at this point, should maybe send interrupt or at least cancel output being sent -- maybe this should be entirely backend side*/
		return s.slice(0, opts.max_output) + ' (output truncated) ';
	    }
	}

	function opera_blur_hack() {
	    /* This is a hack needed for Opera -- at least v 11.64 on OS X. 
	       It's copied from codemirror.js's onBlur() function. */
	    var wrapper = $(stdin.getWrapperElement())[0];
	    wrapper.className = wrapper.className.replace(" CodeMirror-focused", ""); 
	}

	function opera_focus_hack() {
	    /* This is a hack needed for Opera -- at least v 11.64 on OS X. 
	       It's copied from codemirror.js's onBlur() function. */
	    var wrapper = $(stdin.getWrapperElement())[0];
            if (wrapper.className.search(/\bCodeMirror-focused\b/) == -1) {
		wrapper.className += " CodeMirror-focused";
	    }
	}
	
	function focus_on_next_cell() {
	    var next = wcell.next();
	    if (next.length === 0) { 
		 /* TODO: this feals hacked, maybe.  It's so we can have many command lines at once */
		 var cells_id = wcell.parent().attr('id');
		 next = $(appendSageCell('#'+cells_id));
	     }
	    next.data('focus')(0,0);
	    return next;
	}

	function delete_cell() { 
	    buttons.hide();
	    var next = focus_on_next_cell();
	    $('#cell-trash').append(wcell);
	    return next;
	}

	function wrap_toggle() { 
	    var wrapped = stdout.getOption('lineWrapping');
	    if(wrapped) {
		stdout.setOption('lineWrapping', false);
		wrap_button.button({icons:{primary:'ui-icon-transferthick-e-w', secondary:'ui-icon-transfer-e-w'}});
	    } else {
		stdout.setOption('lineWrapping', true);
		wrap_button.button({icons:{primary:'ui-icon-transferthick-e-w'}});
	    }
	    stderr.setOption('lineWrapping', !wrapped);
	}

	function merge_with_next_cell() {
	    var s = stdin.getValue();
	    var next = wcell.next();
	    if (next.length === 0) { return; }
	    var streams = next.data('streams');
	    append_to_stream(stdin, '\n' + streams.stdin.getValue());
	    $('#cell-trash').append(next);
	    wcell.data('focus')();
	}

	function new_cell(above) { 
	    var cells_id = wcell.parent().attr('id');
	    var new_cell = $(appendSageCell('#'+cells_id));
	    if (above) {
		$(new_cell).insertBefore(wcell);
	    } else {
		$(new_cell).insertAfter(wcell);
	    }
	    return new_cell;
	}

	function split_cell() { 
	    buttons.hide();
	    stdin.setSelection({line:0,ch:0}, stdin.getCursor());
	    var top = stdin.getSelection();
	    if(top.length>0 && top[top.length-1] === '\n') {
		top = top.slice(0,top.length-1);
	    }
	    stdin.replaceSelection('');
	    /* now make a new cell, put selection in there, and move it above . */
	    var cell2 = new_cell(true);
	    $(cell2).data('streams').stdin.setValue(top);
	    $(cell2).data('focus')(-1,0);
	}

	function execute() { 
	    buttons.hide();
	    opera_blur_hack();
	    var val = stdin.getValue();
	    socket.set('#'+id, val);
	    socket.execute('#'+id, val, true); 
	    focus_on_next_cell();
	}
	
	function up() {
	    var coords = stdin.getCursor();
	    if (coords.line >= 1) {
		stdin.setCursor(coords.line - 1, coords.ch);
	    } else {
		var f = wcell.prev().data('focus'); 
		if (typeof f !== 'undefined') { 
		    opera_blur_hack();
		    f(-1, coords.ch); 
		} 
	    }
	}

        function down() {
	    var coords = stdin.getCursor();
	    if (coords.line < stdin.lineCount() - 1) {
		stdin.setCursor(coords.line + 1, coords.ch);
	    } else {
		var f = wcell.next().data('focus')
		if (typeof f !== 'undefined') { 
		    opera_blur_hack();
		    f(0, coords.ch);  
		} 
	    }
        }
	return cell;
    }

    var cell_number = -1;
    function next_cell_number() {
	cell_number += 1;
	return cell_number;
    }
    function appendSageCell(selector, options) {
	var id = 'cell-' + next_cell_number();
	if ($('#'+id).length != 0) {
	    alert("trying to create a cell with the id " + id + " that already exists will cause horrible confusion!");
	}
	var cell = SageCell(id, options);	
	$(selector).append(cell);
	$(cell).data('refresh')(); 
	return cell;
    }

    /* Create the first Sage cell */
    $(appendSageCell('#cells-0')).data('focus')();


    function session_name() {
	return $('#session-name').val();
    }
    $('#save-session').click(
	function() { 
	    socket.execute('#save-session','save_session("' + session_name() + '")'); 
	}).data('done', function () { /* TODO: visual feedback */ })

    $('#load-session').click(
	function() { 
	    socket.execute('#load-session','reset(); load_session("' + session_name() + '")'); 
	}).data('done', function () { /* TODO: visual feedback */  update_status(); })

    $('#reset-session').click(
	function() { 
	    socket.execute('#reset-session','reset()'); 
	}).data('done', function () { /* TODO: visual feedback */ update_status(); })

    $("#tabs").tabs({ 
	show : function(event, ui) { 
	    $(this).data('tabs-current-index',ui.index);
	    var f = $(ui.panel).data('focus');
	    if (typeof f === 'undefined') return;
	    f(); 
	    $(ui.panel).scrollTop(10000);
	}
     }).tabs('select', 0); /* .resizable(); */

/* The following works, but confuses other code for renaming etc that uses index. */
/*    $('#tabs').find( ".ui-tabs-nav" ).sortable({'axis':'x'}).css({'fontSize':'small'});

*/

    $('#tabs').data({
	'set-tab-label':function(index, label) {
	    $($('#tabs ul li a')[index]).html(label);  
	}
    });

    $('#tabs').append($('#status')).tabs('add','#status', 'status');

/*    $('#button-bar').sortable({axis:'x'}); */

    function append_new_cmdline_tab() {
	var n = $('#tabs').tabs('length');
	$('#tabs').append(newCommandLine('cells-'+n, n));
	appendSageCell('#cells-'+n);
	$('#tabs').tabs("add", '#cells-'+n, n).tabs('select', n);
    }
    append_new_cmdline_tab(); 

    $('#new-cmdline-button').button({icons: {primary:'ui-icon-circle-plus'}}).click(
	function (event,ui) { append_new_cmdline_tab(); }
    );

    $("#invalid-filename-dialog").dialog({
        autoOpen:false,	modal:true,
	buttons:{Ok: function() { $(this).dialog("close");}}
    });

    function invalid_filename_dialog(filename) {
	$("#invalid-filename-dialog").html("The filename '" + filename + "' is not valid.").dialog('open');    
    }

    function append_new_document_tab(filename) {
	if (is_whitespace(filename)) {
	    invalid_filename_dialog(filename);
	    return;
	}
	var n = $('#tabs').tabs('length');
	var doc = newDocument('doc-'+n, filename);
	$('#tabs').append(doc);  
	$('#tabs').tabs("add", '#doc-'+n, n).tabs('select', n).
	    data('set-tab-label')(n, filename);
    }

    $('#new-document-button').button({icons: {primary:'ui-icon-circle-plus'}}).click(function (event,ui) { 
	var t = $('#tabs');
	var index = t.tabs('length');
	var d = $('#name-dialog');
	d.children('input').val('');
	d.data('sagews-name', function () {
	    append_new_document_tab(d.children('input').val());
	});
	d.dialog("open").dialog({'close':function(event,ui){
	    if(index>0) {
		t.tabs('select', index-1);
	    } else {
		t.tabs('select', index+1);
	    }
	    t.tabs('select', index);
	}});
    });


    $('#prev-button').button({icons: {primary:'ui-icon-circle-arrow-w'}}).click( function(event,ui) {
	var t = $('#tabs');
	var index = t.data('tabs-current-index') - 1;
	if (index < 0) {
	    index = t.tabs('length')-1;
	}
	console.log(index);
	t.tabs('select', index);
    })
    $('#next-button').button({icons: {primary:'ui-icon-circle-arrow-e'}}).click( function(event,ui) {
	var t = $('#tabs');
	var index = t.data('tabs-current-index') + 1;
	if (index >= t.tabs('length')) {
	    index = 0;
	}
	console.log(index);
	t.tabs('select', index);
    })

    $('#name-dialog').dialog({
	autoOpen:false,
	modal:true,
	show: { effect: 'drop', direction: "up", duration:100},
	hide: { effect: 'drop', direction: "down", duration:100},
	buttons:{
	    Ok: function() { $(this).dialog("close").data('sagews-name')() }
	}
    }).keypress(function(e) { if (e.which===13) { $(this).dialog('close').data('sagews-name')() }});

/*    $('#send-button').button({icons:{primary:'ui-icon-circle-check'}}); */

    $('#rename-button').button({icons: {primary:'ui-icon-shuffle'}}).click(function(event,ui) {
	var t = $('#tabs');
	var index = t.data('tabs-current-index');
	var d = $('#name-dialog');
	var title = t.find('ul li a')[index].text;
	d.children('input').val(title);
	d.data('sagews-name', function () {
	    var new_name = d.children('input').val();
	    if (is_whitespace(new_name)) {
		invalid_filename_dialog(new_name);
		return;
            }
	    t.data('set-tab-label')(index, new_name);
	    /* ensure that it gets selected so gets focus back.*/
	});

	d.dialog("open").dialog({'close':function(event,ui){
	    if(index>0) {
		t.tabs('select', index-1);
	    } else {
		t.tabs('select', index+1);
	    }
	    t.tabs('select', index);
	}});
    });
				      

    function newCommandLine(id, label) {
	var c = $('#sagews-cell-template').clone().show().attr('id', id);
	c.data('focus', function() { c.children(':last-child').data('focus')(); });
	c.sortable({axis:'y', opacity:.6});
	return c;
    }

    function newDocument(id, filename) {
	var d = $('#document-template').clone().show().attr('id', id);
	d.data('sagews-filename',filename);

	/* append a CodeMirror to d. */
	var cm = CodeMirror(d[0], {
	    lineNumbers: true, 
	    indentUnit: 4, 
	    matchBrackets:true,
	    lineWrapping:true, 
	    autoClearEmptyLines: true});
	$(cm.getWrapperElement()).addClass('sagews-document'); 
        $(cm.getScrollerElement()).addClass('sagews-document-scroll');
	cm.refresh();
	d.data('sagews-editor', cm);
	d.data('focus', function() { cm.focus(); });
	return d;
    }

    $('#sagews-cell-template').hide(); 
    $('#document-template').hide(); 
    $('#invalid-filename-dialog').hide();
    $('#cell-trash').hide();

    $('#switcher').themeswitcher();

    $('body').scrollTop(0);

})</script>


<body>

<<<<<<< HEAD
=======
<h1 class="center">Sage Workspace</h1>

>>>>>>> b69707fb
<div id="status" class="wrap sagews-status">status</div>
<!--Session: <input id="session-name" value="sagews"> <button id="save-session">save</button><button id="load-session">load</button><button id="reset-session">reset</button>
&nbsp;&nbsp;&nbsp;&nbsp;-->
<!--<input id="preparse" type="checkbox" checked="true" /> preparse
<button id="execute-0">Execute (shift+enter)</button>
-->

<input id="completions" size=60>
<div id="completions_error" title="Completions"></div>
<div id="help_window" title="Help"></div>


<div id="button-bar">
<span><button id="prev-button">Prev</button></span>
<span><button id="next-button">Next</button></span>
<span><button id="rename-button">Rename</button></span>
<span><button id="new-cmdline-button">Command Line</button></span>
<span><button id="new-document-button">Document</button></span>
</div>

<div id="tabs" class="sagews-tabs"><ul></ul></div>

<div id="sagews-cell-template" class="sagews-cells"></div>

<div id="document-template" class="sagews-document"></div>

<div id="name-dialog" title="Name">
<input type="text" value="new name">
</div>

<div id="invalid-filename-dialog" title="Invalid Filename"></div>

<div id="cell-trash"><h3>Cell Trash</h3></div>

<<<<<<< HEAD
<font size=-3>Last Time: <span id="time">0 ms</span></font> <div id="switcher"></div>


=======
<hr>
<font size=-3>Last Time: <span id="time">0 ms</span></font>
<hr>
>>>>>>> b69707fb
</body>
</html>



<!--

for i in range(1000):
    sleep(.005)
    sagews.javascript('$("#status").css({"borderWidth":"%spx"})'%(20*float(sin(.1*i))))

--><|MERGE_RESOLUTION|>--- conflicted
+++ resolved
@@ -62,13 +62,9 @@
       .center {
 	  text-align:center
       }
-<<<<<<< HEAD
-
       .sagews-tabs {
 	  
       }
-=======
->>>>>>> b69707fb
 
       .sagews-document {
       }
@@ -778,11 +774,6 @@
 
 <body>
 
-<<<<<<< HEAD
-=======
-<h1 class="center">Sage Workspace</h1>
-
->>>>>>> b69707fb
 <div id="status" class="wrap sagews-status">status</div>
 <!--Session: <input id="session-name" value="sagews"> <button id="save-session">save</button><button id="load-session">load</button><button id="reset-session">reset</button>
 &nbsp;&nbsp;&nbsp;&nbsp;-->
@@ -817,15 +808,7 @@
 
 <div id="cell-trash"><h3>Cell Trash</h3></div>
 
-<<<<<<< HEAD
 <font size=-3>Last Time: <span id="time">0 ms</span></font> <div id="switcher"></div>
-
-
-=======
-<hr>
-<font size=-3>Last Time: <span id="time">0 ms</span></font>
-<hr>
->>>>>>> b69707fb
 </body>
 </html>
 
